/**
 * DSS - Digital Signature Services
 * Copyright (C) 2015 European Commission, provided under the CEF programme
 * <p>
 * This file is part of the "DSS - Digital Signature Services" project.
 * <p>
 * This library is free software; you can redistribute it and/or
 * modify it under the terms of the GNU Lesser General Public
 * License as published by the Free Software Foundation; either
 * version 2.1 of the License, or (at your option) any later version.
 * <p>
 * This library is distributed in the hope that it will be useful,
 * but WITHOUT ANY WARRANTY; without even the implied warranty of
 * MERCHANTABILITY or FITNESS FOR A PARTICULAR PURPOSE.  See the GNU
 * Lesser General Public License for more details.
 * <p>
 * You should have received a copy of the GNU Lesser General Public
 * License along with this library; if not, write to the Free Software
 * Foundation, Inc., 51 Franklin Street, Fifth Floor, Boston, MA  02110-1301  USA
 */
package eu.europa.esig.dss.cades.validation;

import eu.europa.esig.dss.cades.CAdESUtils;
import eu.europa.esig.dss.cades.SignedAssertion;
import eu.europa.esig.dss.cades.SignedAssertions;
import eu.europa.esig.dss.cades.SignerAttributeV2;
import eu.europa.esig.dss.cades.validation.scope.CAdESSignatureScopeFinder;
import eu.europa.esig.dss.cades.validation.timestamp.CAdESTimestampSource;
import eu.europa.esig.dss.cms.CMS;
import eu.europa.esig.dss.cms.CMSUtils;
import eu.europa.esig.dss.enumerations.DigestAlgorithm;
import eu.europa.esig.dss.enumerations.DigestMatcherType;
import eu.europa.esig.dss.enumerations.EncryptionAlgorithm;
import eu.europa.esig.dss.enumerations.EndorsementType;
import eu.europa.esig.dss.enumerations.SignatureAlgorithm;
import eu.europa.esig.dss.enumerations.SignatureForm;
import eu.europa.esig.dss.enumerations.SignatureLevel;
import eu.europa.esig.dss.model.DSSDocument;
import eu.europa.esig.dss.model.DSSException;
import eu.europa.esig.dss.model.Digest;
import eu.europa.esig.dss.model.InMemoryDocument;
import eu.europa.esig.dss.model.ManifestEntry;
import eu.europa.esig.dss.model.ReferenceValidation;
import eu.europa.esig.dss.model.SignaturePolicyStore;
import eu.europa.esig.dss.model.SpDocSpecification;
import eu.europa.esig.dss.model.UserNotice;
import eu.europa.esig.dss.model.scope.SignatureScope;
import eu.europa.esig.dss.model.signature.CommitmentTypeIndication;
import eu.europa.esig.dss.model.signature.SignatureCryptographicVerification;
import eu.europa.esig.dss.model.signature.SignatureDigestReference;
import eu.europa.esig.dss.model.signature.SignaturePolicy;
import eu.europa.esig.dss.model.signature.SignatureProductionPlace;
import eu.europa.esig.dss.model.signature.SignerRole;
import eu.europa.esig.dss.spi.DSSASN1Utils;
import eu.europa.esig.dss.spi.DSSUtils;
import eu.europa.esig.dss.spi.OID;
import eu.europa.esig.dss.spi.SignatureCertificateSource;
import eu.europa.esig.dss.spi.signature.AdvancedSignature;
import eu.europa.esig.dss.spi.signature.DefaultAdvancedSignature;
import eu.europa.esig.dss.spi.signature.identifier.SignatureIdentifierBuilder;
import eu.europa.esig.dss.spi.validation.CertificateVerifier;
import eu.europa.esig.dss.spi.x509.CandidatesForSigningCertificate;
import eu.europa.esig.dss.spi.x509.CertificateValidity;
import eu.europa.esig.dss.spi.x509.SignatureIntegrityValidator;
import eu.europa.esig.dss.spi.x509.SignerIdentifier;
import eu.europa.esig.dss.spi.x509.revocation.crl.OfflineCRLSource;
import eu.europa.esig.dss.spi.x509.revocation.ocsp.OfflineOCSPSource;
import eu.europa.esig.dss.spi.x509.tsp.TimestampToken;
import eu.europa.esig.dss.utils.Utils;
import org.bouncycastle.asn1.ASN1Encodable;
import org.bouncycastle.asn1.ASN1IA5String;
import org.bouncycastle.asn1.ASN1Integer;
import org.bouncycastle.asn1.ASN1ObjectIdentifier;
import org.bouncycastle.asn1.ASN1OctetString;
import org.bouncycastle.asn1.ASN1Sequence;
import org.bouncycastle.asn1.ASN1Set;
import org.bouncycastle.asn1.ASN1String;
import org.bouncycastle.asn1.DERNull;
import org.bouncycastle.asn1.cms.Attribute;
import org.bouncycastle.asn1.cms.AttributeTable;
import org.bouncycastle.asn1.esf.OtherHashAlgAndValue;
import org.bouncycastle.asn1.esf.SPUserNotice;
import org.bouncycastle.asn1.esf.SigPolicyQualifierInfo;
import org.bouncycastle.asn1.esf.SigPolicyQualifiers;
import org.bouncycastle.asn1.esf.SignaturePolicyId;
import org.bouncycastle.asn1.esf.SignaturePolicyIdentifier;
import org.bouncycastle.asn1.esf.SignerAttribute;
import org.bouncycastle.asn1.esf.SignerLocation;
import org.bouncycastle.asn1.ess.ContentHints;
import org.bouncycastle.asn1.ess.ContentIdentifier;
import org.bouncycastle.asn1.pkcs.PKCSObjectIdentifiers;
import org.bouncycastle.asn1.pkcs.RSASSAPSSparams;
import org.bouncycastle.asn1.x500.DirectoryString;
import org.bouncycastle.asn1.x509.AlgorithmIdentifier;
import org.bouncycastle.asn1.x509.AttCertValidityPeriod;
import org.bouncycastle.asn1.x509.AttributeCertificate;
import org.bouncycastle.asn1.x509.AttributeCertificateInfo;
import org.bouncycastle.asn1.x509.DisplayText;
import org.bouncycastle.asn1.x509.NoticeReference;
import org.bouncycastle.asn1.x509.RoleSyntax;
import org.bouncycastle.cms.CMSException;
import org.bouncycastle.cms.SignerId;
import org.bouncycastle.cms.SignerInformation;
import org.bouncycastle.cms.SignerInformationStore;
import org.slf4j.Logger;
import org.slf4j.LoggerFactory;

import java.io.IOException;
import java.util.ArrayList;
import java.util.Arrays;
import java.util.Collections;
import java.util.Date;
import java.util.HashSet;
import java.util.List;
import java.util.Objects;
import java.util.Set;

import static eu.europa.esig.dss.spi.OID.id_aa_ets_sigPolicyStore;

/**
 * CAdES Signature class helper
 */
public class CAdESSignature extends DefaultAdvancedSignature {

	private static final long serialVersionUID = 8449504364217200965L;

	private static final Logger LOG = LoggerFactory.getLogger(CAdESSignature.class);

	/** The CMS of the signature */
	private final CMS cms;

	/** The corresponding SignerInformation to the signature */
	private final SignerInformation signerInformation;

	/**
	 * NOTE: The value shall be cached in order to properly compute a unique
	 * identifier for counter signatures
	 */
	private SignerInformationStore counterSignaturesStore;

	/**
	 * The default constructor for CAdESSignature.
	 *
	 * @param cms
	 *            CMS
	 * @param signerInformation
	 *            an expanded SignerInfo block from a CMS Signed message
	 */
	public CAdESSignature(final CMS cms, final SignerInformation signerInformation) {
		Objects.requireNonNull(cms, "CMS cannot be null!");
		Objects.requireNonNull(signerInformation, "SignerInformation must be provided!");
		this.cms = cms;
		this.signerInformation = signerInformation;
	}

	@Override
	public SignatureForm getSignatureForm() {
		return SignatureForm.CAdES;
	}

	@Override
	public SignatureCertificateSource getCertificateSource() {
		if (offlineCertificateSource == null) {
			offlineCertificateSource = new CAdESCertificateSource(cms, signerInformation);
		}
		return offlineCertificateSource;
	}

	@Override
	public OfflineCRLSource getCRLSource() {
		if (signatureCRLSource == null) {
			try {
				signatureCRLSource = new CAdESCRLSource(cms, signerInformation.getUnsignedAttributes());
			} catch (Exception e) {
				// When error in computing or in format of the algorithm: just
				// continues (will try to get online information)
				LOG.warn("Error in computing or in format of the algorithm: just continue...", e);
			}
		}
		return signatureCRLSource;
	}

	@Override
	public OfflineOCSPSource getOCSPSource() {
		if (signatureOCSPSource == null) {
			signatureOCSPSource = new CAdESOCSPSource(cms, signerInformation.getUnsignedAttributes());
		}
		return signatureOCSPSource;
	}
	
	@Override
	public CAdESTimestampSource getTimestampSource() {
		if (signatureTimestampSource == null) {
			signatureTimestampSource = new CAdESTimestampSource(this);
		}
		return (CAdESTimestampSource) signatureTimestampSource;
	}
	
	/**
	 * Returns {@code SignerId} of the related to the signature {@code signerInformation}
	 *
	 * @return {@link SignerId}
	 */
	public SignerId getSignerId() {
		return signerInformation.getSID();
	}

	@Override
	protected List<SignatureScope> findSignatureScopes() {
		return new CAdESSignatureScopeFinder().findSignatureScope(this);
	}

	@Override
	protected SignaturePolicy buildSignaturePolicy() {
		final Attribute attribute = CAdESUtils.getSignedAttribute(signerInformation, PKCSObjectIdentifiers.id_aa_ets_sigPolicyId);
		if (attribute == null) {
			return null;
		}

<<<<<<< HEAD
		final ASN1Encodable attrValue = DSSASN1Utils.getAsn1Encodable(attribute);
		if (attrValue == null) {
			LOG.warn("Invalid encoding for a signature policy identifier attribute. Skip processing.");
			return null;
		}
		
		if (attrValue instanceof DERNull) {
=======
		final ASN1Encodable attrValue = attribute.getAttrValues().getObjectAt(0);

		SignaturePolicyIdentifier signaturePolicyIdentifier = SignaturePolicyIdentifier.getInstance(attrValue);
		if (signaturePolicyIdentifier.isSignaturePolicyImplied()) {
>>>>>>> ab1db4fc
			signaturePolicy = new SignaturePolicy();
			return signaturePolicy;
		}

		final SignaturePolicyId sigPolicy = signaturePolicyIdentifier.getSignaturePolicyId();
		if (sigPolicy == null) {
			return null;
		}

		final String policyId = sigPolicy.getSigPolicyId().getId();

		signaturePolicy = new SignaturePolicy(policyId);

		final OtherHashAlgAndValue hashAlgAndValue = sigPolicy.getSigPolicyHash();
		final ASN1OctetString digestValue = hashAlgAndValue.getHashValue();
		final byte[] digestValueBytes = digestValue.getOctets();
		boolean zeroHash = isZeroHash(digestValueBytes);
		signaturePolicy.setZeroHash(zeroHash);

		if (!zeroHash) {
			final AlgorithmIdentifier digestAlgorithmIdentifier = hashAlgAndValue.getHashAlgorithm();
			final String digestAlgorithmOID = digestAlgorithmIdentifier.getAlgorithm().getId();
			final DigestAlgorithm digestAlgorithm = DigestAlgorithm.forOID(digestAlgorithmOID);

			signaturePolicy.setDigest(new Digest(digestAlgorithm, digestValueBytes));
		}

		final SigPolicyQualifiers sigPolicyQualifiers = sigPolicy.getSigPolicyQualifiers();
		if (sigPolicyQualifiers != null) {
			for (int ii = 0; ii < sigPolicyQualifiers.size(); ii++) {
				try {
					final SigPolicyQualifierInfo policyQualifierInfo = sigPolicyQualifiers.getInfoAt(ii);
					final ASN1ObjectIdentifier policyQualifierInfoId = policyQualifierInfo.getSigPolicyQualifierId();
					final String policyQualifierInfoValue = policyQualifierInfo.getSigQualifier().toString();

					if (PKCSObjectIdentifiers.id_spq_ets_uri.equals(policyQualifierInfoId)) {
						signaturePolicy.setUri(policyQualifierInfoValue);

					} else if (PKCSObjectIdentifiers.id_spq_ets_unotice.equals(policyQualifierInfoId)) {
						final SPUserNotice spUserNotice = SPUserNotice.getInstance(policyQualifierInfo.getSigQualifier());
						signaturePolicy.setUserNotice(buildSPUserNoticeString(spUserNotice));

					} else if (OID.id_sp_doc_specification.equals(policyQualifierInfoId)) {
						final SpDocSpecification spDocSpecification = new SpDocSpecification();
						spDocSpecification.setId(policyQualifierInfoValue);
						signaturePolicy.setDocSpecification(spDocSpecification);

					} else {
						LOG.warn("Unknown signature policy qualifier id: {} with value: {}", policyQualifierInfoId,
								policyQualifierInfoValue);
					}

				} catch (Exception e) {
					LOG.warn("Unable to read SigPolicyQualifierInfo {} : {}", ii, e.getMessage());
				}
			}
		}
		
		return signaturePolicy;
	}

	private UserNotice buildSPUserNoticeString(SPUserNotice spUserNotice) {
		final UserNotice userNotice = new UserNotice();

		final NoticeReference noticeRef = spUserNotice.getNoticeRef();
		if (noticeRef != null) {
			final DisplayText organization = noticeRef.getOrganization();
			if (organization != null) {
				userNotice.setOrganization(organization.getString());
			}
			final ASN1Integer[] noticeNumbers = noticeRef.getNoticeNumbers();
			if (noticeNumbers != null && noticeNumbers.length != 0) {
				int[] noticeNumbersArray = new int[noticeNumbers.length];
				for (int i = 0; i < noticeNumbers.length ; i++) {
					noticeNumbersArray[i] = noticeNumbers[i].intValueExact();
				}
				userNotice.setNoticeNumbers(noticeNumbersArray);
			}
		}
		final DisplayText explicitText = spUserNotice.getExplicitText();
		if (explicitText != null) {
			userNotice.setExplicitText(explicitText.getString());
		}

		return userNotice;
	}
	
	@Override
	public SignaturePolicyStore getSignaturePolicyStore() {
		final Attribute sigPolicyStore = CAdESUtils.getUnsignedAttribute(signerInformation, id_aa_ets_sigPolicyStore);
		if (sigPolicyStore != null && sigPolicyStore.getAttrValues().size() > 0) {
			SignaturePolicyStore signaturePolicyStore = new SignaturePolicyStore();
			SpDocSpecification spDocSpecification = new SpDocSpecification();

			final ASN1Encodable attrValue = DSSASN1Utils.getAsn1Encodable(sigPolicyStore);
			if (attrValue == null) {
				LOG.warn("Invalid encoding for a signature policy store attribute. Skip processing.");
				return null;
			}
			
			ASN1Sequence sequence = ASN1Sequence.getInstance(attrValue);
			
			if (sequence.size() == 2) {
				ASN1Encodable spDocSpec = sequence.getObjectAt(0);
				spDocSpecification.setId(spDocSpec.toString());

				ASN1Encodable spDocument = sequence.getObjectAt(1);
				if (spDocument instanceof ASN1OctetString) {
					ASN1OctetString sigPolicyEncoded = ASN1OctetString.getInstance(spDocument);
					signaturePolicyStore.setSignaturePolicyContent(new InMemoryDocument(sigPolicyEncoded.getOctets()));

				} else if (spDocument instanceof ASN1IA5String) {
					ASN1String sigPolicyLocalURI = ASN1IA5String.getInstance(spDocument);
					signaturePolicyStore.setSigPolDocLocalURI(sigPolicyLocalURI.getString());

				} else {
					LOG.warn("Unable to extract a signature-policy-store spDocument. " +
							"One of 'sigPolicyEncoded' or 'sigPolicyLocalURI' is expected!");
				}
				signaturePolicyStore.setSpDocSpecification(spDocSpecification);
				return signaturePolicyStore;

			} else {
				LOG.warn("Unable to extract a signature-policy-store. The element shall contain two attributes.");
			}
		}
		return null;
	}

	private boolean isZeroHash(byte[] hashValue) {
		// The hashValue within the sigPolicyHash may be set to zero or be empty to indicate that
		// the policy hash value is not known.
		return isZeroHashEmpty(hashValue) || doesZeroHashContainSigneZeroByte(hashValue);
	}
	
	private boolean isZeroHashEmpty(byte[] hashValue) {
		return (hashValue != null) && (hashValue.length == 0);
	}
	
	private boolean doesZeroHashContainSigneZeroByte(byte[] hashValue) {
		return (hashValue != null) && (hashValue.length == 1) && ((hashValue[0] == '0') || (hashValue[0] == 0x00));
	}

	@Override
	public Date getSigningTime() {
		final Attribute attr = CAdESUtils.getSignedAttribute(signerInformation, PKCSObjectIdentifiers.pkcs_9_at_signingTime);
		if (attr == null) {
			return null;
		}
<<<<<<< HEAD
		
		final ASN1Encodable attrValue = DSSASN1Utils.getAsn1Encodable(attr);
		if (attrValue == null) {
			LOG.warn("Invalid encoding for a signing-time attribute. Skip processing.");
			return null;
		}

		return CMSUtils.readSigningDate(attrValue);
=======
		final ASN1Set attrValues = attr.getAttrValues();
		final ASN1Encodable attrValue = attrValues.getObjectAt(0);
		return CAdESUtils.readSigningDate(attrValue);
>>>>>>> ab1db4fc
	}

	/**
	 * Gets CMS
	 *
	 * @return {@link CMS} the cms
	 */
	public CMS getCMS() {
		return cms;
	}

	@Override
	public SignatureProductionPlace getSignatureProductionPlace() {
		Attribute signatureProductionPlaceAttr = CAdESUtils.getSignedAttribute(signerInformation, PKCSObjectIdentifiers.id_aa_ets_signerLocation);
		if (signatureProductionPlaceAttr == null) {
			return null;
		}

		final ASN1Encodable attrValue = DSSASN1Utils.getAsn1Encodable(signatureProductionPlaceAttr);
		if (attrValue == null) {
			LOG.warn("Invalid encoding for a signer-location attribute. Skip processing.");
			return null;
		}

		SignerLocation signerLocation = null;
		try {
			signerLocation = SignerLocation.getInstance(attrValue);
		} catch (Exception e) {
			String errorMessage = "Unable to build a SignerLocation instance. Reason : {}";
			if (LOG.isDebugEnabled()) {
				LOG.warn(errorMessage, e.getMessage(), e);
			} else {
				LOG.warn(errorMessage, e.getMessage());
			}
		}
		if (signerLocation == null) {
			return null;
		}

		final SignatureProductionPlace signatureProductionPlace = new SignatureProductionPlace();

		final DirectoryString countryName = signerLocation.getCountry();
		if (countryName != null) {
			signatureProductionPlace.setCountryName(countryName.getString());
		}

		final DirectoryString localityName = signerLocation.getLocality();
		if (localityName != null) {
			signatureProductionPlace.setCity(localityName.getString());
		}

		final ASN1Sequence seq = signerLocation.getPostalAddress();
		if (seq != null) {
			for (int ii = 0; ii < seq.size(); ii++) {
				String postalAddress = DSSASN1Utils.getDirectoryStringValue(seq.getObjectAt(ii));
				if (Utils.isStringNotEmpty(postalAddress)) {
					signatureProductionPlace.getPostalAddress().add(postalAddress);
				}
			}
		}

		return signatureProductionPlace;
	}

	@Override
	public List<CommitmentTypeIndication> getCommitmentTypeIndications() {
		final Attribute commitmentTypeIndicationAttribute = CAdESUtils.getSignedAttribute(signerInformation, PKCSObjectIdentifiers.id_aa_ets_commitmentType);
		if (commitmentTypeIndicationAttribute == null) {
			return Collections.emptyList();
		}

		try {
			List<eu.europa.esig.dss.model.signature.CommitmentTypeIndication> commitmentTypeIndications = null;
			final ASN1Set attrValues = commitmentTypeIndicationAttribute.getAttrValues();
			final int size = attrValues.size();
			if (size > 0) {
				commitmentTypeIndications = new ArrayList<>();
				for (int ii = 0; ii < size; ii++) {
					if (attrValues.getObjectAt(ii) instanceof ASN1Sequence) {
						final ASN1Sequence sequence = (ASN1Sequence) attrValues.getObjectAt(ii);
						final org.bouncycastle.asn1.esf.CommitmentTypeIndication commitmentTypeIndication =
								org.bouncycastle.asn1.esf.CommitmentTypeIndication.getInstance(sequence);
						final ASN1ObjectIdentifier commitmentTypeId = commitmentTypeIndication.getCommitmentTypeId();
						commitmentTypeIndications.add(new eu.europa.esig.dss.model.signature.CommitmentTypeIndication(commitmentTypeId.getId()));
					} else {
						LOG.warn("Unsupported type for CommitmentType : {}", attrValues.getObjectAt(ii).getClass());
					}
				}
			}
			return commitmentTypeIndications;
		} catch (Exception e) {
			LOG.warn("An error while extracting CommitmentTypeIndication. Reason : {}", e.getMessage(), e);
			return Collections.emptyList();
		}
	}

	@Override
	public List<SignerRole> getSignedAssertions() {
		List<SignerRole> result = new ArrayList<>();
		final SignerAttributeV2 signerAttrV2 = getSignerAttributeV2();
		if (signerAttrV2 != null) {
		    for (final Object signerAttrValue : signerAttrV2.getValues()) {
			    if (signerAttrValue instanceof SignedAssertions) {
				    List<SignedAssertion> assertions = ((SignedAssertions) signerAttrValue).getAssertions();
				    for (SignedAssertion sa: assertions) {
						result.add(new SignerRole(sa.toString(), EndorsementType.SIGNED));
				    }
			    }
		    }
		}
		return result;
	}

	@Override
	public List<SignerRole> getClaimedSignerRoles() {
		final SignerAttribute signerAttr = getSignerAttributeV1();
		final SignerAttributeV2 signerAttrV2 = getSignerAttributeV2();

		Object[] signerAttrValues = null;
		try {

			if (signerAttr != null) {
				signerAttrValues = signerAttr.getValues();
			} else if (signerAttrV2 != null) {
				signerAttrValues = signerAttrV2.getValues();
			}
			if (signerAttrValues == null) {
				return Collections.emptyList();
			}

			final List<SignerRole> claimedRoles = new ArrayList<>();
			for (final Object signerAttrValue : signerAttrValues) {
				if (!(signerAttrValue instanceof org.bouncycastle.asn1.x509.Attribute[])) {
					continue;
				}
				final org.bouncycastle.asn1.x509.Attribute[] signerAttrValueArray = (org.bouncycastle.asn1.x509.Attribute[]) signerAttrValue;
				for (final org.bouncycastle.asn1.x509.Attribute claimedRole : signerAttrValueArray) {
					claimedRoles.addAll(getClaimedSignerRoles(claimedRole));
				}
			}
			return claimedRoles;
		} catch (Exception e) {
			LOG.warn("Error when dealing with claimed signer roles : {}", signerAttrValues, e);
			return Collections.emptyList();
		}
	}

	private List<SignerRole> getClaimedSignerRoles(final org.bouncycastle.asn1.x509.Attribute claimedRole) {
		final List<SignerRole> claimedRoles = new ArrayList<>();
		final ASN1Encodable[] attrValues1 = claimedRole.getAttrValues().toArray();
		for (final ASN1Encodable asn1Encodable : attrValues1) {
			if (asn1Encodable instanceof ASN1String) {
				ASN1String asn1String = (ASN1String) asn1Encodable;
				final String role = asn1String.getString();
				claimedRoles.add(new SignerRole(role, EndorsementType.CLAIMED));
			}
		}
		return claimedRoles;
	}

	@Override
	public List<SignerRole> getCertifiedSignerRoles() {
		final SignerAttribute signerAttr = getSignerAttributeV1();
		final SignerAttributeV2 signerAttrV2 = getSignerAttributeV2();

		Object[] signerAttrValues = null;
		try {
			if (signerAttr != null) {
				signerAttrValues = signerAttr.getValues();
			} else if (signerAttrV2 != null) {
				signerAttrValues = signerAttrV2.getValues();
			}
			if (signerAttrValues == null) {
				return Collections.emptyList();
			}
			List<SignerRole> roles = new ArrayList<>();
			for (final Object signerAttrValue : signerAttrValues) {
				if (signerAttrValue instanceof AttributeCertificate) {
					roles.addAll(getCertifiedSignerRoles((AttributeCertificate) signerAttrValue));
				}
			}
			return roles;
		} catch (Exception e) {
			LOG.warn("Error when dealing with certified signer roles : {}", signerAttrValues, e);
			return Collections.emptyList();
		}
	}

	private List<SignerRole> getCertifiedSignerRoles(final AttributeCertificate attributeCertificate) {
		List<SignerRole> roles = new ArrayList<>();
		final AttributeCertificateInfo acInfo = attributeCertificate.getAcinfo();
		final AttCertValidityPeriod attrCertValidityPeriod = acInfo.getAttrCertValidityPeriod();
		final ASN1Sequence attributes = acInfo.getAttributes();
		for (int ii = 0; ii < attributes.size(); ii++) {

			final ASN1Encodable objectAt = attributes.getObjectAt(ii);
			final Attribute attribute = Attribute.getInstance(objectAt);

			final ASN1Encodable attrValue = DSSASN1Utils.getAsn1Encodable(attribute);
			if (attrValue == null) {
				LOG.warn("Invalid encoding for a certified signer role attribute. Skip processing.");
				return null;
			}

			if (attrValue instanceof ASN1Sequence) {
				ASN1Sequence sequence = (ASN1Sequence) attrValue;
				RoleSyntax roleSyntax = RoleSyntax.getInstance(sequence);
				SignerRole certifiedRole = new SignerRole(roleSyntax.getRoleNameAsString(), EndorsementType.CERTIFIED);
				certifiedRole.setNotBefore(DSSASN1Utils.toDate(attrCertValidityPeriod.getNotBeforeTime()));
				certifiedRole.setNotAfter(DSSASN1Utils.toDate(attrCertValidityPeriod.getNotAfterTime()));
				roles.add(certifiedRole);
			} else {
				LOG.warn("Unsupported type for RoleSyntax : {}", attrValue.getClass().getSimpleName());
			}
		}
		return roles;
	}

	private SignerAttribute getSignerAttributeV1() {
		final Attribute idAaEtsSignerAttr = CAdESUtils.getSignedAttribute(signerInformation, PKCSObjectIdentifiers.id_aa_ets_signerAttr);
		if (idAaEtsSignerAttr != null) {
			final ASN1Encodable attrValue = DSSASN1Utils.getAsn1Encodable(idAaEtsSignerAttr);
			if (attrValue == null) {
				LOG.warn("Invalid encoding for a signer-attribute attribute. Skip processing.");
				return null;
			}
			try {
				return SignerAttribute.getInstance(attrValue);
			} catch (Exception e) {
				String warningMessage = "Unable to parse signerAttr - [{}]. Reason : {}";
				if (LOG.isDebugEnabled()) {
					LOG.warn(warningMessage, Utils.toBase64(DSSASN1Utils.getDEREncoded(attrValue)), e.getMessage(), e);
				} else {
					LOG.warn(warningMessage, Utils.toBase64(DSSASN1Utils.getDEREncoded(attrValue)), e.getMessage());
				}
			}
		}
		return null;
	}

	private SignerAttributeV2 getSignerAttributeV2() {
		final Attribute idAaEtsSignerAttrV2 = CAdESUtils.getSignedAttribute(signerInformation, OID.id_aa_ets_signerAttrV2);
		if (idAaEtsSignerAttrV2 != null) {
			final ASN1Encodable attrValue = DSSASN1Utils.getAsn1Encodable(idAaEtsSignerAttrV2);
			if (attrValue == null) {
				LOG.warn("Invalid encoding for a signer-attribute-v2 attribute. Skip processing.");
				return null;
			}
			try {
				return SignerAttributeV2.getInstance(attrValue);
			} catch (Exception e) {
				LOG.warn("Unable to parse signerAttrV2 : {}", Utils.toBase64(DSSASN1Utils.getDEREncoded(attrValue)), e);
			}
		}
		return null;
	}

	@Override
	public EncryptionAlgorithm getEncryptionAlgorithm() {

		String oid = signerInformation.getEncryptionAlgOID();
		try {
			return EncryptionAlgorithm.forOID(oid);
		} catch (IllegalArgumentException e) {
			// purposely empty
		}

		try {
			// fallback to identify via signature algorithm
			final SignatureAlgorithm signatureAlgorithm = SignatureAlgorithm.forOID(oid);
			return signatureAlgorithm.getEncryptionAlgorithm();
		} catch (IllegalArgumentException e) {
			LOG.warn("Unable to identify encryption algorithm for OID '{}'. Reason : {}", oid, e.getMessage());
		}

		return null;
	}

	@Override
	public DigestAlgorithm getDigestAlgorithm() {
		final SignatureAlgorithm signatureAlgorithm = getEncryptedDigestAlgo();
		if (signatureAlgorithm != null) {
			if (EncryptionAlgorithm.RSASSA_PSS.equals(signatureAlgorithm.getEncryptionAlgorithm())) {
				return getPSSHashAlgorithm();
			}
			return signatureAlgorithm.getDigestAlgorithm();

		} else {
			final String digestAlgOID = signerInformation.getDigestAlgOID();
			try {
				return DigestAlgorithm.forOID(digestAlgOID);
			} catch (IllegalArgumentException e) {
				LOG.warn("Unable to identify DigestAlgorithm for OID '{}'. Reason : {}", digestAlgOID, e.getMessage());
				return null;
			}
		}
	}

	private SignatureAlgorithm getEncryptedDigestAlgo() {
		try {
			// RFC 3852 states that's a "signature algorithm" (encryption + digest algorithms) and gives as examples :
			// RSA, DSA and ECDSA (encryption algorithm only)
			return SignatureAlgorithm.forOID(signerInformation.getEncryptionAlgOID());
		} catch (RuntimeException e) {
			// purposely empty
			return null;
		}
	}

	private DigestAlgorithm getPSSHashAlgorithm() {
		try {
			byte[] encryptionAlgParams = signerInformation.getEncryptionAlgParams();
			if (Utils.isArrayNotEmpty(encryptionAlgParams) && !Arrays.equals(DERNull.INSTANCE.getEncoded(), encryptionAlgParams)) {
				RSASSAPSSparams param = RSASSAPSSparams.getInstance(encryptionAlgParams);
				AlgorithmIdentifier pssHashAlgo = param.getHashAlgorithm();
				return DigestAlgorithm.forOID(pssHashAlgo.getAlgorithm().getId());
			}
		} catch (IOException e) {
			LOG.warn("Unable to analyze EncryptionAlgParams", e);
		}
		return null;
	}

	@Override
	public SignatureAlgorithm getSignatureAlgorithm() {
		return SignatureAlgorithm.getAlgorithm(getEncryptionAlgorithm(), getDigestAlgorithm());
	}

	@Override
	public void checkSignatureIntegrity() {
		if (signatureCryptographicVerification != null) {
			return;
		}
		signatureCryptographicVerification = new SignatureCryptographicVerification();
		try {
			SignerInformation signerInformationToCheck = null;
			if (cms.isDetachedSignature() && !isCounterSignature()) {
				if (Utils.isCollectionEmpty(detachedContents)) {
					signatureCryptographicVerification.setErrorMessage("Detached file not found!");
					getReferenceValidations(signerInformationToCheck);
					return;
				}
				signerInformationToCheck = recreateSignerInformation();
			} else {
				signerInformationToCheck = signerInformation;
			}
			
			CandidatesForSigningCertificate candidatesForSigningCertificate = getCandidatesForSigningCertificate();
			
			SignatureIntegrityValidator signingCertificateValidator = new CAdESSignatureIntegrityValidator(signerInformationToCheck);
			CertificateValidity certificateValidity = signingCertificateValidator.validate(candidatesForSigningCertificate);
			if (certificateValidity != null) {
				candidatesForSigningCertificate.setTheCertificateValidity(certificateValidity);
			}
			
			List<String> errorMessages = signingCertificateValidator.getErrorMessages();
			signatureCryptographicVerification.setErrorMessages(errorMessages);
			signatureCryptographicVerification.setSignatureIntact(certificateValidity != null);

			boolean referenceDataFound = true;
			boolean referenceDataIntact = true;
			List<ReferenceValidation> refValidations = getReferenceValidations(signerInformationToCheck);
			for (ReferenceValidation referenceValidation : refValidations) {
				referenceDataFound = referenceDataFound && referenceValidation.isFound();
				referenceDataIntact = referenceDataIntact && referenceValidation.isIntact();
			}
			signatureCryptographicVerification.setReferenceDataFound(referenceDataFound);
			signatureCryptographicVerification.setReferenceDataIntact(referenceDataIntact);
			
		} catch (CMSException | IOException e) {
			LOG.warn(e.getMessage(), e);
			signatureCryptographicVerification.setErrorMessage(e.getMessage());
		}
		LOG.debug(" - RESULT: {}", signatureCryptographicVerification);
	}

	/**
	 * Returns the reference validation
	 *
	 * @param signerInformationToCheck {@link SignerInformation}
	 * @return a list of {@link ReferenceValidation}s
	 */
	public List<ReferenceValidation> getReferenceValidations(SignerInformation signerInformationToCheck) {
		if (referenceValidations == null) {
			referenceValidations = new ArrayList<>();

			DSSDocument originalDocument = null;
			try {
				originalDocument = getSignerDocumentContent();
			} catch (DSSException e) {
				LOG.warn("Original document not found");
			}

			ReferenceValidation validation;
			final byte[] messageDigestValue = getMessageDigestValue();
			if (messageDigestValue != null) {
				validation = getMessageDigestReferenceValidation(originalDocument, messageDigestValue);
			} else {
				LOG.warn("message-digest is not present in SignedData! Extracting digests from content SignatureValue...");
				validation = getContentReferenceValidation(originalDocument, signerInformationToCheck);
			}

			referenceValidations.add(validation);

		}
		return referenceValidations;
	}

	/**
	 * This method extracts a document content that was signed
	 *
	 * NOTE: Some differences are possible with PAdES
	 *
	 * @return {@link DSSDocument}
	 */
	protected DSSDocument getSignerDocumentContent() {
		return getOriginalDocument();
	}

	private boolean verifyDigestAlgorithm(DSSDocument originalDocument, Set<DigestAlgorithm> messageDigestAlgorithms,
			Digest messageDigest) {
		if (Utils.isCollectionNotEmpty(messageDigestAlgorithms)) {
			// try to match with found digest algorithm(s)
			for (DigestAlgorithm digestAlgorithm : messageDigestAlgorithms) {
				byte[] base64Digest = originalDocument.getDigestValue(digestAlgorithm);
				if (Arrays.equals(messageDigest.getValue(), base64Digest)) {
					messageDigest.setAlgorithm(digestAlgorithm);
					return true;
				}
			}
		} else {
			LOG.warn("Message DigestAlgorithms not found in SignedData! Reference validation is not possible.");
		}

		return false;
	}
	
	private List<ReferenceValidation> getManifestEntryValidation() {
		List<ReferenceValidation> manifestEntryValidations = new ArrayList<>();
		if (manifestFile == null) {
			if (LOG.isDebugEnabled()) {
				LOG.debug("No related manifest file found for a signature with name [{}]", getFilename());
			}
			return manifestEntryValidations;
		}
		for (ManifestEntry entry : manifestFile.getEntries()) {
			ReferenceValidation entryValidation = new ReferenceValidation();
			entryValidation.setType(DigestMatcherType.MANIFEST_ENTRY);
			entryValidation.setUri(entry.getUri());
			entryValidation.setDocumentName(entry.getDocumentName());
			entryValidation.setDigest(entry.getDigest());
			entryValidation.setFound(entry.isFound());
			entryValidation.setIntact(entry.isIntact());
			manifestEntryValidations.add(entryValidation);
		}
		
		return manifestEntryValidations;
	}

	@Override
	public List<ReferenceValidation> getReferenceValidations() {
		checkSignatureIntegrity();
		return referenceValidations;
	}
	
	/**
	 * Verifies a message-digest of a CMS, when applicable
	 *
	 * @param originalDocument {@link DSSDocument} the signed original document
	 * @param messageDigestValue message-digest byte array content
	 * @return {@link ReferenceValidation}
	 */
	private ReferenceValidation getMessageDigestReferenceValidation(DSSDocument originalDocument, byte[] messageDigestValue) {
		ReferenceValidation messageDigestValidation = new ReferenceValidation();
		messageDigestValidation.setType(DigestMatcherType.MESSAGE_DIGEST);
		
		Digest messageDigest = new Digest();
		messageDigest.setValue(messageDigestValue);
		messageDigestValidation.setDigest(messageDigest);

		Set<DigestAlgorithm> digestAlgorithmCandidates = new HashSet<>();
		DigestAlgorithm signerInformationDigestAlgorithm = getDigestAlgorithm();
		if (signerInformationDigestAlgorithm != null) {
			digestAlgorithmCandidates.add(signerInformationDigestAlgorithm);
		}
		digestAlgorithmCandidates.addAll(getMessageDigestAlgorithms());
		
		if (Utils.collectionSize(digestAlgorithmCandidates) == 1) {
			messageDigest.setAlgorithm(digestAlgorithmCandidates.iterator().next());
		}

		if (originalDocument != null) {
			messageDigestValidation.setDocumentName(originalDocument.getName());
			messageDigestValidation.setFound(true);
			messageDigestValidation.setIntact(verifyDigestAlgorithm(originalDocument, digestAlgorithmCandidates, messageDigest));

			if (manifestFile != null && 
					Arrays.equals(messageDigest.getValue(), manifestFile.getDigestValue(messageDigest.getAlgorithm()))) {
				// get references to documents contained in the manifest file (for ASiC-E container)
				messageDigestValidation.getDependentValidations()
						.addAll(getManifestEntryValidation());
			}
		} else {
			LOG.warn("The original document is not found or cannot be extracted. Reference validation is not possible.");
		}
		return messageDigestValidation;
	}
	
	/**
	 * Verifies a content digest, when applicable
	 *
	 * @param originalDocument {@link DSSDocument} the signed original document
	 * @param signerInformation {@link SignerInformation}
	 * @return {@link ReferenceValidation}
	 */
	private ReferenceValidation getContentReferenceValidation(DSSDocument originalDocument, SignerInformation signerInformation) {
		ReferenceValidation contentValidation = new ReferenceValidation();
		contentValidation.setType(DigestMatcherType.CONTENT_DIGEST);
		if (signerInformation != null) {
			DigestAlgorithm digestAlgorithm = getDigestAlgorithmForOID(signerInformation.getDigestAlgOID());
			if (originalDocument != null && digestAlgorithm != null) {
				byte[] contentDigest = signerInformation.getContentDigest();
				if (Utils.isArrayNotEmpty(contentDigest)) {
					contentValidation.setFound(true);
					contentValidation.setDigest(new Digest(digestAlgorithm, contentDigest));
					if (Arrays.equals(contentDigest, originalDocument.getDigestValue(digestAlgorithm))) {
						contentValidation.setIntact(true);
					}
				}
			}
		}
		return contentValidation;
	}
	
	/**
	 * TS 119 442 - V1.1.1 - Electronic Signatures and Infrastructures (ESI), ch. 5.1.4.2.1.3 XML component:
	 * 
	 * In case of CAdES signatures, the input to the digest value computation shall be one of the DER-encoded
	 * instances of SignedInfo type present within the CMS structure. 
	 */
	@Override
	public SignatureDigestReference getSignatureDigestReference(DigestAlgorithm digestAlgorithm) {
		byte[] derEncodedSignerInfo = DSSASN1Utils.getDEREncoded(signerInformation.toASN1Structure());
		byte[] digestValue = DSSUtils.digest(digestAlgorithm, derEncodedSignerInfo);
		return new SignatureDigestReference(new Digest(digestAlgorithm, digestValue));
	}
	
	@Override
	public Digest getDataToBeSignedRepresentation() {
		List<ReferenceValidation> referenceValidations = getReferenceValidations();
		ReferenceValidation referenceValidation = referenceValidations.iterator().next(); // only one is allowed for CMS
		switch (referenceValidation.getType()) {
			case MESSAGE_DIGEST:
				DigestAlgorithm digestAlgorithm = getDigestAlgorithm();
				if (digestAlgorithm != null) {
					AttributeTable signedAttributes = CAdESUtils.getSignedAttributes(signerInformation);
					byte[] derEncoded = DSSASN1Utils.getDEREncoded(signedAttributes.toASN1Structure());
					return new Digest(digestAlgorithm, DSSUtils.digest(digestAlgorithm, derEncoded));
				}
				return null;
			case CONTENT_DIGEST:
				return referenceValidation.getDigest();
			default:
				throw new DSSException(String.format("The found referenceValidation type '%s' is not supported! "
						+ "Unable to compute DTBSR.", referenceValidation.getType()));
		}
	}

	/**
	 * This method recreates a {@code SignerInformation} with the content using
	 * a {@code CMSParser}.
	 *
	 * @return {@link SignerInformation}
	 * @throws CMSException if CMS exception occurs
	 * @throws IOException if IOException occurs
	 */
	private SignerInformation recreateSignerInformation() throws CMSException, IOException {
		final DSSDocument dssDocument = detachedContents.get(0); // only one element for CAdES Signature
		PrecomputedDigestCalculatorProvider digestCalculatorProvider = new PrecomputedDigestCalculatorProvider(dssDocument);
		return CMSUtils.recomputeSignerInformation(cms, getSignerId(), digestCalculatorProvider, CAdESUtils.DEFAULT_RESOURCES_HANDLER_BUILDER);
	}

	/**
	 * Returns a set of used {@link DigestAlgorithm}s incorporated into the CMS
	 *
	 * @return a set of {@link DigestAlgorithm}s
	 */
	public Set<DigestAlgorithm> getMessageDigestAlgorithms() {
		Set<DigestAlgorithm> result = new HashSet<>();
		Set<AlgorithmIdentifier> digestAlgorithmIDs = cms.getDigestAlgorithmIDs();
		for (AlgorithmIdentifier algorithmIdentifier : digestAlgorithmIDs) {
			String oid = algorithmIdentifier.getAlgorithm().getId();
			DigestAlgorithm digestAlgorithm = getDigestAlgorithmForOID(oid);
			if (digestAlgorithm != null) {
				result.add(digestAlgorithm);
			}
		}
		return result;
	}
	
	private DigestAlgorithm getDigestAlgorithmForOID(String oid) {
		try {
			return DigestAlgorithm.forOID(oid);
		} catch (IllegalArgumentException e) {
			LOG.warn("Not a digest algorithm {} : {}", oid, e.getMessage());
			return null;
		}
	}

	/**
	 * Returns a digest value incorporated in an attribute "message-digest" in CMS
	 * Signed Data
	 * 
	 * @return a byte array representing a signed content digest value
	 */
	public byte[] getMessageDigestValue() {
		final Attribute messageDigestAttribute = CAdESUtils.getSignedAttribute(signerInformation, PKCSObjectIdentifiers.pkcs_9_at_messageDigest);
		if (messageDigestAttribute == null) {
			return null;
		}
		final ASN1Encodable attrValue = DSSASN1Utils.getAsn1Encodable(messageDigestAttribute);
		if (attrValue == null) {
			LOG.warn("Invalid encoding for a message-digest attribute. Skip processing.");
			return null;
		}
		if (attrValue instanceof ASN1OctetString) {
			final ASN1OctetString asn1OctetString = (ASN1OctetString) attrValue;
			return asn1OctetString.getOctets();
		} else {
			LOG.warn("Message-digest attribute shall be an instance of type ASN1OctetString. Found : {}", attrValue.getClass().getSimpleName());
			return null;
		}
	}

	@Override
	public String getContentType() {
		final Attribute contentTypeAttribute = CAdESUtils.getSignedAttribute(signerInformation, PKCSObjectIdentifiers.pkcs_9_at_contentType);
		if (contentTypeAttribute == null) {
			return null;
		}
		final ASN1Encodable attrValue = DSSASN1Utils.getAsn1Encodable(contentTypeAttribute);
		if (attrValue == null) {
			LOG.warn("Invalid encoding for a content-type attribute. Skip processing.");
			return null;
		}
		if (attrValue instanceof ASN1ObjectIdentifier) {
			final ASN1ObjectIdentifier oid = (ASN1ObjectIdentifier) attrValue;
			return oid.getId();
		} else {
			LOG.warn("content-type attribute shall be an instance of type ASN1ObjectIdentifier. Found : {}", attrValue.getClass().getSimpleName());
			return null;
		}
	}

	@Override
	public String getMimeType() {
		final Attribute mimeTypeAttribute = CAdESUtils.getSignedAttribute(signerInformation, OID.id_aa_ets_mimeType);
		if (mimeTypeAttribute == null) {
			return null;
		}
		final ASN1Encodable attrValue = DSSASN1Utils.getAsn1Encodable(mimeTypeAttribute);
		if (attrValue == null) {
			LOG.warn("Invalid encoding for a mime-type attribute. Skip processing.");
			return null;
		}
		return DSSASN1Utils.getString(attrValue);
	}

	/**
	 * Gets ContentIdentifier String
	 *
	 * @return content identifier as {@code String}
	 */
	public String getContentIdentifier() {
		final Attribute contentIdentifierAttribute = CAdESUtils.getSignedAttribute(signerInformation, PKCSObjectIdentifiers.id_aa_contentIdentifier);
		if (contentIdentifierAttribute == null) {
			return null;
		}
		final ASN1Encodable attrValue = DSSASN1Utils.getAsn1Encodable(contentIdentifierAttribute);
		if (attrValue == null) {
			LOG.warn("Invalid encoding for a content-identifier attribute. Skip processing.");
			return null;
		}
		final ContentIdentifier contentIdentifier = ContentIdentifier.getInstance(attrValue);
		return DSSASN1Utils.toString(contentIdentifier.getValue());
	}

	/**
	 * Gets Content Hints
	 *
	 * @return content hints as {@code String}
	 */
	public String getContentHints() {
		final Attribute contentHintAttribute = CAdESUtils.getSignedAttribute(signerInformation, PKCSObjectIdentifiers.id_aa_contentHint);
		if (contentHintAttribute == null) {
			return null;
		}
		final ASN1Encodable attrValue = DSSASN1Utils.getAsn1Encodable(contentHintAttribute);
		if (attrValue == null) {
			LOG.warn("Invalid encoding for a content-hint attribute. Skip processing.");
			return null;
		}

		String contentHint = null;
		try {
			final ContentHints contentHints = ContentHints.getInstance(attrValue);
            // content-type is mandatory
            contentHint = contentHints.getContentType().toString();
            // content-description is optional
            if (contentHints.getContentDescriptionUTF8() != null) {
                contentHint += " [" + contentHints.getContentDescriptionUTF8().toString() + "]";
            }

        } catch (Exception e) {
			String warningMessage = "Unable to parse ContentHints - [{}]. Reason : {}";
			if (LOG.isDebugEnabled()) {
				LOG.warn(warningMessage, Utils.toBase64(DSSASN1Utils.getDEREncoded(attrValue)), e.getMessage(), e);
			} else {
				LOG.warn(warningMessage, Utils.toBase64(DSSASN1Utils.getDEREncoded(attrValue)), e.getMessage());
			}
		}

		return contentHint;
	}

	/**
	 * Gets a SignedInformation
	 *
	 * @return {@link SignerInformation} the signerInformation
	 */
	public SignerInformation getSignerInformation() {
		return signerInformation;
	}
	
	@Override
	public byte[] getSignatureValue() {
		return signerInformation.getSignature();
	}
	
	@Override
	public boolean isCounterSignature() {
		return signerInformation.isCounterSignature();
	}

	@Override
	public List<AdvancedSignature> getCounterSignatures() {
		if (counterSignatures != null) {
			return counterSignatures;
		}
		
		counterSignatures = new ArrayList<>();
		for (final SignerInformation counterSignerInformation : getCounterSignatureStore()) {
			final CAdESSignature counterSignature = new CAdESSignature(cms, counterSignerInformation);
			counterSignature.setFilename(getFilename());
			counterSignature.setMasterSignature(this);
			counterSignatures.add(counterSignature);
		}
		return counterSignatures;
	}
	
	/**
	 * Returns a SignerInformationStore containing counter signatures
	 * 
	 * @return {@link SignerInformationStore}
	 */
	protected SignerInformationStore getCounterSignatureStore() {
		if (counterSignaturesStore == null) {
			counterSignaturesStore = signerInformation.getCounterSignatures();
		}
		return counterSignaturesStore;
	}

	/**
	 * Returns the original signed document
	 *
	 * @return {@link DSSDocument}
	 */
	public DSSDocument getOriginalDocument() {
		// RFC 5652 ch 11.4.
		if (isCounterSignature()) {
			return new InMemoryDocument(getMasterSignature().getSignatureValue());
		}

		return CAdESUtils.getOriginalDocument(cms, detachedContents);
	}
	
	@Override
	protected SignatureIdentifierBuilder getSignatureIdentifierBuilder() {
		return new CAdESSignatureIdentifierBuilder(this);
	}
	
	@Override
	public String getDAIdentifier() {
		// not applicable for CAdES
		return null;
	}

	/**
	 * Returns a Set of CertificateIdentifier extracted from a
	 * SignerInformationStore of CMS Signed Data
	 * 
	 * @return a Set of {@link SignerIdentifier}s
	 */
	public Set<SignerIdentifier> getSignerInformationStoreInfos() {
		return getCertificateSource().getAllCertificateIdentifiers();
	}

	@Override
	public void addExternalTimestamp(TimestampToken timestamp) {
		if (!timestamp.isProcessed()) {
			throw new DSSException("Timestamp token must be validated first !");
		}
		getTimestampSource().addExternalTimestamp(timestamp);
	}

	@Override
	public SignatureLevel getDataFoundUpToLevel() {
		if (!hasBESProfile()) {
			return SignatureLevel.CMS_NOT_ETSI;
		}

		boolean baselineProfile = hasBProfile();

		if (!hasExtendedTProfile()) {
			if (baselineProfile) {
				return SignatureLevel.CAdES_BASELINE_B;
			} else if (hasEPESProfile()) {
				return SignatureLevel.CAdES_EPES;
			}
			return SignatureLevel.CAdES_BES;
		}

		baselineProfile = baselineProfile && hasTProfile();

		if (baselineProfile && hasLTProfile()) {
			if (hasLTAProfile()) {
				return SignatureLevel.CAdES_BASELINE_LTA;
			}
			return SignatureLevel.CAdES_BASELINE_LT;

		} else if (hasCProfile()) {
			if (hasXLProfile()) {
				if (hasAProfile()) {
					return SignatureLevel.CAdES_A;
				}
				if (hasXProfile()) {
					return SignatureLevel.CAdES_XL;
				}
			}
			if (hasXProfile()) {
				return SignatureLevel.CAdES_X;
			}
			return SignatureLevel.CAdES_C;

		} else if (hasXLProfile()) {
			if (hasAProfile()) {
				return SignatureLevel.CAdES_A; // CAdES-E-A can be built on CAdES-E-T directly
			}
			return SignatureLevel.CAdES_LT;
		}

		return baselineProfile ? SignatureLevel.CAdES_BASELINE_T : SignatureLevel.CAdES_T;
	}

	@Override
	protected CAdESBaselineRequirementsChecker getBaselineRequirementsChecker() {
		return (CAdESBaselineRequirementsChecker) super.getBaselineRequirementsChecker();
	}

	@Override
	protected CAdESBaselineRequirementsChecker createBaselineRequirementsChecker(CertificateVerifier certificateVerifier) {
		return new CAdESBaselineRequirementsChecker(this, certificateVerifier);
	}

}<|MERGE_RESOLUTION|>--- conflicted
+++ resolved
@@ -217,7 +217,6 @@
 			return null;
 		}
 
-<<<<<<< HEAD
 		final ASN1Encodable attrValue = DSSASN1Utils.getAsn1Encodable(attribute);
 		if (attrValue == null) {
 			LOG.warn("Invalid encoding for a signature policy identifier attribute. Skip processing.");
@@ -225,12 +224,12 @@
 		}
 		
 		if (attrValue instanceof DERNull) {
-=======
-		final ASN1Encodable attrValue = attribute.getAttrValues().getObjectAt(0);
+			signaturePolicy = new SignaturePolicy();
+			return signaturePolicy;
+		}
 
 		SignaturePolicyIdentifier signaturePolicyIdentifier = SignaturePolicyIdentifier.getInstance(attrValue);
 		if (signaturePolicyIdentifier.isSignaturePolicyImplied()) {
->>>>>>> ab1db4fc
 			signaturePolicy = new SignaturePolicy();
 			return signaturePolicy;
 		}
@@ -380,7 +379,6 @@
 		if (attr == null) {
 			return null;
 		}
-<<<<<<< HEAD
 		
 		final ASN1Encodable attrValue = DSSASN1Utils.getAsn1Encodable(attr);
 		if (attrValue == null) {
@@ -388,12 +386,7 @@
 			return null;
 		}
 
-		return CMSUtils.readSigningDate(attrValue);
-=======
-		final ASN1Set attrValues = attr.getAttrValues();
-		final ASN1Encodable attrValue = attrValues.getObjectAt(0);
 		return CAdESUtils.readSigningDate(attrValue);
->>>>>>> ab1db4fc
 	}
 
 	/**
