--- conflicted
+++ resolved
@@ -113,7 +113,6 @@
 			if (crlValidity == null || !crlValidity.isValid()) {
 				continue;
 			}
-<<<<<<< HEAD
 			if (issuerToken.getPublicKey().equals(crlValidity.getIssuerToken().getPublicKey())) {
 				// check the overlapping of the [thisUpdate, nextUpdate] from the CRL and
 				// [notBefore, notAfter] from the X509Certificate
@@ -130,29 +129,9 @@
 				if ((bestX509UpdateDate == null) || thisUpdate.after(bestX509UpdateDate)) {
 					bestCRLValidity = crlValidity;
 					bestX509UpdateDate = thisUpdate;
-=======
-
-			if (issuerToken.getPublicKey().equals(crlValidity.getIssuerToken().getPublicKey())) {
-				// check the overlapping of the [thisUpdate, nextUpdate] from the CRL and
-				// [notBefore, notAfter] from the X509Certificate
-				final Date thisUpdate = crlValidity.getThisUpdate();
-				final Date nextUpdate = crlValidity.getNextUpdate();
-				final Date notAfter = certificateToken.getNotAfter();
-				final Date notBefore = certificateToken.getNotBefore();
-				boolean periodAreIntersecting = thisUpdate.before(notAfter) && (nextUpdate != null && nextUpdate.after(notBefore));
-				if (!periodAreIntersecting) {
-					LOG.warn("The CRL was not issued during the validity period of the certificate! Certificate: {}", certificateToken.getDSSIdAsString());
-					continue;
-				}
-
-				if ((bestX509UpdateDate == null) || thisUpdate.after(bestX509UpdateDate)) {
-					bestCRLValidity = crlValidity;
 					bestX509UpdateDate = thisUpdate;
 					crlBinaries.clear();
 					crlBinaries.add(crlEntry);
-				} else if (thisUpdate.equals(bestX509UpdateDate)) {
-					crlBinaries.add(crlEntry);
->>>>>>> 30d008ab
 				}
 			}
 		}
