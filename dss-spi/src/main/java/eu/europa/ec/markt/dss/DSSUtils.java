/*
 * DSS - Digital Signature Services
 *
 * Copyright (C) 2013 European Commission, Directorate-General Internal Market and Services (DG MARKT), B-1049 Bruxelles/Brussel
 *
 * Developed by: 2013 ARHS Developments S.A. (rue Nicolas Bové 2B, L-1253 Luxembourg) http://www.arhs-developments.com
 *
 * This file is part of the "DSS - Digital Signature Services" project.
 *
 * "DSS - Digital Signature Services" is free software: you can redistribute it and/or modify it under the terms of
 * the GNU Lesser General Public License as published by the Free Software Foundation, either version 2.1 of the
 * License, or (at your option) any later version.
 *
 * DSS is distributed in the hope that it will be useful, but WITHOUT ANY WARRANTY; without even the implied warranty
 * of MERCHANTABILITY or FITNESS FOR A PARTICULAR PURPOSE.  See the GNU Lesser General Public License for more details.
 *
 * You should have received a copy of the GNU Lesser General Public License along with
 * "DSS - Digital Signature Services".  If not, see <http://www.gnu.org/licenses/>.
 */
package eu.europa.ec.markt.dss;

import java.io.ByteArrayInputStream;
import java.io.File;
import java.io.FileInputStream;
import java.io.FileNotFoundException;
import java.io.FileOutputStream;
import java.io.IOException;
import java.io.InputStream;
import java.io.OutputStream;
import java.io.PrintWriter;
import java.io.Reader;
import java.io.StringWriter;
import java.io.UnsupportedEncodingException;
import java.io.Writer;
import java.math.BigInteger;
import java.net.URL;
import java.net.URLConnection;
import java.nio.ByteBuffer;
import java.nio.channels.FileChannel;
import java.security.GeneralSecurityException;
import java.security.InvalidKeyException;
import java.security.MessageDigest;
import java.security.NoSuchAlgorithmException;
import java.security.NoSuchProviderException;
import java.security.PrivateKey;
import java.security.Provider;
import java.security.Security;
import java.security.Signature;
import java.security.SignatureException;
import java.security.cert.CRLException;
import java.security.cert.CertificateEncodingException;
import java.security.cert.CertificateException;
import java.security.cert.CertificateFactory;
import java.security.cert.CertificateParsingException;
import java.security.cert.X509CRL;
import java.security.cert.X509Certificate;
import java.text.ParseException;
import java.text.SimpleDateFormat;
import java.util.ArrayList;
import java.util.Calendar;
import java.util.Collection;
import java.util.Collections;
import java.util.Date;
import java.util.HashMap;
import java.util.Iterator;
import java.util.List;
import java.util.Set;
import java.util.StringTokenizer;
import java.util.TimeZone;
import java.util.concurrent.TimeUnit;

import javax.security.auth.x500.X500Principal;

import org.apache.commons.codec.binary.Base64;
import org.apache.commons.codec.binary.Hex;
import org.apache.commons.collections.CollectionUtils;
import org.apache.commons.io.IOUtils;
import org.apache.commons.lang.StringUtils;
import org.apache.xml.security.exceptions.XMLSecurityException;
import org.apache.xml.security.keys.content.x509.XMLX509SKI;
import org.bouncycastle.asn1.ASN1Encodable;
import org.bouncycastle.asn1.ASN1Encoding;
import org.bouncycastle.asn1.ASN1ObjectIdentifier;
import org.bouncycastle.asn1.ASN1Sequence;
import org.bouncycastle.asn1.DERBMPString;
import org.bouncycastle.asn1.DERIA5String;
import org.bouncycastle.asn1.DERPrintableString;
import org.bouncycastle.asn1.DERT61String;
import org.bouncycastle.asn1.DERT61UTF8String;
import org.bouncycastle.asn1.DERTaggedObject;
import org.bouncycastle.asn1.DERUTF8String;
import org.bouncycastle.asn1.DLSequence;
import org.bouncycastle.asn1.DLSet;
import org.bouncycastle.asn1.ocsp.BasicOCSPResponse;
import org.bouncycastle.asn1.x500.X500Name;
import org.bouncycastle.asn1.x509.AccessDescription;
import org.bouncycastle.asn1.x509.AuthorityInformationAccess;
import org.bouncycastle.asn1.x509.Certificate;
import org.bouncycastle.asn1.x509.Extension;
import org.bouncycastle.asn1.x509.GeneralName;
import org.bouncycastle.asn1.x509.GeneralNames;
import org.bouncycastle.asn1.x509.IssuerSerial;
import org.bouncycastle.asn1.x509.PolicyInformation;
import org.bouncycastle.asn1.x509.X509ObjectIdentifiers;
import org.bouncycastle.asn1.x509.qualified.QCStatement;
import org.bouncycastle.cert.X509CRLHolder;
import org.bouncycastle.cert.X509CertificateHolder;
import org.bouncycastle.cert.jcajce.JcaX509CRLConverter;
import org.bouncycastle.cert.ocsp.BasicOCSPResp;
import org.bouncycastle.cert.ocsp.CertificateID;
import org.bouncycastle.cert.ocsp.OCSPException;
import org.bouncycastle.cert.ocsp.OCSPResp;
import org.bouncycastle.jce.provider.BouncyCastleProvider;
import org.bouncycastle.jce.provider.X509CertificateObject;
import org.bouncycastle.operator.DigestCalculator;
import org.bouncycastle.operator.DigestCalculatorProvider;
import org.bouncycastle.operator.OperatorCreationException;
import org.bouncycastle.operator.jcajce.JcaDigestCalculatorProviderBuilder;
import org.bouncycastle.tsp.TimeStampToken;
import org.slf4j.Logger;
import org.slf4j.LoggerFactory;

import eu.europa.ec.markt.dss.exception.DSSException;
import eu.europa.ec.markt.dss.exception.DSSNullException;
import eu.europa.ec.markt.dss.signature.DSSDocument;
import eu.europa.ec.markt.dss.validation102853.CertificateToken;
import eu.europa.ec.markt.dss.validation102853.loader.DataLoader;
import eu.europa.ec.markt.dss.validation102853.loader.Protocol;

public final class DSSUtils {

	private static final Logger LOG = LoggerFactory.getLogger(DSSUtils.class);

	public static final String CERT_BEGIN = "-----BEGIN CERTIFICATE-----\n";
	public static final String CERT_END = "-----END CERTIFICATE-----";

	private static final BouncyCastleProvider securityProvider = new BouncyCastleProvider();

	/**
	 * FROM: Apache
	 * The index value when an element is not found in a list or array: {@code -1}.
	 * This value is returned by methods in this class and can also be used in comparisons with values returned by
	 * various method from {@link java.util.List}.
	 */
	public static final int INDEX_NOT_FOUND = -1;

	/**
	 * The empty String {@code ""}.
	 *
	 * @since 2.0
	 */
	public static final String EMPTY = "";


	private static final CertificateFactory certificateFactory;
	public static final byte[] EMPTY_BYTE_ARRAY = new byte[0];

	public static final String DEFAULT_DATE_TIME_FORMAT = "yyyy-MM-dd'T'HH:mm:ss'Z'";

	/**
	 * The default date pattern: "yyyy-MM-dd"
	 */
	public static final String DEFAULT_DATE_FORMAT = "yyyy-MM-dd";

	private static JcaDigestCalculatorProviderBuilder jcaDigestCalculatorProviderBuilder;

	static {

		try {

			Security.addProvider(securityProvider);

			certificateFactory = CertificateFactory.getInstance("X.509", "BC");

			jcaDigestCalculatorProviderBuilder = new JcaDigestCalculatorProviderBuilder();
			jcaDigestCalculatorProviderBuilder.setProvider("BC");

		} catch (CertificateException e) {
			LOG.error(e.getMessage(), e);
			throw new DSSException("Platform does not support X509 certificate", e);
		} catch (NoSuchProviderException e) {
			LOG.error(e.getMessage(), e);
			throw new DSSException("Platform does not support BouncyCastle", e);
		}
	}

	/**
	 * This class is an utility class and cannot be instantiated.
	 */
	private DSSUtils() {
	}

	/**
	 * Formats a date to use for internal purposes (logging, toString)
	 *
	 * @param date the date to be converted
	 * @return the textual representation (a null date will result in "N/A")
	 */
	public static String formatInternal(final Date date) {

		final String formatedDate = (date == null) ? "N/A" : new SimpleDateFormat(DEFAULT_DATE_TIME_FORMAT).format(date);
		return formatedDate;
	}

	/**
	 * Formats the given date-time using the default pattern: {@code DSSUtils.DEFAULT_DATE_TIME_FORMAT}
	 *
	 * @param date
	 * @return
	 */
	public static String formatDate(final Date date) {

		if (date != null) {
			final String stringDate = new SimpleDateFormat(DSSUtils.DEFAULT_DATE_TIME_FORMAT).format(date);
			return stringDate;
		}
		return EMPTY;
	}

	/**
	 * Converts the given string representation of the date using the {@code DEFAULT_DATE_TIME_FORMAT}.
	 *
	 * @param dateString the date string representation
	 * @return the {@code Date}
	 * @throws DSSException if the conversion is not possible the {@code DSSException} is thrown.
	 */
	public static Date parseDate(final String dateString) throws DSSException {

		try {

			final SimpleDateFormat sdf = new SimpleDateFormat(DEFAULT_DATE_TIME_FORMAT);
			final Date date = sdf.parse(dateString);
			return date;
		} catch (ParseException e) {
			throw new DSSException(e);
		}
	}

	/**
	 * Converts the given string representation of the date using the format pattern.
	 *
	 * @param format     the format to use
	 * @param dateString the date string representation
	 * @return the {@code Date}
	 * @throws DSSException if the conversion is not possible the {@code DSSException} is thrown.
	 */
	public static Date parseDate(final String format, final String dateString) throws DSSException {

		try {

			final SimpleDateFormat sdf = new SimpleDateFormat(format);
			final Date date = sdf.parse(dateString);
			return date;
		} catch (ParseException e) {
			throw new DSSException(e);
		}
	}

	/**
	 * Converts the given string representation of the date using the {@code DEFAULT_DATE_TIME_FORMAT}. If an exception is frown durring the prsing then null is returned.
	 *
	 * @param dateString the date string representation
	 * @return the {@code Date} or null if the parsing is not possible
	 */
	public static Date quietlyParseDate(final String dateString) throws DSSException {

		try {

			final SimpleDateFormat sdf = new SimpleDateFormat(DEFAULT_DATE_TIME_FORMAT);
			final Date date = sdf.parse(dateString);
			return date;
		} catch (Exception e) {
			return null;
		}
	}

	/**
	 * Converts an array of bytes into a String representing the hexadecimal values of each byte in order. The returned
	 * String will be double the length of the passed array, as it takes two characters to represent any given byte. If
	 * the input array is null then null is returned. The obtained string is converted to uppercase.
	 *
	 * @param value
	 * @return
	 */
	public static String toHex(final byte[] value) {

		return (value != null) ? new String(Hex.encodeHex(value, false)) : null;
	}

	/**
	 * Converts a hexadecimal character to an integer.
	 *
	 * @param ch    A character to convert to an integer digit
	 * @param index The index of the character in the source
	 * @return An integer
	 * @throws DSSException Thrown if ch is an illegal hex character
	 */
	protected static int toDigit(char ch, int index) throws DSSException {
		int digit = Character.digit(ch, 16);
		if (digit == -1) {
			throw new DSSException("Illegal hexadecimal character " + ch + " at index " + index);
		}
		return digit;
	}

	@Deprecated
	public static byte[] base64Decode(final String base64String) throws DSSException {
		return Base64.decodeBase64(base64String);
	}

	@Deprecated
	public static byte[] base64Decode(final byte[] binaryData) {
		return Base64.decodeBase64(binaryData);
	}

	@Deprecated
	public static String base64Encode(final byte[] binaryData) {
		return Base64.encodeBase64String(binaryData);
	}

	@Deprecated
	public static byte[] base64BinaryEncode(final byte[] binaryData) {
		return Base64.encodeBase64(binaryData);
	}

	/**
	 * This method re-encode base 64 encoded string to base 64 encoded byte array.
	 *
	 * @param base64String
	 * @return
	 */
	public static byte[] base64StringToBase64Binary(final String base64String) {
		final byte[] decodedBase64 = Base64.decodeBase64(base64String);
		final byte[] encodeBase64 = Base64.encodeBase64(decodedBase64);
		return encodeBase64;
	}

	/**
	 * Encodes dss document using the base64 algorithm .
	 *
	 * @param dssDocument dss document to be encoded
	 * @return encoded base64 string
	 */
	public static String base64Encode(DSSDocument dssDocument) {
		final byte[] bytes = dssDocument.getBytes();
		final String base64EncodedBytes = Base64.encodeBase64String(bytes);
		return base64EncodedBytes;
	}

	/**
	 * @param certificate
	 * @return
	 */
	public static String base64Encode(final X509Certificate certificate) throws DSSException {

		try {
			final byte[] bytes = certificate.getEncoded();
			final String base64EncodedBytes = Base64.encodeBase64String(bytes);
			return base64EncodedBytes;
		} catch (CertificateEncodingException e) {
			throw new DSSException(e);
		}
	}

	@Deprecated
	public static String toString(InputStream input) throws IOException {
		return IOUtils.toString(input);
	}

	@Deprecated
	public static String toString(InputStream input, String encoding) throws IOException {
		return IOUtils.toString(input, encoding);
	}

	@Deprecated
	public static void copy(InputStream input, Writer output, String encoding) throws IOException {
		IOUtils.copy(input, output, encoding);
	}

	@Deprecated
	public static void copy(InputStream input, Writer output) throws IOException {
		IOUtils.copy(input, output);
	}

	@Deprecated
	public static int copy(Reader input, Writer output) throws IOException {
		return IOUtils.copy(input, output);
	}

	@Deprecated
	public static int copy(final InputStream input, final OutputStream output) throws IOException {
		return IOUtils.copy(input, output);
	}

	/**
	 * Writes bytes from a {@code byte[]} to an {@code OutputStream}.
	 *
	 * @param data   the byte array to write, do not modify during output,
	 *               null ignored
	 * @param output the {@code OutputStream} to write to
	 * @throws DSSException if output is null or an I/O error occurs
	 * @since Commons IO 1.1
	 */
	public static void write(byte[] data, OutputStream output) throws DSSException {

		try {
			if (data != null) {
				output.write(data);
			}
		} catch (IOException e) {
			throw new DSSException(e);
		}
	}

	/**
	 * This method replaces all \ to /.
	 *
	 * @param path
	 * @return
	 */
	private static String normalisePath(String path) {

		return path.replace('\\', '/');
	}

	/**
	 * This method checks if the resource with the given path exists.
	 *
	 * @param path
	 * @return
	 */
	public static boolean resourceExists(final String path) {

		final String path_ = normalisePath(path);
		final URL url = DSSUtils.class.getResource(path_);
		return url != null;
	}

	/**
	 * This method checks if the file with the given path exists.
	 *
	 * @param path
	 * @return
	 */
	public static boolean fileExists(final String path) {

		final String path_ = normalisePath(path);
		final boolean exists = new File(path_).exists();
		return exists;
	}

	/**
	 * This method returns a file reference. The file path is normalised (OS independent)
	 *
	 * @param filePath The path to the file.
	 * @return
	 */
	public static File getFile(final String filePath) {

		final String normalisedFolderFileName = normalisePath(filePath);
		final File file = new File(normalisedFolderFileName);
		return file;
	}

	/**
	 * This method converts the given certificate into its PEM string.
	 *
	 * @param cert
	 * @return
	 * @throws java.security.cert.CertificateEncodingException
	 */
	public static String convertToPEM(final X509Certificate cert) throws DSSException {

		try {

			final Base64 encoder = new Base64(64);
			final byte[] derCert = cert.getEncoded();
			final String pemCertPre = new String(encoder.encode(derCert));
			final String pemCert = CERT_BEGIN + pemCertPre + CERT_END;
			return pemCert;
		} catch (CertificateEncodingException e) {
			throw new DSSException(e);
		}
	}

	/**
	 * This method loads a certificate from the given resource.  The certificate must be DER-encoded and may be supplied in binary or printable
	 * (Base64) encoding. If the certificate is provided in Base64 encoding, it must be bounded at the beginning by -----BEGIN CERTIFICATE-----, and
	 * must be bounded at the end by -----END CERTIFICATE-----. It throws an {@code DSSException} or return {@code null} when the
	 * certificate cannot be loaded.
	 *
	 * @param path resource location.
	 * @return
	 */
	public static CertificateToken loadCertificate(final String path) throws DSSException {

		final InputStream inputStream = DSSUtils.class.getResourceAsStream(path);
		return loadCertificate(inputStream);
	}

	/**
	 * This method loads a certificate from the given location. The certificate must be DER-encoded and may be supplied in binary or printable
	 * (Base64) encoding. If the certificate is provided in Base64 encoding, it must be bounded at the beginning by -----BEGIN CERTIFICATE-----, and
	 * must be bounded at the end by -----END CERTIFICATE-----. It throws an {@code DSSException} or return {@code null} when the
	 * certificate cannot be loaded.
	 *
	 * @param file
	 * @return
	 */
	public static CertificateToken loadCertificate(final File file) throws DSSException {

		final InputStream inputStream = DSSUtils.toByteArrayInputStream(file);
		final CertificateToken x509Certificate = loadCertificate(inputStream);
		return x509Certificate;
	}

	/**
	 * This method loads a certificate from the given location. The certificate must be DER-encoded and may be supplied in binary or printable (Base64) encoding. If the
	 * certificate is provided in Base64 encoding, it must be bounded at the beginning by -----BEGIN CERTIFICATE-----, and must be bounded at the end by -----END CERTIFICATE-----.
	 * It throws an {@code DSSException} or return {@code null} when the certificate cannot be loaded.
	 *
	 * @param inputStream input stream containing the certificate
	 * @return
	 */
	public static CertificateToken loadCertificate(final InputStream inputStream) throws DSSException {

		try {

			final X509Certificate cert = (X509Certificate) certificateFactory.generateCertificate(inputStream);
			return new CertificateToken(cert);
		} catch (CertificateException e) {
			throw new DSSException(e);
		}
	}

	/**
	 * This method loads a certificate from the byte array. The certificate must be DER-encoded and may be supplied in binary or printable
	 * (Base64) encoding. If the certificate is provided in Base64 encoding, it must be bounded at the beginning by -----BEGIN CERTIFICATE-----, and
	 * must be bounded at the end by -----END CERTIFICATE-----. It throws an {@code DSSException} or return {@code null} when the
	 * certificate cannot be loaded.
	 *
	 * @param input array of bytes containing the certificate
	 * @return
	 */
	public static CertificateToken loadCertificate(final byte[] input) throws DSSException {

		if (input == null) {
			throw new DSSNullException(byte[].class, "X5009 certificate");
		}
		final ByteArrayInputStream inputStream = new ByteArrayInputStream(input);
		return loadCertificate(inputStream);
	}

	/**
	 * This method loads a certificate from a base 64 encoded String
	 *
	 * @param base64Encoded
	 * @return
	 */
<<<<<<< HEAD
	public static X509Certificate loadCertificateFromBase64EncodedString(final String base64Encoded) {
		final byte[] bytes = Base64.decodeBase64(base64Encoded);
=======
	public static CertificateToken loadCertificateFromBase64EncodedString(final String base64Encoded) {

		final byte[] bytes = DSSUtils.base64Decode(base64Encoded);
>>>>>>> 8fc29049
		return loadCertificate(bytes);
	}

	/**
	 * This method loads the issuer certificate from the given location (AIA).  The certificate must be DER-encoded and may be supplied in binary or
	 * printable (Base64) encoding. If the certificate is provided in Base64 encoding, it must be bounded at the beginning by -----BEGIN
	 * CERTIFICATE-----, and must be bounded at the end by -----END CERTIFICATE-----.  It throws an
	 * {@code DSSException} or return {@code null} when the certificate cannot be loaded.
	 *
	 * @param cert   certificate for which the issuer should be loaded
	 * @param loader the loader to use
	 * @return
	 */
	public static CertificateToken loadIssuerCertificate(final CertificateToken cert, final DataLoader loader) {

		final String url = getAccessLocation(cert, X509ObjectIdentifiers.id_ad_caIssuers);
		if (url == null) {
			LOG.info("There is no AIA extension for certificate download.");
			return null;
		}
		LOG.debug("Loading certificate from {}", url);
		if (loader == null) {
			throw new DSSNullException(DataLoader.class);
		}
		byte[] bytes = loader.get(url);
		if ((bytes == null) || (bytes.length <= 0)) {
			LOG.error("Unable to read data from {}.", url);
			return null;
		}
		final CertificateToken issuerCert = loadCertificate(bytes);
		if (issuerCert == null) {
			LOG.error("Unable to read data from {}.", url);
			return null;
		}
		if (!cert.getIssuerX500Principal().equals(issuerCert.getSubjectX500Principal())) {
			LOG.info("There is AIA extension, but the issuer subject name and subject name does not match.");
			LOG.info("CERT ISSUER    : " + cert.getIssuerX500Principal().toString());
			LOG.info("ISSUER SUBJECT : " + issuerCert.getSubjectX500Principal().toString());
			// return null;
		}
		return issuerCert;
	}

	/**
	 * This method return SKI bytes from certificate or null.
	 *
	 * @param x509Certificate {@code X509Certificate}
	 * @return ski bytes from the given certificate
	 * @throws Exception
	 */
	public static byte[] getSki(final X509Certificate x509Certificate) throws DSSException {

		try {

			final byte[] skiBytesFromCert = XMLX509SKI.getSKIBytesFromCert(x509Certificate);
			return skiBytesFromCert;
		} catch (XMLSecurityException e) {
			return null;
		} catch (Exception e) {
			throw new DSSException(e);
		}
	}

	private static String getAccessLocation(final CertificateToken certificate, final ASN1ObjectIdentifier accessMethod) {

		final byte[] authInfoAccessExtensionValue = certificate.getCertificate().getExtensionValue(Extension.authorityInfoAccess.getId());
		if (null == authInfoAccessExtensionValue) {
			return null;
		}
		// Parse the extension
		ASN1Sequence asn1Sequence = null;
		try {
			asn1Sequence = DSSASN1Utils.getAsn1SequenceFromDerOctetString(authInfoAccessExtensionValue);
		} catch (DSSException e) {
			return null;
		}
		final AuthorityInformationAccess authorityInformationAccess = AuthorityInformationAccess.getInstance(asn1Sequence);

		String accessLocation = null;
		final AccessDescription[] accessDescriptions = authorityInformationAccess.getAccessDescriptions();
		for (final AccessDescription accessDescription : accessDescriptions) {

			// LOG.debug("access method: " + accessDescription.getAccessMethod());
			final boolean correctAccessMethod = accessDescription.getAccessMethod().equals(accessMethod);
			if (!correctAccessMethod) {
				continue;
			}
			GeneralName gn = accessDescription.getAccessLocation();
			if (gn.getTagNo() != GeneralName.uniformResourceIdentifier) {

				// LOG.debug("not a uniform resource identifier");
				continue;
			}
			final DERIA5String str = (DERIA5String) ((DERTaggedObject) gn.toASN1Primitive()).getObject();
			accessLocation = str.getString();
			// The HTTP protocol is preferred.
			if (Protocol.isHttpUrl(accessLocation)) {
				// LOG.debug("access location: " + accessLocation);
				break;
			}
		}
		return accessLocation;
	}

	/**
	 * This method loads a CRL from the given base 64 encoded string.
	 *
	 * @param base64Encoded
	 * @return
	 */
	public static X509CRL loadCRLBase64Encoded(final String base64Encoded) {

		final byte[] derEncoded = Base64.decodeBase64(base64Encoded);
		final X509CRL crl = loadCRL(new ByteArrayInputStream(derEncoded));
		return crl;
	}

	/**
	 * This method loads a CRL from the given location.
	 *
	 * @param byteArray
	 * @return
	 */
	public static X509CRL loadCRL(final byte[] byteArray) {

		final ByteArrayInputStream inputStream = new ByteArrayInputStream(byteArray);
		final X509CRL crl = loadCRL(inputStream);
		return crl;
	}

	/**
	 * This method loads a CRL from the given location.
	 *
	 * @param inputStream
	 * @return
	 */
	public static X509CRL loadCRL(final InputStream inputStream) {

		try {

			final X509CRL crl = (X509CRL) certificateFactory.generateCRL(inputStream);
			return crl;
		} catch (CRLException e) {
			throw new DSSException(e);
		}
	}

	/**
	 * This method loads an OCSP response from the given base 64 encoded string.
	 *
	 * @param base64Encoded base 64 encoded OCSP response
	 * @return {@code BasicOCSPResp}
	 */
	public static BasicOCSPResp loadOCSPBase64Encoded(final String base64Encoded) {

		final byte[] derEncoded = Base64.decodeBase64(base64Encoded);
		try {

			final OCSPResp ocspResp = new OCSPResp(derEncoded);
			final BasicOCSPResp basicOCSPResp = (BasicOCSPResp) ocspResp.getResponseObject();
			return basicOCSPResp;
		} catch (OCSPException e) {

			throw new DSSException(e);
		} catch (IOException e) {

			throw new DSSException(e);
		}
	}

	public static List<String> getPolicyIdentifiers(final X509Certificate cert) {
		final byte[] certificatePolicies = cert.getExtensionValue(Extension.certificatePolicies.getId());
		if (certificatePolicies == null) {

			return Collections.emptyList();
		}
		ASN1Sequence seq = DSSASN1Utils.getAsn1SequenceFromDerOctetString(certificatePolicies);
		final List<String> policyIdentifiers = new ArrayList<String>();
		for (int ii = 0; ii < seq.size(); ii++) {

			final PolicyInformation policyInfo = PolicyInformation.getInstance(seq.getObjectAt(ii));
			// System.out.println("\t----> PolicyIdentifier: " + policyInfo.getPolicyIdentifier().getId());
			policyIdentifiers.add(policyInfo.getPolicyIdentifier().getId());

		}
		return policyIdentifiers;
	}

	/**
	 * This method converts the {@code List} of {@code CertificateToken} to the {@code List} of {@code X509Certificate}.
	 *
	 * @param certTokens the list of {@code CertificateToken} to be converted
	 * @return a list for {@code X509Certificate} based on the input list
	 */
	public static List<X509Certificate> getX509Certificates(final List<CertificateToken> certTokens) {

		final List<X509Certificate> certificateChain = new ArrayList<X509Certificate>();
		for (final CertificateToken token : certTokens) {

			certificateChain.add(token.getCertificate());
		}
		return certificateChain;

	}

	/**
	 * This method digests the given string with SHA1 algorithm and encode returned array of bytes as hex string.
	 *
	 * @param stringToDigest Everything in the name
	 * @return hex encoded digest value
	 */
	public static String getSHA1Digest(final String stringToDigest) {

		final byte[] digest = getMessageDigest(DigestAlgorithm.SHA1).digest(stringToDigest.getBytes());
		return Hex.encodeHexString(digest);
	}

	/**
	 * This method digests the given {@code InputStream} with SHA1 algorithm and encode returned array of bytes as hex string.
	 *
	 * @param inputStream
	 * @return
	 */
	public static String getSHA1Digest(final InputStream inputStream) throws IOException {

		final byte[] bytes = IOUtils.toByteArray(inputStream);
		final byte[] digest = getMessageDigest(DigestAlgorithm.SHA1).digest(bytes);
		return Hex.encodeHexString(digest);
	}

	/**
	 * This method replaces in a string one pattern by another one without using regexp.
	 *
	 * @param string
	 * @param oldPattern
	 * @param newPattern
	 * @return
	 */
	public static StringBuffer replaceStrStr(final StringBuffer string, final String oldPattern, final String newPattern) {

		if ((string == null) || (oldPattern == null) || oldPattern.equals("") || (newPattern == null)) {

			return string;
		}

		final StringBuffer replaced = new StringBuffer();
		int startIdx = 0;
		int idxOld;
		while ((idxOld = string.indexOf(oldPattern, startIdx)) >= 0) {

			replaced.append(string.substring(startIdx, idxOld));
			replaced.append(newPattern);
			startIdx = idxOld + oldPattern.length();
		}
		replaced.append(string.substring(startIdx));
		return replaced;
	}

	public static String replaceStrStr(final String string, final String oldPattern, final String newPattern) {

		final StringBuffer stringBuffer = replaceStrStr(new StringBuffer(string), oldPattern, newPattern);
		return stringBuffer.toString();
	}

	/**
	 * This method allows to digest the data with the given algorithm.
	 *
	 * @param digestAlgorithm the algorithm to use
	 * @param data            the data to digest
	 * @return digested array of bytes
	 */
	public static byte[] digest(final DigestAlgorithm digestAlgorithm, final byte[] data) throws DSSException {
		final MessageDigest messageDigest = getMessageDigest(digestAlgorithm);
		final byte[] digestValue = messageDigest.digest(data);
		return digestValue;
	}

	/**
	 * @param digestAlgorithm
	 * @return
	 * @throws NoSuchAlgorithmException
	 */
	public static MessageDigest getMessageDigest(final DigestAlgorithm digestAlgorithm) {
		try {
			final String digestAlgorithmOid = digestAlgorithm.getOid().getId();
			final MessageDigest messageDigest = MessageDigest.getInstance(digestAlgorithmOid);
			return messageDigest;
		} catch(NoSuchAlgorithmException e) {
			throw new DSSException("Digest algorithm error: " + e.getMessage(), e);
		}
	}

	/**
	 * This method allows to digest the data in the {@code InputStream} with the given algorithm.
	 *
	 * @param digestAlgo  the algorithm to use
	 * @param inputStream the data to digest
	 * @return digested array of bytes
	 */
	public static byte[] digest(final DigestAlgorithm digestAlgo, final InputStream inputStream) throws DSSException {
		try {

			final MessageDigest messageDigest = getMessageDigest(digestAlgo);
			final byte[] buffer = new byte[4096];
			int count = 0;
			while ((count = inputStream.read(buffer)) > 0) {
				messageDigest.update(buffer, 0, count);
			}
			final byte[] digestValue = messageDigest.digest();
			return digestValue;
		} catch (IOException e) {
			throw new DSSException(e);
		}
	}

	public static byte[] digest(DigestAlgorithm digestAlgorithm, byte[]... data) {
		final MessageDigest messageDigest = getMessageDigest(digestAlgorithm);
		for (final byte[] bytes : data) {

			messageDigest.update(bytes);
		}
		final byte[] digestValue = messageDigest.digest();
		return digestValue;
	}

	/**
	 * This method digest and encrypt the given {@code InputStream} with indicated private key and signature algorithm. To find the signature object
	 * the list of registered security Providers, starting with the most preferred Provider is traversed.
	 * <p/>
	 * This method returns an array of bytes representing the signature value. Signature object that implements the specified signature algorithm. It traverses the list of
	 * registered security Providers, starting with the most preferred Provider. A new Signature object encapsulating the SignatureSpi implementation from the first Provider
	 * that supports the specified algorithm is returned. The {@code NoSuchAlgorithmException} exception is wrapped in a DSSException.
	 *
	 * @param javaSignatureAlgorithm signature algorithm under JAVA form.
	 * @param privateKey             private key to use
	 * @param stream                 the data to digest
	 * @return digested and encrypted array of bytes
	 */
	@Deprecated
	public static byte[] encrypt(final String javaSignatureAlgorithm, final PrivateKey privateKey, final InputStream stream) {

		try {

			LOG.debug("Signature Algorithm: " + javaSignatureAlgorithm);
			final Signature signature = Signature.getInstance(javaSignatureAlgorithm);

			signature.initSign(privateKey);
			final byte[] buffer = new byte[4096];
			int count = 0;
			while ((count = stream.read(buffer)) > 0) {

				signature.update(buffer, 0, count);
			}
			final byte[] signatureValue = signature.sign();
			return signatureValue;
		} catch (SignatureException e) {
			throw new DSSException(e);
		} catch (InvalidKeyException e) {
			throw new DSSException(e);
		} catch (NoSuchAlgorithmException e) {
			throw new DSSException(e);
		} catch (IOException e) {
			throw new DSSException(e);
		}
	}

	/**
	 * This method digest and encrypt the given {@code InputStream} with indicated private key and signature algorithm. To find the signature object
	 * the list of registered security Providers, starting with the most preferred Provider is traversed.
	 * <p/>
	 * This method returns an array of bytes representing the signature value. Signature object that implements the specified signature algorithm. It traverses the list of
	 * registered security Providers, starting with the most preferred Provider. A new Signature object encapsulating the SignatureSpi implementation from the first Provider
	 * that supports the specified algorithm is returned. The {@code NoSuchAlgorithmException} exception is wrapped in a DSSException.
	 *
	 * @param javaSignatureAlgorithm signature algorithm under JAVA form.
	 * @param privateKey             private key to use
	 * @param bytes                  the data to digest
	 * @return digested and encrypted array of bytes
	 */
	@Deprecated
	public static byte[] encrypt(final String javaSignatureAlgorithm, final PrivateKey privateKey, final byte[] bytes) {
		try {
			final Signature signature = Signature.getInstance(javaSignatureAlgorithm);
			signature.initSign(privateKey);
			signature.update(bytes);
			final byte[] signatureValue = signature.sign();
			return signatureValue;
		} catch (GeneralSecurityException e) {
			throw new DSSException(e);
		}
	}

	/**
	 * Returns the {@code CertificateID} for the given certificate and its issuer's certificate.
	 *
	 * @param cert       {@code X509Certificate} for which the id is created
	 * @param issuerCert {@code X509Certificate} issuer certificate of the {@code cert}
	 * @return {@code CertificateID}
	 * @throws org.bouncycastle.cert.ocsp.OCSPException
	 */
	public static CertificateID getOCSPCertificateID(final X509Certificate cert, final X509Certificate issuerCert) throws DSSException {

		try {

			final BigInteger serialNumber = cert.getSerialNumber();
			final DigestCalculator digestCalculator = getSHA1DigestCalculator();
			final X509CertificateHolder x509CertificateHolder = getX509CertificateHolder(issuerCert);
			final CertificateID certificateID = new CertificateID(digestCalculator, x509CertificateHolder, serialNumber);
			return certificateID;
		} catch (OCSPException e) {
			throw new DSSException(e);
		}
	}

	/**
	 * Returns a {@code X509CertificateHolder} encapsulating the given {@code X509Certificate}.
	 *
	 * @param x509Certificate
	 * @return a X509CertificateHolder holding this certificate
	 */
	public static X509CertificateHolder getX509CertificateHolder(final X509Certificate x509Certificate) {

		try {
			return new X509CertificateHolder(x509Certificate.getEncoded());
		} catch (IOException e) {
			throw new DSSException(e);
		} catch (CertificateEncodingException e) {
			throw new DSSException(e);
		}
	}

	/**
	 * Returns a {@code X509CertificateHolder} encapsulating the given {@code CertificateToken}.
	 *
	 * @param certificateToken
	 * @return a X509CertificateHolder holding this certificate
	 */
	public static X509CertificateHolder getX509CertificateHolder(final CertificateToken certificateToken) {

		final X509CertificateHolder x509CertificateHolder = getX509CertificateHolder(certificateToken.getCertificate());
		return x509CertificateHolder;
	}

	public static DigestCalculator getSHA1DigestCalculator() throws DSSException {

		try {
			final DigestCalculatorProvider digestCalculatorProvider = jcaDigestCalculatorProviderBuilder.build();
			final DigestCalculator digestCalculator = digestCalculatorProvider.get(CertificateID.HASH_SHA1);
			return digestCalculator;
		} catch (OperatorCreationException e) {
			throw new DSSException(e);
		}
	}

	/**
	 * Returns the encoded (as ASN.1 DER) form of this X.509 certificate.
	 *
	 * @param cert certificate
	 * @return encoded array of bytes
	 */
	@Deprecated
	public static byte[] getEncoded(final X509Certificate cert) {

		try {
			byte[] encoded = cert.getEncoded();
			return encoded;
		} catch (CertificateEncodingException e) {
			throw new DSSException(e);
		}
	}

	/**
	 * Returns the encoded (as ASN.1 DER) form of this {@code TimeStampToken}.
	 *
	 * @param timeStamp {@code TimeStampToken}
	 * @return encoded array of bytes
	 */
	@Deprecated
	public static byte[] getEncoded(final TimeStampToken timeStamp) {

		try {
			return timeStamp.getEncoded();
		} catch (IOException e) {
			throw new DSSException(e);
		}
	}

	/**
	 * This method opens the {@code URLConnection} using the given URL.
	 *
	 * @param url URL to be accessed
	 * @return {@code URLConnection}
	 */
	public static URLConnection openURLConnection(final String url) {

		try {

			final URL tspUrl = new URL(url);
			return tspUrl.openConnection();
		} catch (IOException e) {
			throw new DSSException(e);
		}
	}

	public static void writeToURLConnection(final URLConnection urlConnection, final byte[] bytes) throws DSSException {

		try {

			final OutputStream out = urlConnection.getOutputStream();
			out.write(bytes);
			out.close();
		} catch (IOException e) {
			throw new DSSException(e);
		}
	}

	/**
	 * This method returns an {@code InputStream} which needs to be closed, based on {@code FileInputStream}.
	 *
	 * @param filePath The path to the file to read
	 * @return an {@code InputStream} materialized by a {@code FileInputStream} representing the contents of the file
	 * @throws DSSException
	 */
	public static InputStream toInputStream(final String filePath) throws DSSException {

		final File file = getFile(filePath);
		final InputStream inputStream = toInputStream(file);
		return inputStream;
	}

	/**
	 * This method returns an {@code InputStream} which needs to be closed, based on {@code FileInputStream}.
	 *
	 * @param file {@code File} to read.
	 * @return an {@code InputStream} materialized by a {@code FileInputStream} representing the contents of the file
	 * @throws DSSException
	 */
	public static InputStream toInputStream(final File file) throws DSSException {

		if (file == null) {

			throw new DSSNullException(File.class);
		}
		try {
			final FileInputStream fileInputStream = openInputStream(file);
			return fileInputStream;
		} catch (IOException e) {
			throw new DSSException(e);
		}
	}

	/**
	 * This method returns the {@code InputStream} based on the given {@code String} and char set. This stream does not need to be closed, it is based on {@code
	 * ByteArrayInputStream}.
	 *
	 * @param string  {@code String} to convert
	 * @param charset char set to use
	 * @return the {@code InputStream} based on {@code ByteArrayInputStream}
	 */
	public static InputStream toInputStream(final String string, final String charset) throws DSSException {

		try {
			final InputStream inputStream = new ByteArrayInputStream(string.getBytes(charset));
			return inputStream;
		} catch (UnsupportedEncodingException e) {
			throw new DSSException(e);
		}
	}

	/**
	 * This method returns a {@code FileOutputStream} based on the provided path to the file.
	 *
	 * @param path to the file
	 * @return {@code FileOutputStream}
	 */
	public static FileOutputStream toFileOutputStream(final String path) throws DSSException {

		try {
			return new FileOutputStream(path);
		} catch (FileNotFoundException e) {
			throw new DSSException(e);
		}
	}

	/**
	 * This method returns an {@code InputStream} which does not need to be closed, based on {@code ByteArrayInputStream}.
	 *
	 * @param file {@code File} to read
	 * @return {@code InputStream} based on {@code ByteArrayInputStream}
	 */
	public static InputStream toByteArrayInputStream(final File file) {

		if (file == null) {

			throw new DSSNullException(File.class);
		}
		try {
			final byte[] bytes = readFileToByteArray(file);
			final ByteArrayInputStream byteArrayInputStream = new ByteArrayInputStream(bytes);
			return byteArrayInputStream;
		} catch (IOException e) {
			throw new DSSException(e);
		}
	}

	/**
	 * This method returns the byte array representing the contents of the file.
	 *
	 * @param file {@code File} to read
	 * @return an array of {@code byte}
	 * @throws DSSException
	 */
	public static byte[] toByteArray(final File file) throws DSSException {

		if (file == null) {

			throw new DSSNullException(File.class);
		}
		try {
			final byte[] bytes = readFileToByteArray(file);
			return bytes;
		} catch (IOException e) {
			throw new DSSException(e);
		}
	}

	/**
	 * FROM: Apache
	 * <p/>
	 * Reads the contents of a file into a byte array.
	 * The file is always closed.
	 *
	 * @param file the file to read, must not be {@code null}
	 * @return the file contents, never {@code null}
	 * @throws IOException in case of an I/O error
	 * @since Commons IO 1.1
	 */
	private static byte[] readFileToByteArray(final File file) throws IOException {

		InputStream in = null;
		try {
			in = openInputStream(file);
			return IOUtils.toByteArray(in);
		} finally {
			closeQuietly(in);
		}
	}

	/**
	 * FROM: Apache
	 * <p/>
	 * Opens a {@link java.io.FileInputStream} for the specified file, providing better
	 * error messages than simply calling {@code new FileInputStream(file)}.
	 * <p/>
	 * At the end of the method either the stream will be successfully opened,
	 * or an exception will have been thrown.
	 * <p/>
	 * An exception is thrown if the file does not exist.
	 * An exception is thrown if the file object exists but is a directory.
	 * An exception is thrown if the file exists but cannot be read.
	 *
	 * @param file the file to open for input, must not be {@code null}
	 * @return a new {@link java.io.FileInputStream} for the specified file
	 * @throws java.io.FileNotFoundException if the file does not exist
	 * @throws IOException                   if the file object is a directory
	 * @throws IOException                   if the file cannot be read
	 * @since Commons IO 1.3
	 */
	private static FileInputStream openInputStream(final File file) throws IOException {
		if (file.exists()) {
			if (file.isDirectory()) {
				throw new IOException("File '" + file + "' exists but is a directory");
			}
			if (file.canRead() == false) {
				throw new IOException("File '" + file + "' cannot be read");
			}
		} else {
			throw new FileNotFoundException("File '" + file + "' does not exist");
		}
		return new FileInputStream(file);
	}

	/**
	 * Get the contents of an {@code InputStream} as a {@code byte[]}.
	 *
	 * @param inputStream
	 * @return
	 */
	public static byte[] toByteArray(final InputStream inputStream) {

		if (inputStream == null) {
			throw new DSSNullException(InputStream.class);
		}
		try {
			final byte[] bytes = IOUtils.toByteArray(inputStream);
			return bytes;
		} catch (IOException e) {
			throw new DSSException(e);
		}
	}

	public static String toString(final byte[] bytes) {

		if (bytes == null) {

			throw new DSSNullException(byte[].class);
		}
		final String string = new String(bytes);
		return string;
	}

	/**
	 * This method saves the given array of {@code byte} to the provided {@code File}.
	 *
	 * @param bytes to save
	 * @param file
	 * @throws DSSException
	 */
	public static void saveToFile(final byte[] bytes, final File file) throws DSSException {

		file.getParentFile().mkdirs();
		try {

			final FileOutputStream fileOutputStream = new FileOutputStream(file);
			final ByteArrayInputStream inputStream = new ByteArrayInputStream(bytes);
			copy(inputStream, fileOutputStream);
			IOUtils.closeQuietly(inputStream);
			IOUtils.closeQuietly(fileOutputStream);
		} catch (IOException e) {
			throw new DSSException(e);
		}
	}

	/**
	 * This method saves the given {@code InputStream} to a file representing by the provided path. The {@code InputStream} is not closed.
	 *
	 * @param inputStream {@code InputStream} to save
	 * @param path        the path to the file to be created
	 */
	public static void saveToFile(final InputStream inputStream, final String path) throws IOException {

		final FileOutputStream fileOutputStream = toFileOutputStream(path);
		IOUtils.copy(inputStream, fileOutputStream);
		IOUtils.closeQuietly(fileOutputStream);
	}

	/**
	 * @param certificate
	 * @return
	 */
	public static IssuerSerial getIssuerSerial(final X509Certificate certificate) {

		final X500Name issuerX500Name = DSSUtils.getX509CertificateHolder(certificate).getIssuer();
		final GeneralName generalName = new GeneralName(issuerX500Name);
		final GeneralNames generalNames = new GeneralNames(generalName);
		final BigInteger serialNumber = certificate.getSerialNumber();
		final IssuerSerial issuerSerial = new IssuerSerial(generalNames, serialNumber);
		return issuerSerial;
	}

	/**
	 * @param certificateToken
	 * @return
	 */
	public static IssuerSerial getIssuerSerial(final CertificateToken certificateToken) {

		final IssuerSerial issuerSerial = getIssuerSerial(certificateToken.getCertificate());
		return issuerSerial;
	}

	public static CertificateToken getCertificate(final X509CertificateHolder x509CertificateHolder) {

		try {

			final Certificate certificate = x509CertificateHolder.toASN1Structure();
			final X509CertificateObject x509CertificateObject = new X509CertificateObject(certificate);
			return new CertificateToken(x509CertificateObject);
		} catch (CertificateParsingException e) {
			throw new DSSException(e);
		}
	}

	public static X509CRL toX509CRL(final X509CRLHolder x509CRLHolder) {

		try {

			final JcaX509CRLConverter jcaX509CRLConverter = new JcaX509CRLConverter();
			final X509CRL x509CRL = jcaX509CRLConverter.getCRL(x509CRLHolder);
			return x509CRL;
		} catch (CRLException e) {
			throw new DSSException(e);
		}
	}

	public static byte[] getEncoded(X509CRL x509CRL) {

		try {

			final byte[] encoded = x509CRL.getEncoded();
			return encoded;
		} catch (CRLException e) {
			throw new DSSException(e);
		}
	}

	public static byte[] getEncoded(BasicOCSPResp basicOCSPResp) {

		try {
			final byte[] encoded = BasicOCSPResponse.getInstance(basicOCSPResp.getEncoded()).getEncoded(ASN1Encoding.DER);
			return encoded;
		} catch (IOException e) {
			throw new DSSException(e);
		}
	}

	/**
	 * return a unique id for a date and the certificateToken id.
	 *
	 * @param signingTime
	 * @param id
	 * @return
	 */
	public static String getDeterministicId(final Date signingTime, final String id) {

		try {
			MessageDigest digest = MessageDigest.getInstance("MD5");
			if(signingTime != null) {
				digest.update(Long.toString(signingTime.getTime()).getBytes());
			}
			digest.update(id.getBytes());

			byte[] digestValue = digest.digest();

			final String deterministicId = "id-" + Hex.encodeHexString(digestValue);
			return deterministicId;
		} catch (NoSuchAlgorithmException e) {
			throw new DSSException(e);
		}

	}

	public static Date getLocalDate(final Date gtmDate, final Date localDate) {

		final Date newLocalDate = new Date(gtmDate.getTime() + TimeZone.getDefault().getOffset(localDate.getTime()));
		return newLocalDate;
	}

	public static long toLong(final byte[] bytes) {

		// Long.valueOf(new String(bytes)).longValue();
		ByteBuffer buffer = ByteBuffer.allocate(8);
		buffer.put(bytes, 0, Long.SIZE / 8);
		// TODO: (Bob: 2014 Jan 22) To be checked if it is not platform dependent?
		buffer.flip();//need flip
		return buffer.getLong();
	}

	public static void delete(final File file) {
		if (file != null) {
			file.delete();
		}
	}

	@Deprecated
	public static boolean isEmpty(String str) {
		return StringUtils.isEmpty(str);
	}

	@Deprecated
	public static boolean isNotEmpty(String str) {
		return StringUtils.isNotEmpty(str);
	}

	@Deprecated
	public static boolean equals(String str1, String str2) {
		return StringUtils.equals(str1, str2);
	}

	@Deprecated
	public static boolean isBlank(String str) {
		return StringUtils.isBlank(str);
	}

	@Deprecated
	public static boolean isNotBlank(String str) {
		return StringUtils.isNotBlank(str);
	}

	// Apache Collection Utils

	/**
	 * <p>Checks if the object is in the given array.</p>
	 * <p/>
	 * <p>The method returns {@code false} if a {@code null} array is passed in.</p>
	 *
	 * @param array        the array to search through
	 * @param objectToFind the object to find
	 * @return {@code true} if the array contains the object
	 */
	public static boolean contains(Object[] array, Object objectToFind) {
		return indexOf(array, objectToFind) != INDEX_NOT_FOUND;
	}

	/**
	 * <p>Finds the index of the given object in the array.</p>
	 * <p/>
	 * <p>This method returns {@link #INDEX_NOT_FOUND} ({@code -1}) for a {@code null} input array.</p>
	 *
	 * @param array        the array to search through for the object, may be {@code null}
	 * @param objectToFind the object to find, may be {@code null}
	 * @return the index of the object within the array,
	 * {@link #INDEX_NOT_FOUND} ({@code -1}) if not found or {@code null} array input
	 */
	public static int indexOf(Object[] array, Object objectToFind) {
		return indexOf(array, objectToFind, 0);
	}

	/**
	 * <p>Finds the index of the given object in the array starting at the given index.</p>
	 * <p/>
	 * <p>This method returns {@link #INDEX_NOT_FOUND} ({@code -1}) for a {@code null} input array.</p>
	 * <p/>
	 * <p>A negative startIndex is treated as zero. A startIndex larger than the array
	 * length will return {@link #INDEX_NOT_FOUND} ({@code -1}).</p>
	 *
	 * @param array        the array to search through for the object, may be {@code null}
	 * @param objectToFind the object to find, may be {@code null}
	 * @param startIndex   the index to start searching at
	 * @return the index of the object within the array starting at the index,
	 * {@link #INDEX_NOT_FOUND} ({@code -1}) if not found or {@code null} array input
	 */
	public static int indexOf(Object[] array, Object objectToFind, int startIndex) {
		if (array == null) {
			return INDEX_NOT_FOUND;
		}
		if (startIndex < 0) {
			startIndex = 0;
		}
		if (objectToFind == null) {
			for (int i = startIndex; i < array.length; i++) {
				if (array[i] == null) {
					return i;
				}
			}
		} else if (array.getClass().getComponentType().isInstance(objectToFind)) {
			for (int i = startIndex; i < array.length; i++) {
				if (objectToFind.equals(array[i])) {
					return i;
				}
			}
		}
		return INDEX_NOT_FOUND;
	}

	@Deprecated
	public static void closeQuietly(OutputStream output) {
		IOUtils.closeQuietly(output);
	}

	@Deprecated
	public static void closeQuietly(final InputStream input) {
		IOUtils.closeQuietly(input);
	}

	@Deprecated
	public static void closeQuietly(Reader input) {
		IOUtils.closeQuietly(input);
	}

	@Deprecated
	public static void closeQuietly(Writer output) {
		IOUtils.closeQuietly(output);
	}

	@Deprecated
	public static List readLines(InputStream input) throws IOException {
		return IOUtils.readLines(input);
	}

	@Deprecated
	public static List readLines(Reader input) throws IOException {
		return IOUtils.readLines(input);
	}

	@Deprecated
	public static String join(Object[] array, String separator) {
		return StringUtils.join(array, separator);
	}

	@Deprecated
	public static String join(Collection collection, String separator) {
		return StringUtils.join(collection, separator);
	}

	@Deprecated
	public static String join(Iterator iterator, String separator) {
		return StringUtils.join(iterator, separator);
	}

	@Deprecated
	public static String join(Object[] array, String separator, int startIndex, int endIndex) {
		return StringUtils.join(array, separator, startIndex, endIndex);
	}

	@Deprecated
	public static String substringBeforeLast(String str, String separator) {
		return StringUtils.substringBeforeLast(str, separator);
	}

	@Deprecated
	public static String substringAfterLast(String str, String separator) {
		return StringUtils.substringAfterLast(str, separator);
	}

	@Deprecated
	public static String repeat(String str, int repeat) {
		return StringUtils.repeat(str, repeat);
	}

	/**
	 * <p>Gets the {@code toString} of an {@code Object} returning
	 * an empty string ("") if {@code null} input.</p>
	 * <p/>
	 * <pre>
	 * ObjectUtils.toString(null)         = ""
	 * ObjectUtils.toString("")           = ""
	 * ObjectUtils.toString("bat")        = "bat"
	 * ObjectUtils.toString(Boolean.TRUE) = "true"
	 * </pre>
	 *
	 * @param obj the Object to {@code toString}, may be null
	 * @return the passed in Object's toString, or nullStr if {@code null} input
	 * @see String#valueOf(Object)
	 * @since 2.0
	 */
	public static String toString(Object obj) {
		return obj == null ? "" : obj.toString();
	}

	/**
	 * This method returns the {@code X500Principal} corresponding to the given string or {@code null} if the conversion is not possible.
	 *
	 * @param x500PrincipalString a {@code String} representation of the {@code X500Principal}
	 * @return {@code X500Principal} or null
	 */
	public static X500Principal getX500PrincipalOrNull(final String x500PrincipalString) {

		try {
			final X500Principal x500Principal = new X500Principal(x500PrincipalString);
			return x500Principal;
		} catch (Exception e) {
			LOG.warn(e.getMessage());
		}
		return null;
	}

	/**
	 * This method compares two {@code X500Principal}s. {@code X500Principal.CANONICAL} and {@code X500Principal.RFC2253} forms are compared.
	 * TODO: (Bob: 2014 Feb 20) To be investigated why the standard equals does not work!?
	 *
	 * @param firstX500Principal
	 * @param secondX500Principal
	 * @return
	 */
	public static boolean equals(final X500Principal firstX500Principal, final X500Principal secondX500Principal) {

		if ((firstX500Principal == null) || (secondX500Principal == null)) {
			return false;
		}
		if (firstX500Principal.equals(secondX500Principal)) {
			return true;
		}
		final HashMap<String, String> firstStringStringHashMap = get(firstX500Principal);
		final HashMap<String, String> secondStringStringHashMap = get(secondX500Principal);
		final boolean containsAll = firstStringStringHashMap.entrySet().containsAll(secondStringStringHashMap.entrySet());

		return containsAll;
	}

	/**
	 * @param x509SubjectName
	 * @return
	 */
	public static X500Principal getX500Principal(String x509SubjectName) throws DSSException {

		try {
			final X500Principal x500Principal = new X500Principal(x509SubjectName);
			final String utf8String = getUtf8String(x500Principal);
			final X500Principal normalizedX500Principal = new X500Principal(utf8String);
			return normalizedX500Principal;
		} catch (IllegalArgumentException e) {
			throw new DSSException(e);
		}
	}

	/**
	 * @param x509Certificate
	 * @return
	 */
	public static X500Principal getSubjectX500Principal(final X509Certificate x509Certificate) {

		final X500Principal x500Principal = x509Certificate.getSubjectX500Principal();
		final String utf8Name = getUtf8String(x500Principal);
		// System.out.println(">>> " + x500Principal.getName() + "-------" + utf8Name);
		final X500Principal x500PrincipalNormalized = new X500Principal(utf8Name);
		return x500PrincipalNormalized;
	}


	/**
	 * @param x500Principal to be normalized
	 * @return {@code X500Principal} normalized
	 */
	public static X500Principal getX500Principal(final X500Principal x500Principal) {

		final String utf8Name = getUtf8String(x500Principal);
		final X500Principal x500PrincipalNormalized = new X500Principal(utf8Name);
		return x500PrincipalNormalized;
	}

	/**
	 * @param x509Certificate
	 * @return
	 */
	public static String getSubjectX500PrincipalName(final X509Certificate x509Certificate) {

		return getSubjectX500Principal(x509Certificate).getName();
	}

	/**
	 * The distinguished name is regenerated to avoid problems related to the {@code X500Principal} encoding.
	 *
	 * @param x509Certificate
	 * @return
	 */
	public static X500Principal getIssuerX500Principal(final X509Certificate x509Certificate) {

		final X500Principal x500Principal = x509Certificate.getIssuerX500Principal();
		final String utf8Name = getUtf8String(x500Principal);
		final X500Principal x500PrincipalNormalized = new X500Principal(utf8Name);
		return x500PrincipalNormalized;
	}

	/**
	 * @param x509Certificate
	 * @return
	 */
	public static String getIssuerX500PrincipalName(final X509Certificate x509Certificate) {

		return getIssuerX500Principal(x509Certificate).getName();
	}

	public static InputStream getResource(final String resourcePath) {

		final InputStream resourceAsStream = DSSUtils.class.getClassLoader().getResourceAsStream(resourcePath);
		return resourceAsStream;
	}

	/**
	 * This method returns an UTC date base on the year, the month and the day. The year must be encoded as 1978... and not 78
	 *
	 * @param year  the value used to set the YEAR calendar field.
	 * @param month the month. Month value is 0-based. e.g., 0 for January.
	 * @param day   the value used to set the DAY_OF_MONTH calendar field.
	 * @return the UTC date base on parameters
	 */
	public static Date getUtcDate(final int year, final int month, final int day) {

		final Calendar calendar = Calendar.getInstance(TimeZone.getTimeZone("UTC"));
		calendar.set(year, month, day, 0, 0, 0);
		final Date date = calendar.getTime();
		return date;
	}

	/**
	 * This method adds or subtract the given number of days from the date
	 *
	 * @param date {@code Date} to change
	 * @param days number of days (can be negative)
	 * @return new {@code Date}
	 */
	public static Date getDate(final Date date, int days) {

		final Calendar calendar = Calendar.getInstance();
		calendar.setTime(date);
		calendar.add(Calendar.DATE, days);
		final Date newDate = calendar.getTime();
		return newDate;
	}

	/**
	 * Constructs a new <code>String</code> by decoding the specified array of bytes using the UTF-8 charset.
	 *
	 * @param bytes The bytes to be decoded into characters
	 * @return A new <code>String</code> decoded from the specified array of bytes using the UTF-8 charset,
	 * or <code>null</code> if the input byte array was <code>null</code>.
	 * @throws IllegalStateException Thrown when a {@link UnsupportedEncodingException} is caught, which should never happen since the
	 *                               charset is required.
	 */
	public static String getUtf8String(byte[] bytes) {

		if (bytes == null) {
			return null;
		}
		try {
			return new String(bytes, "UTF-8");
		} catch (UnsupportedEncodingException e) {
			throw new DSSException(e);
		}
	}

	/**
	 * @param string
	 * @return
	 */
	public static String getUtf8String(final String string) {

		return getUtf8String(string.getBytes());
	}

	public static byte[] getUtf8Bytes(final String string) {

		if (string == null) {
			return null;
		}
		try {
			final byte[] bytes = string.getBytes("UTF-8");
			return bytes;
		} catch (UnsupportedEncodingException e) {
			throw new DSSException(e);
		}
	}

	private static HashMap<String, String> get(final X500Principal x500Principal) {

		HashMap<String, String> treeMap = new HashMap<String, String>();
		final byte[] encoded = x500Principal.getEncoded();
		final ASN1Sequence asn1Sequence = ASN1Sequence.getInstance(encoded);
		final ASN1Encodable[] asn1Encodables = asn1Sequence.toArray();
		for (final ASN1Encodable asn1Encodable : asn1Encodables) {

			final DLSet dlSet = (DLSet) asn1Encodable;
			for (int ii = 0; ii < dlSet.size(); ii++) {

				final DLSequence dlSequence = (DLSequence) dlSet.getObjectAt(ii);
				if (dlSequence.size() != 2) {

					throw new DSSException("The DLSequence must contains exactly 2 elements.");
				}
				final ASN1Encodable asn1EncodableAttributeType = dlSequence.getObjectAt(0);
				final String stringAttributeType = getString(asn1EncodableAttributeType);
				final ASN1Encodable asn1EncodableAttributeValue = dlSequence.getObjectAt(1);
				final String stringAttributeValue = getString(asn1EncodableAttributeValue);
				treeMap.put(stringAttributeType, stringAttributeValue);
			}
		}
		return treeMap;
	}

	private static String getUtf8String(final X500Principal x500Principal) {

		final byte[] encoded = x500Principal.getEncoded();
		final ASN1Sequence asn1Sequence = ASN1Sequence.getInstance(encoded);
		final ASN1Encodable[] asn1Encodables = asn1Sequence.toArray();
		final StringBuilder stringBuilder = new StringBuilder();
		/**
		 * RFC 4514 LDAP: Distinguished Names
		 * 2.1.  Converting the RDNSequence
		 *
		 * If the RDNSequence is an empty sequence, the result is the empty or
		 * zero-length string.
		 *
		 * Otherwise, the output consists of the string encodings of each
		 * RelativeDistinguishedName in the RDNSequence (according to Section
		 * 2.2), starting with the last element of the sequence and moving
		 * backwards toward the first.
		 * ...
		 */
		for (int ii = asn1Encodables.length - 1; ii >= 0; ii--) {

			final ASN1Encodable asn1Encodable = asn1Encodables[ii];

			final DLSet dlSet = (DLSet) asn1Encodable;
			for (int jj = 0; jj < dlSet.size(); jj++) {

				final DLSequence dlSequence = (DLSequence) dlSet.getObjectAt(jj);
				if (dlSequence.size() != 2) {

					throw new DSSException("The DLSequence must contains exactly 2 elements.");
				}
				final ASN1Encodable attributeType = dlSequence.getObjectAt(0);
				final ASN1Encodable attributeValue = dlSequence.getObjectAt(1);
				String string = getString(attributeValue);

				/**
				 * RFC 4514               LDAP: Distinguished Names
				 * ...
				 * Other characters may be escaped.
				 *
				 * Each octet of the character to be escaped is replaced by a backslash
				 * and two hex digits, which form a single octet in the code of the
				 * character.  Alternatively, if and only if the character to be escaped
				 * is one of
				 *
				 * ' ', '"', '#', '+', ',', ';', '<', '=', '>', or '\'
				 * (U+0020, U+0022, U+0023, U+002B, U+002C, U+003B,
				 * U+003C, U+003D, U+003E, U+005C, respectively)
				 *
				 * it can be prefixed by a backslash ('\' U+005C).
				 * ...
				 */
				string = string.replace("\"", "\\\"");
				string = string.replace("#", "\\#");
				string = string.replace("+", "\\+");
				string = string.replace(",", "\\,");
				string = string.replace(";", "\\;");
				string = string.replace("<", "\\<");
				string = string.replace("=", "\\=");
				string = string.replace(">", "\\>");
				// System.out.println(">>> " + attributeType.toString() + "=" + attributeValue.getClass().getSimpleName() + "[" + string + "]");
				if (stringBuilder.length() != 0) {
					stringBuilder.append(',');
				}
				stringBuilder.append(attributeType).append('=').append(string);
			}
		}
		//final X500Name x500Name = X500Name.getInstance(encoded);
		return stringBuilder.toString();
	}

	private static String getString(ASN1Encodable attributeValue) {
		String string;
		if (attributeValue instanceof DERUTF8String) {

			string = ((DERUTF8String) attributeValue).getString();
		} else if (attributeValue instanceof DERPrintableString) {

			string = ((DERPrintableString) attributeValue).getString();
		} else if (attributeValue instanceof DERBMPString) {

			string = ((DERBMPString) attributeValue).getString();
		} else if (attributeValue instanceof DERT61String) {

			string = ((DERT61String) attributeValue).getString();
		} else if (attributeValue instanceof DERIA5String) {

			string = ((DERIA5String) attributeValue).getString();
		} else if (attributeValue instanceof ASN1ObjectIdentifier) {

			string = ((ASN1ObjectIdentifier) attributeValue).getId();
		} else if (attributeValue instanceof DERT61UTF8String) {

			string = ((DERT61UTF8String) attributeValue).getString();
		} else {
			LOG.error("!!!*******!!! This encoding is unknown: " + attributeValue.getClass().getSimpleName());
			string = attributeValue.toString();
			LOG.error("!!!*******!!! value: " + string);
		}
		return string;
	}

	/**
	 * This method return the unique message id which can be used for translation purpose.
	 *
	 * @param message the {@code String} message on which the unique id is calculated.
	 * @return the unique id
	 */
	public static String getMessageId(final String message) {

		final String message_ = message./*replace('\'', '_').*/toLowerCase().replaceAll("[^a-z_]", " ");
		StringBuilder nameId = new StringBuilder();
		final StringTokenizer stringTokenizer = new StringTokenizer(message_);
		while (stringTokenizer.hasMoreElements()) {

			final String word = (String) stringTokenizer.nextElement();
			nameId.append(word.charAt(0));
		}
		final String nameIdString = nameId.toString();
		return nameIdString.toUpperCase();
	}

	/**
	 * This method allows to convert the stack trace to a string.
	 *
	 * @param exception from which the stack trace should be extracted
	 * @return the exception's stack trace under the {@code String} form.
	 */
	public static String getStackTrace(final Exception exception) {

		final StringWriter stringWriter = new StringWriter();
		final PrintWriter printWriter = new PrintWriter(stringWriter);
		exception.printStackTrace(printWriter);
		return stringWriter.toString(); // stack trace as a string
	}

	/**
	 * Returns an estimate of the number of bytes that can be read (or
	 * skipped over) from this input stream without blocking by the next
	 * invocation of a method for this input stream. The next invocation
	 * might be the same thread or another thread.  A single read or skip of this
	 * many bytes will not block, but may read or skip fewer bytes.
	 * <p/>
	 * <p> Note that while some implementations of {@code InputStream} will return
	 * the total number of bytes in the stream, many will not.  It is
	 * never correct to use the return value of this method to allocate
	 * a buffer intended to hold all data in this stream.
	 * <p/>
	 * <p> A subclass' implementation of this method may choose to throw an
	 * {@link IOException} if this input stream has been closed by
	 * invoking the {@link InputStream#close()} method.
	 * <p/>
	 * <p> The {@code available} method for class {@code InputStream} always
	 * returns {@code 0}.
	 * <p/>
	 * <p> This method should be overridden by subclasses.
	 *
	 * @return an estimate of the number of bytes that can be read (or skipped
	 * over) from this input stream without blocking or {@code 0} when
	 * it reaches the end of the input stream.
	 * @throws DSSException if IOException occurs (if an I/O error occurs)
	 */
	public static int available(final InputStream is) throws DSSException {

		try {
			return is.available();
		} catch (IOException e) {
			throw new DSSException(e);
		}
	}

	/**
	 * Returns <tt>true</tt> if the first {@code elementNumber} elements of the two specified arrays are
	 * <i>equal</i>.  Two arrays are considered equal if the first {@code elementNumber} corresponding pairs of elements in the two arrays are equal.
	 * Also, two array references are considered equal if both are <tt>null</tt>.<p>
	 *
	 * @param leftArray     one array to be tested for equality
	 * @param rightArray    the other array to be tested for equality
	 * @param elementNumber the number of elements from the beginning to be tested
	 * @return <tt>true</tt> if the two arrays are equal
	 */
	public static boolean equals(final byte[] leftArray, final byte[] rightArray, final int elementNumber) {

		if (leftArray == rightArray) {
			return true;
		}
		if ((leftArray == null) || (rightArray == null)) {
			return false;
		}
		if ((leftArray == null) && (rightArray == null)) {
			return true;
		}
		for (int ii = 0; ii < elementNumber; ii++) {

			if (leftArray[ii] != rightArray[ii]) {

				return false;
			}
		}
		return true;
	}


	/**
	 * replaces e.g. "\xc3\xa9" with "é"
	 *
	 * @param s the input
	 * @return the output
	 */
	public static String unescapeMultiByteUtf8Literals(final String s) {
		try {
			final String q = new String(unescapePython(s.getBytes("UTF-8")), "UTF-8");
			//			if (!q.equals(s)) {
			//				LOG.log(Level.SEVERE, "multi byte utf literal found:\n" +
			//							"  orig = " + s + "\n" +
			//							"  escp = " + q
			//				);
			//			}
			return q;
		} catch (Exception e) {
			//			LOG.log(Level.SEVERE, "Could not unescape multi byte utf literal - will use original input: " + s, e);
			return s;
		}
	}

	private static byte[] unescapePython(final byte[] escaped) throws Exception {
		// simple state machine iterates over the escaped bytes and converts
		final byte[] unescaped = new byte[escaped.length];
		int posTarget = 0;
		for (int posSource = 0; posSource < escaped.length; posSource++) {
			// if its not special then just move on
			if (escaped[posSource] != '\\') {
				unescaped[posTarget] = escaped[posSource];
				posTarget++;
				continue;
			}
			// if there is no next byte, throw incorrect encoding error
			if ((posSource + 1) >= escaped.length) {
				throw new Exception("String incorrectly escaped, ends with escape character.");
			}
			// deal with hex first
			if (escaped[posSource + 1] == 'x') {
				// if there's no next byte, throw incorrect encoding error
				if ((posSource + 3) >= escaped.length) {
					throw new Exception("String incorrectly escaped, ends early with incorrect hex encoding.");
				}
				unescaped[posTarget] = (byte) ((Character.digit(escaped[posSource + 2], 16) << 4) + Character.digit(escaped[posSource + 3], 16));
				posTarget++;
				posSource += 3;
			}
			// deal with n, then t, then r
			else if (escaped[posSource + 1] == 'n') {
				unescaped[posTarget] = '\n';
				posTarget++;
				posSource++;
			} else if (escaped[posSource + 1] == 't') {
				unescaped[posTarget] = '\t';
				posTarget++;
				posSource++;
			} else if (escaped[posSource + 1] == 'r') {
				unescaped[posTarget] = '\r';
				posTarget++;
				posSource++;
			} else if (escaped[posSource + 1] == '\\') {
				unescaped[posTarget] = escaped[posSource + 1];
				posTarget++;
				posSource++;
			} else if (escaped[posSource + 1] == '\'') {
				unescaped[posTarget] = escaped[posSource + 1];
				posTarget++;
				posSource++;
			} else {
				// invalid character
				throw new Exception("String incorrectly escaped, invalid escaped character");
			}
		}
		final byte[] result = new byte[posTarget];
		System.arraycopy(unescaped, 0, result, 0, posTarget);
		// return byte array, not string. Callers can convert to string.
		return result;
	}

	public static void copyFile(final String path, final File sourceFile, final File destinationFile) throws IOException {

		final File destinationPath = new File(path);
		if (!destinationPath.exists()) {
			destinationPath.mkdirs();
			destinationFile.createNewFile();
		}

		FileChannel source = null;
		FileChannel destination = null;

		try {
			source = new FileInputStream(sourceFile).getChannel();
			destination = new FileOutputStream(destinationFile).getChannel();
			destination.transferFrom(source, 0, source.size());
		} finally {
			if (source != null) {
				source.close();
			}
			if (destination != null) {
				destination.close();
			}
		}
	}

	public static byte[] toByteArray(final long longValue) {

		return String.valueOf(longValue).getBytes();
	}

	/**
	 * @param x509Certificate
	 * @return
	 */
	public static List<String> getQCStatementsIdList(final X509Certificate x509Certificate) {

		final List<String> extensionIdList = new ArrayList<String>();
		final byte[] qcStatement = x509Certificate.getExtensionValue(Extension.qCStatements.getId());
		if (qcStatement != null) {

			final ASN1Sequence seq = DSSASN1Utils.getAsn1SequenceFromDerOctetString(qcStatement);
			// Sequence of QCStatement
			for (int ii = 0; ii < seq.size(); ii++) {

				final QCStatement statement = QCStatement.getInstance(seq.getObjectAt(ii));
				extensionIdList.add(statement.getStatementId().getId());
			}
		}
		return extensionIdList;
	}

	/**
	 * This method closes the given {@code OutputStream} and throws a {@code DSSException} when the operation fails.
	 *
	 * @param outputStream {@code OutputStream} to be closed
	 */
	public static void close(final OutputStream outputStream) {

		try {
			outputStream.close();
		} catch (IOException e) {
			throw new DSSException(e);
		}
	}

	/**
	 * Returns the file extension based on the position of the '.' in the path. The paths as "xxx.y/toto" are not handled.
	 *
	 * @param path to be analysed
	 * @return the file extension or null
	 */
	public static String getFileExtension(final String path) {

		String extension = null;
		int lastIndexOf = path.lastIndexOf('.');
		if (lastIndexOf > 0) {
			extension = path.substring(lastIndexOf + 1);
		}
		return extension;
	}

	/**
	 * This method lists all defined security providers.
	 */
	public static void printSecurityProvides() {

		final Provider[] providers = Security.getProviders();
		for (final Provider provider : providers) {

			System.out.println("PROVIDER: " + provider.getName());
			final Set<Provider.Service> services = provider.getServices();
			for (final Provider.Service service : services) {

				System.out.println("\tALGORITHM: " + service.getAlgorithm() + " / " + service.getType() + " / " + service.getClassName());
			}
		}
	}

	/**
	 * This method returns the summary of the given exception. The analysis of the stack trace stops when the provided class is found.
	 *
	 * @param exception {@code Exception} to summarize
	 * @param javaClass {@code Class}
	 * @return {@code String} containing the summary message
	 */
	public static String getSummaryMessage(final Exception exception, final Class<?> javaClass) {

		final String javaClassName = javaClass.getName();
		final StackTraceElement[] stackTrace = exception.getStackTrace();
		String message = "See log file for full stack trace.\n";
		message += exception.toString() + '\n';
		for (StackTraceElement element : stackTrace) {

			final String className = element.getClassName();
			if (className.equals(javaClassName)) {

				message += element.toString() + '\n';
				break;
			}
			message += element.toString() + '\n';
		}
		return message;
	}

	/**
	 * Reads maximum {@code headerLength} bytes from {@code dssDocument} to the given {@code byte} array.
	 *
	 * @param dssDocument          {@code DSSDocument} to read
	 * @param headerLength         {@code int}: maximum number of bytes to read
	 * @param destinationByteArray destination {@code byte} array
	 * @return
	 */
	public static int readToArray(final DSSDocument dssDocument, final int headerLength, final byte[] destinationByteArray) {

		final InputStream inputStream = dssDocument.openStream();
		try {
			int read = inputStream.read(destinationByteArray, 0, headerLength);
			return read;
		} catch (IOException e) {
			throw new DSSException(e);
		} finally {
			IOUtils.closeQuietly(inputStream);
		}
	}

	/**
	 * Gets a difference between two dates
	 *
	 * @param date1    the oldest date
	 * @param date2    the newest date
	 * @param timeUnit the unit in which you want the diff
	 * @return the difference value, in the provided unit
	 */
	public static long getDateDiff(final Date date1, final Date date2, final TimeUnit timeUnit) {

		long diff = date2.getTime() - date1.getTime();
		return timeUnit.convert(diff, TimeUnit.MILLISECONDS);
	}

	/**
	 * This method returns an encoded representation of the {@code X509CertificateHolder}.
	 *
	 * @param x509CertificateHolder {@code X509CertificateHolder} to be encoded
	 * @return array of {@code byte}s
	 */
	public static byte[] getEncoded(final X509CertificateHolder x509CertificateHolder) {

		try {
			return x509CertificateHolder.getEncoded();
		} catch (IOException e) {
			throw new DSSException(e);
		}
	}

	/**
	 * Null-safe check if the specified collection is empty.
	 * <p/>
	 * Null returns true.
	 *
	 * @param collection the collection to check, may be null
	 * @return true if empty or null
	 */
	@Deprecated
	public static boolean isEmpty(final Collection collection) {
		return CollectionUtils.isEmpty(collection);
	}

	/**
	 * Concatenates all the arrays into a new array. The new array contains all of the element of each array followed by all of the elements of the next array. When an array is
	 * returned, it is always a new array.
	 *
	 * @param arrays {@code byte} arrays to concatenate
	 * @return the new {@code byte} array
	 */
	public static byte[] concatenate(byte[]... arrays) {
		if ((arrays == null) || (arrays.length == 0) || ((arrays.length == 1) && (arrays[0] == null))) {
			return null;
		}
		if (arrays.length == 1) {
			return arrays[0].clone();
		}
		int joinedLength = 0;
		for (final byte[] array : arrays) {
			if (array != null) {
				joinedLength += array.length;
			}
		}
		byte[] joinedArray = new byte[joinedLength];
		int destinationIndex = 0;
		for (final byte[] array : arrays) {
			if (array != null) {

				System.arraycopy(array, 0, joinedArray, destinationIndex, array.length);
				destinationIndex += array.length;
			}
		}
		return joinedArray;
	}
}<|MERGE_RESOLUTION|>--- conflicted
+++ resolved
@@ -557,14 +557,9 @@
 	 * @param base64Encoded
 	 * @return
 	 */
-<<<<<<< HEAD
-	public static X509Certificate loadCertificateFromBase64EncodedString(final String base64Encoded) {
+	public static CertificateToken loadCertificateFromBase64EncodedString(final String base64Encoded) {
+
 		final byte[] bytes = Base64.decodeBase64(base64Encoded);
-=======
-	public static CertificateToken loadCertificateFromBase64EncodedString(final String base64Encoded) {
-
-		final byte[] bytes = DSSUtils.base64Decode(base64Encoded);
->>>>>>> 8fc29049
 		return loadCertificate(bytes);
 	}
 
