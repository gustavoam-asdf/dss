--- conflicted
+++ resolved
@@ -3,11 +3,7 @@
 	<parent>
 		<groupId>eu.europa.ec.joinup.sd-dss</groupId>
 		<artifactId>sd-dss</artifactId>
-<<<<<<< HEAD
-		<version>5.10.1</version>
-=======
 		<version>5.11.RC1</version>
->>>>>>> b44d7190
 	</parent>
 	
 	<artifactId>dss-i18n</artifactId>
