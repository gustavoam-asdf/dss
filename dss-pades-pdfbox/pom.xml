--- conflicted
+++ resolved
@@ -3,11 +3,7 @@
 	<parent>
 		<groupId>eu.europa.ec.joinup.sd-dss</groupId>
 		<artifactId>sd-dss</artifactId>
-<<<<<<< HEAD
-		<version>6.2</version>
-=======
 		<version>6.3.RC1</version>
->>>>>>> bea61bb2
 	</parent>
 	<artifactId>dss-pades-pdfbox</artifactId>
 	<name>DSS PAdES using PDFBox</name>
@@ -25,11 +21,7 @@
 					<dependency>
 						<groupId>org.apache.maven.surefire</groupId>
 						<artifactId>surefire-junit-platform</artifactId>
-<<<<<<< HEAD
-						<version>3.5.2</version>
-=======
 						<version>3.5.3</version>
->>>>>>> bea61bb2
 					</dependency>
 				</dependencies>
 			</plugin>
