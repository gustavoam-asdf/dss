--- conflicted
+++ resolved
@@ -20,40 +20,11 @@
  */
 package eu.europa.esig.dss.pdf.pdfbox;
 
-import java.awt.image.BufferedImage;
-import java.io.IOException;
-import java.io.InputStream;
-import java.util.ArrayList;
-import java.util.LinkedHashMap;
-import java.util.List;
-import java.util.Map;
-import java.util.Objects;
-
-import org.apache.pdfbox.cos.COSArray;
-import org.apache.pdfbox.cos.COSBase;
-import org.apache.pdfbox.cos.COSDictionary;
-import org.apache.pdfbox.cos.COSName;
-import org.apache.pdfbox.cos.COSObject;
-import org.apache.pdfbox.io.MemoryUsageSetting;
-import org.apache.pdfbox.pdmodel.PDDocument;
-import org.apache.pdfbox.pdmodel.PDDocumentCatalog;
-import org.apache.pdfbox.pdmodel.PDPage;
-import org.apache.pdfbox.pdmodel.common.PDRectangle;
-import org.apache.pdfbox.pdmodel.encryption.AccessPermission;
-import org.apache.pdfbox.pdmodel.encryption.InvalidPasswordException;
-import org.apache.pdfbox.pdmodel.interactive.annotation.PDAnnotation;
-import org.apache.pdfbox.pdmodel.interactive.form.PDSignatureField;
-import org.apache.pdfbox.rendering.PDFRenderer;
-import org.slf4j.Logger;
-import org.slf4j.LoggerFactory;
 
 import eu.europa.esig.dss.enumerations.CertificationPermission;
 import eu.europa.esig.dss.model.DSSDocument;
-<<<<<<< HEAD
+import eu.europa.esig.dss.model.DSSException;
 import eu.europa.esig.dss.model.FileDocument;
-=======
-import eu.europa.esig.dss.model.DSSException;
->>>>>>> 06c577a1
 import eu.europa.esig.dss.model.InMemoryDocument;
 import eu.europa.esig.dss.pades.PAdESCommonParameters;
 import eu.europa.esig.dss.pades.validation.ByteRange;
@@ -74,8 +45,6 @@
 import eu.europa.esig.dss.pdf.visible.ImageUtils;
 import eu.europa.esig.dss.spi.DSSUtils;
 import eu.europa.esig.dss.utils.Utils;
-<<<<<<< HEAD
-=======
 import org.apache.pdfbox.Loader;
 import org.apache.pdfbox.cos.COSArray;
 import org.apache.pdfbox.cos.COSBase;
@@ -83,6 +52,7 @@
 import org.apache.pdfbox.cos.COSName;
 import org.apache.pdfbox.cos.COSObject;
 import org.apache.pdfbox.cos.COSStream;
+import org.apache.pdfbox.io.MemoryUsageSetting;
 import org.apache.pdfbox.io.RandomAccessRead;
 import org.apache.pdfbox.io.RandomAccessReadBuffer;
 import org.apache.pdfbox.pdmodel.PDDocument;
@@ -106,7 +76,6 @@
 import java.util.List;
 import java.util.Map;
 import java.util.Objects;
->>>>>>> 06c577a1
 
 /**
  * The PDFBox implementation of {@code PdfDocumentReader}
@@ -119,9 +88,6 @@
 	/** The PDFBox implementation of the document */
 	private final PDDocument pdDocument;
 
-	/** File reader */
-	private final RandomAccessRead randomAccessRead;
-
 	/** The PDF document */
 	private DSSDocument dssDocument;
 
@@ -129,7 +95,8 @@
 	private Map<PdfSignatureDictionary, List<PdfSignatureField>> signatureDictionaryMap;
 
 	/**
-	 * Default constructor of the PDFBox implementation of the Reader
+	 * Default constructor of the PDFBox implementation of the Reader.
+	 * This constructor uses in-memory processing of the document.
 	 * 
 	 * @param dssDocument               {@link DSSDocument} to read
 	 * @throws IOException              if an exception occurs
@@ -142,39 +109,49 @@
 	}
 
 	/**
-	 * The PDFBox implementation of the Reader
+	 * Constructor of the PDFBox implementation of the Reader with a password protection phrase provided.
+	 * This constructor uses in-memory processing of the document.
+	 *
+	 * @param dssDocument           {@link DSSDocument} to read
+	 * @param passwordProtection    {@link String} a password to open a protected document
+	 * @throws IOException          if an exception occurs
+	 * @throws eu.europa.esig.dss.pades.exception.InvalidPasswordException if the password is not provided or
+	 *                              invalid for a protected document
+	 */
+	public PdfBoxDocumentReader(DSSDocument dssDocument, String passwordProtection)
+			throws IOException, eu.europa.esig.dss.pades.exception.InvalidPasswordException {
+		this(dssDocument, passwordProtection, PdfMemoryUsageSetting.memoryOnly());
+	}
+
+	/**
+	 * Constructor of the PDFBox implementation of the Reader with a password protection phrase
+	 * and memory usage settings provided.
 	 * 
-	 * @param dssDocument        {@link DSSDocument} to read
-	 * @param passwordProtection {@link String} a password to open a protected document
-	 * @param memoryUsageSetting {@link MemoryUsageSetting} load setting 
-	 * @throws IOException       if an exception occurs
+	 * @param dssDocument           {@link DSSDocument} to read
+	 * @param passwordProtection    {@link String} a password to open a protected document
+	 * @param pdfMemoryUsageSetting {@link MemoryUsageSetting} PDF loading setting
+	 * @throws IOException          if an exception occurs
 	 * @throws eu.europa.esig.dss.pades.exception.InvalidPasswordException if the password is not provided or
-	 *                           invalid for a protected document
+	 *                              invalid for a protected document
 	 */
 	public PdfBoxDocumentReader(DSSDocument dssDocument, String passwordProtection, PdfMemoryUsageSetting pdfMemoryUsageSetting)
 			throws IOException, eu.europa.esig.dss.pades.exception.InvalidPasswordException {
 		Objects.requireNonNull(dssDocument, "The document must be defined!");
 		this.dssDocument = dssDocument;
-<<<<<<< HEAD
 		MemoryUsageSetting memoryUsageSetting = PdfBoxUtils.getMemoryUsageSetting(pdfMemoryUsageSetting);
 		try {
 			if (dssDocument instanceof FileDocument) {
 				FileDocument fileDocument = (FileDocument) dssDocument;
-				this.pdDocument = PDDocument.load(fileDocument.getFile(), passwordProtection, memoryUsageSetting);
+				this.pdDocument = Loader.loadPDF(fileDocument.getFile(), passwordProtection, memoryUsageSetting.streamCache);
 			} else if (dssDocument instanceof InMemoryDocument) {
 				InMemoryDocument inMemoryDocument = (InMemoryDocument) dssDocument;
-				this.pdDocument = PDDocument.load(inMemoryDocument.getBytes(), passwordProtection, null, null,
-						memoryUsageSetting);
+				this.pdDocument = Loader.loadPDF(inMemoryDocument.getBytes(), passwordProtection, null, null, memoryUsageSetting.streamCache);
 			} else {
-				try (InputStream is = dssDocument.openStream()) {
-					this.pdDocument = PDDocument.load(is, passwordProtection, memoryUsageSetting);
+				try (InputStream is = dssDocument.openStream();
+					 RandomAccessReadBuffer randomAccessRead = new RandomAccessReadBuffer(is)) {
+					this.pdDocument = Loader.loadPDF(randomAccessRead, passwordProtection, memoryUsageSetting.streamCache);
 				}
 			}
-=======
-		try (InputStream is = dssDocument.openStream()) {
-			this.randomAccessRead = new RandomAccessReadBuffer(is);
-			this.pdDocument = Loader.loadPDF(randomAccessRead, passwordProtection);
->>>>>>> 06c577a1
 		} catch (InvalidPasswordException e) {
 			throw new eu.europa.esig.dss.pades.exception.InvalidPasswordException(
 					String.format("Encrypted document : %s", e.getMessage()));
@@ -190,13 +167,14 @@
 	 * @throws IOException       if an exception occurs
 	 * @throws eu.europa.esig.dss.pades.exception.InvalidPasswordException if the password is not provided or
 	 *                           invalid for a protected document
-	 */
+	 * @deprecated since DSS 6.2. To be removed.
+	 */
+	@Deprecated
 	public PdfBoxDocumentReader(byte[] binaries, String passwordProtection)
 			throws IOException, eu.europa.esig.dss.pades.exception.InvalidPasswordException {
 		Objects.requireNonNull(binaries, "The document binaries must be defined!");
 		this.dssDocument = new InMemoryDocument(binaries);
-		try {
-			this.randomAccessRead = new RandomAccessReadBuffer(binaries);
+		try (RandomAccessRead randomAccessRead = new RandomAccessReadBuffer(binaries)) {
 			this.pdDocument = Loader.loadPDF(randomAccessRead, passwordProtection);
 		} catch (InvalidPasswordException e) {
 			throw new eu.europa.esig.dss.pades.exception.InvalidPasswordException(
@@ -213,7 +191,6 @@
 	@Deprecated
 	public PdfBoxDocumentReader(final PDDocument pdDocument) {
 		this.pdDocument = pdDocument;
-		this.randomAccessRead = null;
 	}
 
 	/**
@@ -303,10 +280,6 @@
 	@Override
 	public void close() throws IOException {
 		pdDocument.close();
-		// TODO : remove condition in DSS 6.2
-		if (randomAccessRead != null) {
-			randomAccessRead.close();
-		}
 	}
 
 	@Override
