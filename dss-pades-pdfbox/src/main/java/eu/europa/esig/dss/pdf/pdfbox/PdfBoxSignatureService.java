/**
 * DSS - Digital Signature Services
 * Copyright (C) 2015 European Commission, provided under the CEF programme
 * 
 * This file is part of the "DSS - Digital Signature Services" project.
 * 
 * This library is free software; you can redistribute it and/or
 * modify it under the terms of the GNU Lesser General Public
 * License as published by the Free Software Foundation; either
 * version 2.1 of the License, or (at your option) any later version.
 * 
 * This library is distributed in the hope that it will be useful,
 * but WITHOUT ANY WARRANTY; without even the implied warranty of
 * MERCHANTABILITY or FITNESS FOR A PARTICULAR PURPOSE.  See the GNU
 * Lesser General Public License for more details.
 * 
 * You should have received a copy of the GNU Lesser General Public
 * License along with this library; if not, write to the Free Software
 * Foundation, Inc., 51 Franklin Street, Fifth Floor, Boston, MA  02110-1301  USA
 */
package eu.europa.esig.dss.pdf.pdfbox;

import java.io.ByteArrayOutputStream;
import java.io.IOException;
import java.io.InputStream;
import java.io.OutputStream;
import java.security.MessageDigest;
import java.util.ArrayList;
import java.util.Calendar;
import java.util.Collection;
import java.util.Date;
import java.util.HashMap;
import java.util.HashSet;
import java.util.List;
import java.util.Map;
import java.util.Set;

import org.apache.pdfbox.cos.COSArray;
import org.apache.pdfbox.cos.COSDictionary;
import org.apache.pdfbox.cos.COSName;
import org.apache.pdfbox.cos.COSObject;
import org.apache.pdfbox.cos.COSStream;
import org.apache.pdfbox.pdmodel.PDDocument;
import org.apache.pdfbox.pdmodel.PDDocumentCatalog;
import org.apache.pdfbox.pdmodel.PDPage;
import org.apache.pdfbox.pdmodel.PDResources;
import org.apache.pdfbox.pdmodel.common.PDRectangle;
import org.apache.pdfbox.pdmodel.encryption.AccessPermission;
import org.apache.pdfbox.pdmodel.encryption.InvalidPasswordException;
import org.apache.pdfbox.pdmodel.font.PDType1Font;
import org.apache.pdfbox.pdmodel.interactive.annotation.PDAnnotationWidget;
import org.apache.pdfbox.pdmodel.interactive.digitalsignature.PDSignature;
import org.apache.pdfbox.pdmodel.interactive.digitalsignature.SignatureInterface;
import org.apache.pdfbox.pdmodel.interactive.digitalsignature.SignatureOptions;
import org.apache.pdfbox.pdmodel.interactive.form.PDAcroForm;
import org.apache.pdfbox.pdmodel.interactive.form.PDSignatureField;
import org.slf4j.Logger;
import org.slf4j.LoggerFactory;

import eu.europa.esig.dss.model.DSSDocument;
import eu.europa.esig.dss.model.DSSException;
import eu.europa.esig.dss.model.InMemoryDocument;
import eu.europa.esig.dss.model.MimeType;
import eu.europa.esig.dss.model.x509.CertificateToken;
import eu.europa.esig.dss.model.x509.Token;
import eu.europa.esig.dss.pades.CertificationPermission;
import eu.europa.esig.dss.pades.EncryptedDocumentException;
import eu.europa.esig.dss.pades.PAdESCommonParameters;
import eu.europa.esig.dss.pades.PAdESSignatureParameters;
import eu.europa.esig.dss.pades.ProtectedDocumentException;
import eu.europa.esig.dss.pades.SignatureFieldParameters;
import eu.europa.esig.dss.pades.SignatureImageParameters;
import eu.europa.esig.dss.pdf.AbstractPDFSignatureService;
import eu.europa.esig.dss.pdf.DSSDictionaryCallback;
import eu.europa.esig.dss.pdf.PAdESConstants;
import eu.europa.esig.dss.pdf.PDFServiceMode;
import eu.europa.esig.dss.pdf.PdfDocumentReader;
import eu.europa.esig.dss.pdf.pdfbox.visible.PdfBoxSignatureDrawer;
import eu.europa.esig.dss.pdf.pdfbox.visible.PdfBoxSignatureDrawerFactory;
import eu.europa.esig.dss.spi.DSSUtils;
import eu.europa.esig.dss.spi.x509.revocation.crl.CRLToken;
import eu.europa.esig.dss.spi.x509.revocation.ocsp.OCSPToken;
import eu.europa.esig.dss.utils.Utils;

public class PdfBoxSignatureService extends AbstractPDFSignatureService {

	private static final Logger LOG = LoggerFactory.getLogger(PdfBoxSignatureService.class);

	/**
	 * Constructor for the PdfBoxSignatureService
	 * 
	 * @param serviceMode current instance is used to generate DocumentTypestamp or
	 *                    Signature signature layer
	 * 
	 */
	public PdfBoxSignatureService(PDFServiceMode serviceMode, PdfBoxSignatureDrawerFactory signatureDrawerFactory) {
		super(serviceMode, signatureDrawerFactory);
	}

	protected void checkDocumentPermissions(DSSDocument document) {
		try (InputStream is = document.openStream(); PDDocument pdDocument = PDDocument.load(is)) {

			if (pdDocument.isEncrypted()) {
				throw new EncryptedDocumentException("The document is encrypted (not supported operation)");
			}

			AccessPermission accessPermission = pdDocument.getCurrentAccessPermission();
			if (accessPermission.isReadOnly()) {
				throw new ProtectedDocumentException("The document cannot be modified (read-only)");
			}

			if (!accessPermission.canModify()) {
				throw new ProtectedDocumentException("Cannot modify the document");
			}

			if (!accessPermission.canModifyAnnotations()) {
				throw new ProtectedDocumentException("Cannot modify the annotation");
			}

			if (!accessPermission.canFillInForm()) {
				throw new ProtectedDocumentException("Cannot fill in form");
			}
		} catch (InvalidPasswordException e) {
			throw new EncryptedDocumentException("The document is encrypted (not supported operation)");
		} catch (DSSException e) {
			throw e;
		} catch (Exception e) {
			throw new DSSException("Unable to check document", e);
		}
	}

	@Override
	public byte[] digest(final DSSDocument toSignDocument, final PAdESCommonParameters parameters) {
		checkDocumentPermissions(toSignDocument);

		final byte[] signatureValue = DSSUtils.EMPTY_BYTE_ARRAY;
		try (ByteArrayOutputStream outputStream = new ByteArrayOutputStream();
				InputStream is = toSignDocument.openStream();
				PDDocument pdDocument = PDDocument.load(is)) {

			final byte[] digest = signDocumentAndReturnDigest(parameters, signatureValue, outputStream, pdDocument);
			if (LOG.isDebugEnabled()) {
				LOG.debug("Base64 messageDigest : {}", Utils.toBase64(digest));
			}
			return digest;
		} catch (IOException e) {
			throw new DSSException(e);
		}
	}

	@Override
	public DSSDocument sign(final DSSDocument toSignDocument, final byte[] signatureValue,
			final PAdESCommonParameters parameters) {
		
		checkDocumentPermissions(toSignDocument);

		try (ByteArrayOutputStream baos = new ByteArrayOutputStream();
				InputStream is = toSignDocument.openStream();
				PDDocument pdDocument = PDDocument.load(is)) {

			signDocumentAndReturnDigest(parameters, signatureValue, baos, pdDocument);

			DSSDocument signature = new InMemoryDocument(baos.toByteArray());
			signature.setMimeType(MimeType.PDF);
			return signature;
		} catch (IOException e) {
			throw new DSSException(e);
		}
	}

	private byte[] signDocumentAndReturnDigest(final PAdESCommonParameters parameters, final byte[] signatureBytes,
			final OutputStream fileOutputStream, final PDDocument pdDocument) {

		final MessageDigest digest = DSSUtils.getMessageDigest(parameters.getDigestAlgorithm());
		SignatureInterface signatureInterface = new SignatureInterface() {

			@Override
			public byte[] sign(InputStream content) throws IOException {

				byte[] b = new byte[4096];
				int count;
				while ((count = content.read(b)) > 0) {
					digest.update(b, 0, count);
				}
				return signatureBytes;
			}
		};

		final PDSignature pdSignature = createSignatureDictionary(parameters, pdDocument);
		try (SignatureOptions options = new SignatureOptions()) {
			options.setPreferredSignatureSize(parameters.getContentSize());

			SignatureImageParameters imageParameters = parameters.getImageParameters();
			if (imageParameters != null && signatureDrawerFactory != null) {
				PdfBoxSignatureDrawer signatureDrawer = (PdfBoxSignatureDrawer) signatureDrawerFactory
						.getSignatureDrawer(imageParameters);
				signatureDrawer.init(imageParameters, pdDocument, options);
				signatureDrawer.draw();
			}

			pdDocument.addSignature(pdSignature, signatureInterface, options);

			saveDocumentIncrementally(parameters, fileOutputStream, pdDocument);

			return digest.digest();
		} catch (IOException e) {
			throw new DSSException(e);
		}
	}

	private PDSignature createSignatureDictionary(final PAdESCommonParameters parameters, PDDocument pdDocument) {

		PDSignature signature;
		if (!isDocumentTimestampLayer() && Utils.isStringNotEmpty(parameters.getFieldId())) {
			signature = findExistingSignature(pdDocument, parameters.getFieldId());
		} else {
			signature = new PDSignature();
		}

		COSName currentType = COSName.getPDFName(getType());
		signature.setType(currentType);

		if (Utils.isStringNotEmpty(parameters.getFilter())) {
			signature.setFilter(COSName.getPDFName(parameters.getFilter()));
		}
		// sub-filter for basic and PAdES Part 2 signatures
		if (Utils.isStringNotEmpty(parameters.getSubFilter())) {
			signature.setSubFilter(COSName.getPDFName(parameters.getSubFilter()));
		}

		if (COSName.SIG.equals(currentType)) {

			PAdESSignatureParameters signatureParameters = (PAdESSignatureParameters) parameters;

			if (Utils.isStringNotEmpty(signatureParameters.getSignerName())) {
				signature.setName(signatureParameters.getSignerName());
			}

			if (Utils.isStringNotEmpty(signatureParameters.getContactInfo())) {
				signature.setContactInfo(signatureParameters.getContactInfo());
			}

			if (Utils.isStringNotEmpty(signatureParameters.getLocation())) {
				signature.setLocation(signatureParameters.getLocation());
			}

			if (Utils.isStringNotEmpty(signatureParameters.getReason())) {
				signature.setReason(signatureParameters.getReason());
			}

			CertificationPermission permission = signatureParameters.getPermission();
			// A document can contain only one signature field that contains a DocMDP
			// transform method;
			// it shall be the first signed field in the document.
			if (permission != null && !containsFilledSignature(pdDocument)) {
				setMDPPermission(pdDocument, signature, permission.getCode());
			}

			// the signing date, needed for valid signature
			final Calendar cal = Calendar.getInstance();
			final Date signingDate = parameters.getSigningDate();
			cal.setTime(signingDate);
			signature.setSignDate(cal);
		}

		return signature;
	}

	private PDSignature findExistingSignature(PDDocument doc, String sigFieldName) {
		PDAcroForm acroForm = doc.getDocumentCatalog().getAcroForm();
		if (acroForm != null) {
			PDSignatureField signatureField = (PDSignatureField) acroForm.getField(sigFieldName);
			if (signatureField != null) {
				PDSignature signature = signatureField.getSignature();
				if (signature == null) {
					signature = new PDSignature();
					signatureField.getCOSObject().setItem(COSName.V, signature);
					return signature;
				} else {
					throw new DSSException(
							"The signature field '" + sigFieldName + "' can not be signed since its already signed.");
				}
			}
		}
		throw new DSSException("The signature field '" + sigFieldName + "' does not exist.");
	}

	private boolean containsFilledSignature(PDDocument pdDocument) {
		try {
			List<PDSignature> signatures = pdDocument.getSignatureDictionaries();
			for (PDSignature pdSignature : signatures) {
				if (pdSignature.getCOSObject().containsKey(COSName.BYTERANGE)) {
					return true;
				}
			}
			return false;
		} catch (IOException e) {
			LOG.warn("Cannot read the existing signature(s)", e);
			return false;
		}
	}

	/**
	 * Set the access permissions granted for this document in the DocMDP transform
	 * parameters dictionary. Details are described in the table "Entries in the
	 * DocMDP transform parameters dictionary" in the PDF specification.
	 *
	 * @param doc               The document.
	 * @param signature         The signature object.
	 * @param accessPermissions The permission value (1, 2 or 3).
	 */
	public void setMDPPermission(PDDocument doc, PDSignature signature, int accessPermissions) {
		COSDictionary sigDict = signature.getCOSObject();

		// DocMDP specific stuff
		COSDictionary transformParameters = new COSDictionary();
		transformParameters.setItem(COSName.TYPE, COSName.getPDFName("TransformParams"));
		transformParameters.setInt(COSName.P, accessPermissions);
		transformParameters.setName(COSName.V, "1.2");
		transformParameters.setNeedToBeUpdated(true);

		COSDictionary referenceDict = new COSDictionary();
		referenceDict.setItem(COSName.TYPE, COSName.getPDFName("SigRef"));
		referenceDict.setItem("TransformMethod", COSName.DOCMDP);
		referenceDict.setItem("TransformParams", transformParameters);
		referenceDict.setNeedToBeUpdated(true);

		COSArray referenceArray = new COSArray();
		referenceArray.add(referenceDict);
		sigDict.setItem("Reference", referenceArray);
		referenceArray.setNeedToBeUpdated(true);

		// Document Catalog
		COSDictionary catalogDict = doc.getDocumentCatalog().getCOSObject();
		COSDictionary permsDict = new COSDictionary();
		catalogDict.setItem(COSName.PERMS, permsDict);
		permsDict.setItem(COSName.DOCMDP, signature);
		catalogDict.setNeedToBeUpdated(true);
		permsDict.setNeedToBeUpdated(true);
	}

	public void saveDocumentIncrementally(PAdESCommonParameters parameters, OutputStream outputStream,
			PDDocument pdDocument) throws DSSException {
		try {
			// the document needs to have an ID, if not a ID based on the current system
			// time is used, and then the
			// digest of the signed data is different
			if (pdDocument.getDocumentId() == null) {
				pdDocument.setDocumentId(parameters.getSigningDate().getTime());
			}
			pdDocument.saveIncremental(outputStream);
		} catch (IOException e) {
			throw new DSSException(e);
		}
	}

	@Override
<<<<<<< HEAD
	protected List<PdfRevision> getSignatures(CertificatePool validationCertPool, DSSDocument document) {
		List<PdfRevision> signatures = new ArrayList<>();
		try (InputStream is = document.openStream(); PDDocument doc = PDDocument.load(is, passwordProtection)) {


			final PdfDssDict dssDictionary = PdfBoxUtils.getDSSDictionary(doc);

			Map<PdfSignatureDictionary, List<String>> sigDictionaries = extractSigDictionaries(doc);

			for (Map.Entry<PdfSignatureDictionary, List<String>> sigDictEntry : sigDictionaries.entrySet()) {
				PdfSignatureDictionary signatureDictionary = sigDictEntry.getKey();
				List<String> fieldNames = sigDictEntry.getValue();
				try {
					final int[] byteRange = signatureDictionary.getSignatureByteRange();

					validateByteRange(byteRange);

					final byte[] cms = signatureDictionary.getContents();
					byte[] signedContent = new byte[] {};
					if (!isContentValueEqualsByteRangeExtraction(document, byteRange, cms, fieldNames)) {
						LOG.warn("Signature {} is skipped. SIWA detected !", fieldNames);
					} else {
						signedContent = getSignedContent(document, byteRange);
					}

					boolean coverAllOriginalBytes = isSignatureCoversWholeDocument(document, byteRange);
					PdfRevision signatureInfo = null;

					if (isDocTimestamp(signatureDictionary)) {

						PdfDssDict timestampedDssDictionary = null;

						// LT or LTA
						if (dssDictionary != null) {
							// check is DSS dictionary already exist
							timestampedDssDictionary = getDSSDictionaryPresentInRevision(
									getOriginalBytes(byteRange, signedContent));
						}
						signatureInfo = new PdfDocTimestampRevision(cms, signatureDictionary, timestampedDssDictionary,
								fieldNames, validationCertPool, signedContent, coverAllOriginalBytes);

					} else if (isSignature(signatureDictionary)) {
						signatureInfo = new PdfSignatureRevision(cms, signatureDictionary, dssDictionary, fieldNames,
								validationCertPool, signedContent, coverAllOriginalBytes);

					} else {
						LOG.warn(
								"The entry {} is skipped. A signature dictionary entry with a type '{}' and subFilter '{}' is not acceptable configuration!",
								fieldNames, signatureDictionary.getType(), signatureDictionary.getSubFilter());

					}

					if (signatureInfo != null) {
						signatures.add(signatureInfo);
					}

				} catch (Exception e) {
					String errorMessage = "Unable to parse signature {} . Reason : {}";
					if (LOG.isDebugEnabled()) {
						LOG.error(errorMessage, fieldNames, e.getMessage(), e);
					} else {
						LOG.error(errorMessage, fieldNames, e.getMessage());
					}

				}
			}
			linkSignatures(signatures);

		} catch (InvalidPasswordException e) {
			throw new eu.europa.esig.dss.pades.InvalidPasswordException(e.getMessage());
		} catch (Exception e) {
			throw new DSSException("Cannot analyze signatures : " + e.getMessage(), e);
		}

		return signatures;
	}

	private Map<PdfSignatureDictionary, List<String>> extractSigDictionaries(PDDocument doc) throws IOException {
		Map<PdfSignatureDictionary, List<String>> pdfDictionaries = new LinkedHashMap<>();
		Map<Long, PdfSignatureDictionary> pdfObjectDictMap = new LinkedHashMap<>();

		List<PDSignatureField> pdSignatureFields = doc.getSignatureFields();
		if (Utils.isCollectionNotEmpty(pdSignatureFields)) {
			LOG.debug("{} signature(s) found", pdSignatureFields.size());

			for (PDSignatureField signatureField : pdSignatureFields) {

				String signatureFieldName = signatureField.getPartialName();

				COSObject sigDictObject = signatureField.getCOSObject().getCOSObject(COSName.V);
				if (sigDictObject == null || !(sigDictObject.getObject() instanceof COSDictionary)) {
					LOG.warn("Signature field with name '{}' does not contain a signature", signatureFieldName);
					continue;
				}

				long sigDictNumber = sigDictObject.getObjectNumber();
				PdfSignatureDictionary signature = pdfObjectDictMap.get(sigDictNumber);
				if (signature == null) {
					PdfDict dictionary = new PdfBoxDict((COSDictionary) sigDictObject.getObject(), doc);
					signature = new PdfSigDictWrapper(dictionary);

					pdfDictionaries.put(signature, new ArrayList<>(Arrays.asList(signatureFieldName)));
					pdfObjectDictMap.put(sigDictNumber, signature);

				} else {
					List<String> fieldNameList = pdfDictionaries.get(signature);
					fieldNameList.add(signatureFieldName);
					LOG.warn("More than one field refers to the same signature dictionary: {}!", fieldNameList);

				}

			}
		}

		return pdfDictionaries;
	}

	private boolean isSignatureCoversWholeDocument(DSSDocument document, int[] byteRange) {
		try (InputStream is = document.openStream()) {
			long originalBytesLength = Utils.getInputStreamSize(is);
			// /ByteRange [0 575649 632483 10206]
			long beforeSignatureLength = (long) byteRange[1] - byteRange[0];
			long expectedCMSLength = (long) byteRange[2] - byteRange[1] - byteRange[0];
			long afterSignatureLength = byteRange[3];
			long totalCoveredByByteRange = beforeSignatureLength + expectedCMSLength + afterSignatureLength;

			return (originalBytesLength == totalCoveredByByteRange);
		} catch (IOException e) {
			LOG.warn("Cannot determine the original file size for the document. Reason : {}", e.getMessage());
			return false;
		}
	}

	private PdfDssDict getDSSDictionaryPresentInRevision(byte[] originalBytes) {
		try (PDDocument doc = PDDocument.load(originalBytes)) {
			return PdfBoxUtils.getDSSDictionary(doc);
		} catch (Exception e) {
			LOG.warn("Cannot check in previous revisions if DSS dictionary already exist : " + e.getMessage(), e);
			return null;
		}
	}

	@Override
=======
>>>>>>> 7bd8df94
	public DSSDocument addDssDictionary(DSSDocument document, List<DSSDictionaryCallback> callbacks) {
		try (ByteArrayOutputStream baos = new ByteArrayOutputStream();
				InputStream is = document.openStream();
				PDDocument pdDocument = PDDocument.load(is)) {

			if (Utils.isCollectionNotEmpty(callbacks)) {
				final COSDictionary cosDictionary = pdDocument.getDocumentCatalog().getCOSObject();
				cosDictionary.setItem(PAdESConstants.DSS_DICTIONARY_NAME, buildDSSDictionary(pdDocument, callbacks));
				cosDictionary.setNeedToBeUpdated(true);
			}

			pdDocument.saveIncremental(baos);

			DSSDocument inMemoryDocument = new InMemoryDocument(baos.toByteArray());
			inMemoryDocument.setMimeType(MimeType.PDF);
			return inMemoryDocument;

		} catch (Exception e) {
			throw new DSSException(e);
		}
	}

	private COSDictionary buildDSSDictionary(PDDocument pdDocument, List<DSSDictionaryCallback> callbacks)
			throws IOException {
		COSDictionary dss = new COSDictionary();

		Map<String, Long> knownObjects = buildKnownObjects(callbacks);

		Map<String, COSStream> streams = new HashMap<>();

		Set<CRLToken> allCrls = new HashSet<>();
		Set<OCSPToken> allOcsps = new HashSet<>();
		Set<CertificateToken> allCertificates = new HashSet<>();

		COSDictionary vriDictionary = new COSDictionary();
		for (DSSDictionaryCallback callback : callbacks) {
			COSDictionary sigVriDictionary = new COSDictionary();
			sigVriDictionary.setDirect(true);

			Set<CertificateToken> currentCerts = callback.getCertificates();
			if (Utils.isCollectionNotEmpty(currentCerts)) {
				allCertificates.addAll(currentCerts);
				sigVriDictionary.setItem(PAdESConstants.CERT_ARRAY_NAME_VRI,
						buildArray(pdDocument, streams, currentCerts, knownObjects));
			}

			List<OCSPToken> currentOcsps = callback.getOcsps();
			if (Utils.isCollectionNotEmpty(currentOcsps)) {
				allOcsps.addAll(currentOcsps);
				sigVriDictionary.setItem(PAdESConstants.OCSP_ARRAY_NAME_VRI,
						buildArray(pdDocument, streams, currentOcsps, knownObjects));
			}

			List<CRLToken> currentCrls = callback.getCrls();
			if (Utils.isCollectionNotEmpty(currentCrls)) {
				allCrls.addAll(currentCrls);
				sigVriDictionary.setItem(PAdESConstants.CRL_ARRAY_NAME_VRI,
						buildArray(pdDocument, streams, currentCrls, knownObjects));
			}

			// We can't use CMSSignedData, the pdSignature content is trimmed (000000)
			String vriKey = callback.getSignature().getVRIKey();
			vriDictionary.setItem(vriKey, sigVriDictionary);
		}
		dss.setItem(PAdESConstants.VRI_DICTIONARY_NAME, vriDictionary);

		if (Utils.isCollectionNotEmpty(allCertificates)) {
			dss.setItem(PAdESConstants.CERT_ARRAY_NAME_DSS,
					buildArray(pdDocument, streams, allCertificates, knownObjects));
		}

		if (Utils.isCollectionNotEmpty(allOcsps)) {
			dss.setItem(PAdESConstants.OCSP_ARRAY_NAME_DSS, buildArray(pdDocument, streams, allOcsps, knownObjects));
		}

		if (Utils.isCollectionNotEmpty(allCrls)) {
			dss.setItem(PAdESConstants.CRL_ARRAY_NAME_DSS, buildArray(pdDocument, streams, allCrls, knownObjects));
		}

		return dss;
	}

	private COSArray buildArray(PDDocument pdDocument, Map<String, COSStream> streams,
			Collection<? extends Token> tokens, Map<String, Long> knownObjects) throws IOException {
		COSArray array = new COSArray();
		// avoid duplicate CRLs
		List<String> currentObjIds = new ArrayList<>();
		for (Token token : tokens) {
			String digest = getTokenDigest(token);
			if (!currentObjIds.contains(digest)) {
				Long objectNumber = knownObjects.get(digest);
				if (objectNumber == null) {
					COSStream stream = streams.get(digest);
					if (stream == null) {
						stream = pdDocument.getDocument().createCOSStream();
						try (OutputStream unfilteredStream = stream.createOutputStream()) {
							unfilteredStream.write(token.getEncoded());
							unfilteredStream.flush();
						}
						streams.put(digest, stream);
					}
					array.add(stream);
				} else {
					COSObject foundCosObject = getByObjectNumber(pdDocument, objectNumber);
					array.add(foundCosObject);
				}
				currentObjIds.add(digest);
			}
		}
		return array;
	}

	private COSObject getByObjectNumber(PDDocument pdDocument, Long objectNumber) {
		List<COSObject> objects = pdDocument.getDocument().getObjects();
		for (COSObject cosObject : objects) {
			if (cosObject.getObjectNumber() == objectNumber) {
				return cosObject;
			}
		}
		return null;
	}

	@Override
	public List<String> getAvailableSignatureFields(DSSDocument document) {
		List<String> result = new ArrayList<>();
		try (InputStream is = document.openStream(); PDDocument pdfDoc = PDDocument.load(is, passwordProtection)) {
			List<PDSignatureField> signatureFields = pdfDoc.getSignatureFields();
			for (PDSignatureField pdSignatureField : signatureFields) {
				PDSignature signature = pdSignatureField.getSignature();
				if (signature == null) {
					result.add(pdSignatureField.getPartialName());
				}
			}
		} catch (InvalidPasswordException e) {
			throw new eu.europa.esig.dss.pades.InvalidPasswordException(e.getMessage());
		} catch (Exception e) {
			throw new DSSException("Unable to determine signature fields", e);
		}
		return result;
	}

	@Override
	public DSSDocument addNewSignatureField(DSSDocument document, SignatureFieldParameters parameters) {
		
		checkDocumentPermissions(document);
		
		try (InputStream is = document.openStream();
				PDDocument pdfDoc = PDDocument.load(is);
				ByteArrayOutputStream baos = new ByteArrayOutputStream()) {

			PDPage page = pdfDoc.getPage(parameters.getPage());

			PDDocumentCatalog catalog = pdfDoc.getDocumentCatalog();
			catalog.getCOSObject().setNeedToBeUpdated(true);

			PDAcroForm acroForm = catalog.getAcroForm();
			if (acroForm == null) {
				acroForm = new PDAcroForm(pdfDoc);
				catalog.setAcroForm(acroForm);

				// Set default appearance
				PDResources resources = new PDResources();
				resources.put(COSName.getPDFName("Helv"), PDType1Font.HELVETICA);
				acroForm.setDefaultResources(resources);
				acroForm.setDefaultAppearance("/Helv 0 Tf 0 g");
			}

			PDSignatureField signatureField = new PDSignatureField(acroForm);
			if (Utils.isStringNotBlank(parameters.getName())) {
				signatureField.setPartialName(parameters.getName());
			}

			PDAnnotationWidget widget = signatureField.getWidgets().get(0);
			PDRectangle rect = new PDRectangle(parameters.getOriginX(), parameters.getOriginY(), parameters.getWidth(),
					parameters.getHeight());
			widget.setRectangle(rect);
			widget.setPage(page);
			page.getAnnotations().add(widget);

			acroForm.getFields().add(signatureField);

			acroForm.getCOSObject().setNeedToBeUpdated(true);
			signatureField.getCOSObject().setNeedToBeUpdated(true);
			page.getCOSObject().setNeedToBeUpdated(true);

			pdfDoc.saveIncremental(baos);

			return new InMemoryDocument(baos.toByteArray(), "new-document.pdf", MimeType.PDF);

		} catch (Exception e) {
			throw new DSSException("Unable to add a new signature fields", e);
		}
	}

	@Override
	protected PdfDocumentReader loadPdfDocumentReader(DSSDocument dssDocument) throws IOException {
		return new PdfBoxDocumentReader(dssDocument);
	}

	@Override
	protected PdfDocumentReader loadPdfDocumentReader(byte[] binaries) throws IOException {
		return new PdfBoxDocumentReader(binaries);
	}

}<|MERGE_RESOLUTION|>--- conflicted
+++ resolved
@@ -97,6 +97,7 @@
 		super(serviceMode, signatureDrawerFactory);
 	}
 
+	@Override
 	protected void checkDocumentPermissions(DSSDocument document) {
 		try (InputStream is = document.openStream(); PDDocument pdDocument = PDDocument.load(is)) {
 
@@ -355,152 +356,6 @@
 	}
 
 	@Override
-<<<<<<< HEAD
-	protected List<PdfRevision> getSignatures(CertificatePool validationCertPool, DSSDocument document) {
-		List<PdfRevision> signatures = new ArrayList<>();
-		try (InputStream is = document.openStream(); PDDocument doc = PDDocument.load(is, passwordProtection)) {
-
-
-			final PdfDssDict dssDictionary = PdfBoxUtils.getDSSDictionary(doc);
-
-			Map<PdfSignatureDictionary, List<String>> sigDictionaries = extractSigDictionaries(doc);
-
-			for (Map.Entry<PdfSignatureDictionary, List<String>> sigDictEntry : sigDictionaries.entrySet()) {
-				PdfSignatureDictionary signatureDictionary = sigDictEntry.getKey();
-				List<String> fieldNames = sigDictEntry.getValue();
-				try {
-					final int[] byteRange = signatureDictionary.getSignatureByteRange();
-
-					validateByteRange(byteRange);
-
-					final byte[] cms = signatureDictionary.getContents();
-					byte[] signedContent = new byte[] {};
-					if (!isContentValueEqualsByteRangeExtraction(document, byteRange, cms, fieldNames)) {
-						LOG.warn("Signature {} is skipped. SIWA detected !", fieldNames);
-					} else {
-						signedContent = getSignedContent(document, byteRange);
-					}
-
-					boolean coverAllOriginalBytes = isSignatureCoversWholeDocument(document, byteRange);
-					PdfRevision signatureInfo = null;
-
-					if (isDocTimestamp(signatureDictionary)) {
-
-						PdfDssDict timestampedDssDictionary = null;
-
-						// LT or LTA
-						if (dssDictionary != null) {
-							// check is DSS dictionary already exist
-							timestampedDssDictionary = getDSSDictionaryPresentInRevision(
-									getOriginalBytes(byteRange, signedContent));
-						}
-						signatureInfo = new PdfDocTimestampRevision(cms, signatureDictionary, timestampedDssDictionary,
-								fieldNames, validationCertPool, signedContent, coverAllOriginalBytes);
-
-					} else if (isSignature(signatureDictionary)) {
-						signatureInfo = new PdfSignatureRevision(cms, signatureDictionary, dssDictionary, fieldNames,
-								validationCertPool, signedContent, coverAllOriginalBytes);
-
-					} else {
-						LOG.warn(
-								"The entry {} is skipped. A signature dictionary entry with a type '{}' and subFilter '{}' is not acceptable configuration!",
-								fieldNames, signatureDictionary.getType(), signatureDictionary.getSubFilter());
-
-					}
-
-					if (signatureInfo != null) {
-						signatures.add(signatureInfo);
-					}
-
-				} catch (Exception e) {
-					String errorMessage = "Unable to parse signature {} . Reason : {}";
-					if (LOG.isDebugEnabled()) {
-						LOG.error(errorMessage, fieldNames, e.getMessage(), e);
-					} else {
-						LOG.error(errorMessage, fieldNames, e.getMessage());
-					}
-
-				}
-			}
-			linkSignatures(signatures);
-
-		} catch (InvalidPasswordException e) {
-			throw new eu.europa.esig.dss.pades.InvalidPasswordException(e.getMessage());
-		} catch (Exception e) {
-			throw new DSSException("Cannot analyze signatures : " + e.getMessage(), e);
-		}
-
-		return signatures;
-	}
-
-	private Map<PdfSignatureDictionary, List<String>> extractSigDictionaries(PDDocument doc) throws IOException {
-		Map<PdfSignatureDictionary, List<String>> pdfDictionaries = new LinkedHashMap<>();
-		Map<Long, PdfSignatureDictionary> pdfObjectDictMap = new LinkedHashMap<>();
-
-		List<PDSignatureField> pdSignatureFields = doc.getSignatureFields();
-		if (Utils.isCollectionNotEmpty(pdSignatureFields)) {
-			LOG.debug("{} signature(s) found", pdSignatureFields.size());
-
-			for (PDSignatureField signatureField : pdSignatureFields) {
-
-				String signatureFieldName = signatureField.getPartialName();
-
-				COSObject sigDictObject = signatureField.getCOSObject().getCOSObject(COSName.V);
-				if (sigDictObject == null || !(sigDictObject.getObject() instanceof COSDictionary)) {
-					LOG.warn("Signature field with name '{}' does not contain a signature", signatureFieldName);
-					continue;
-				}
-
-				long sigDictNumber = sigDictObject.getObjectNumber();
-				PdfSignatureDictionary signature = pdfObjectDictMap.get(sigDictNumber);
-				if (signature == null) {
-					PdfDict dictionary = new PdfBoxDict((COSDictionary) sigDictObject.getObject(), doc);
-					signature = new PdfSigDictWrapper(dictionary);
-
-					pdfDictionaries.put(signature, new ArrayList<>(Arrays.asList(signatureFieldName)));
-					pdfObjectDictMap.put(sigDictNumber, signature);
-
-				} else {
-					List<String> fieldNameList = pdfDictionaries.get(signature);
-					fieldNameList.add(signatureFieldName);
-					LOG.warn("More than one field refers to the same signature dictionary: {}!", fieldNameList);
-
-				}
-
-			}
-		}
-
-		return pdfDictionaries;
-	}
-
-	private boolean isSignatureCoversWholeDocument(DSSDocument document, int[] byteRange) {
-		try (InputStream is = document.openStream()) {
-			long originalBytesLength = Utils.getInputStreamSize(is);
-			// /ByteRange [0 575649 632483 10206]
-			long beforeSignatureLength = (long) byteRange[1] - byteRange[0];
-			long expectedCMSLength = (long) byteRange[2] - byteRange[1] - byteRange[0];
-			long afterSignatureLength = byteRange[3];
-			long totalCoveredByByteRange = beforeSignatureLength + expectedCMSLength + afterSignatureLength;
-
-			return (originalBytesLength == totalCoveredByByteRange);
-		} catch (IOException e) {
-			LOG.warn("Cannot determine the original file size for the document. Reason : {}", e.getMessage());
-			return false;
-		}
-	}
-
-	private PdfDssDict getDSSDictionaryPresentInRevision(byte[] originalBytes) {
-		try (PDDocument doc = PDDocument.load(originalBytes)) {
-			return PdfBoxUtils.getDSSDictionary(doc);
-		} catch (Exception e) {
-			LOG.warn("Cannot check in previous revisions if DSS dictionary already exist : " + e.getMessage(), e);
-			return null;
-		}
-	}
-
-	@Override
-=======
->>>>>>> 7bd8df94
 	public DSSDocument addDssDictionary(DSSDocument document, List<DSSDictionaryCallback> callbacks) {
 		try (ByteArrayOutputStream baos = new ByteArrayOutputStream();
 				InputStream is = document.openStream();
@@ -696,13 +551,13 @@
 	}
 
 	@Override
-	protected PdfDocumentReader loadPdfDocumentReader(DSSDocument dssDocument) throws IOException {
-		return new PdfBoxDocumentReader(dssDocument);
-	}
-
-	@Override
-	protected PdfDocumentReader loadPdfDocumentReader(byte[] binaries) throws IOException {
-		return new PdfBoxDocumentReader(binaries);
+	protected PdfDocumentReader loadPdfDocumentReader(DSSDocument dssDocument, String passwordProtection) throws IOException, eu.europa.esig.dss.pades.InvalidPasswordException {
+		return new PdfBoxDocumentReader(dssDocument, passwordProtection);
+	}
+
+	@Override
+	protected PdfDocumentReader loadPdfDocumentReader(byte[] binaries, String passwordProtection) throws IOException, eu.europa.esig.dss.pades.InvalidPasswordException {
+		return new PdfBoxDocumentReader(binaries, passwordProtection);
 	}
 
 }