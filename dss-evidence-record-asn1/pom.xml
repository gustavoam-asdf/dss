<project xmlns="http://maven.apache.org/POM/4.0.0" xmlns:xsi="http://www.w3.org/2001/XMLSchema-instance" xsi:schemaLocation="http://maven.apache.org/POM/4.0.0 http://maven.apache.org/xsd/maven-4.0.0.xsd">
    <modelVersion>4.0.0</modelVersion>
    <parent>
        <groupId>eu.europa.ec.joinup.sd-dss</groupId>
        <artifactId>sd-dss</artifactId>
<<<<<<< HEAD
        <version>6.1</version>
=======
        <version>6.2.RC1</version>
>>>>>>> 2bea7aee
    </parent>

    <artifactId>dss-evidence-record-asn1</artifactId>
    <name>DSS Evidence Record ASN1</name>
    <description>DSS Evidence Record ASN.1 contains classes for creation and validation of Evidence Record Syntax (ASN.1). See RFC 4998.</description>

    <properties>
        <module-name>jpms_dss_evidence_record_asn1</module-name>
    </properties>

    <dependencies>
        <dependency>
            <groupId>eu.europa.ec.joinup.sd-dss</groupId>
            <artifactId>dss-evidence-record-common</artifactId>
        </dependency>
        <dependency>
            <groupId>eu.europa.ec.joinup.sd-dss</groupId>
            <artifactId>dss-validation</artifactId>
            <optional>true</optional>
        </dependency>

        <dependency>
            <groupId>org.junit.platform</groupId>
            <artifactId>junit-platform-launcher</artifactId>
            <scope>test</scope>
        </dependency>
        <dependency>
            <groupId>org.junit.jupiter</groupId>
            <artifactId>junit-jupiter-engine</artifactId>
            <scope>test</scope>
        </dependency>
        <dependency>
            <groupId>org.junit.jupiter</groupId>
            <artifactId>junit-jupiter-params</artifactId>
            <scope>test</scope>
        </dependency>
        <dependency>
            <groupId>ch.qos.logback</groupId>
            <artifactId>logback-classic</artifactId>
            <scope>test</scope>
        </dependency>

        <dependency>
            <groupId>eu.europa.ec.joinup.sd-dss</groupId>
            <artifactId>dss-utils-apache-commons</artifactId>
            <scope>test</scope>
        </dependency>
        <dependency>
            <groupId>eu.europa.ec.joinup.sd-dss</groupId>
            <artifactId>dss-crl-parser-stream</artifactId>
            <scope>test</scope>
        </dependency>
        <dependency>
            <groupId>eu.europa.ec.joinup.sd-dss</groupId>
            <artifactId>dss-test</artifactId>
            <type>test-jar</type>
            <scope>test</scope>
        </dependency>
        <dependency>
            <groupId>eu.europa.ec.joinup.sd-dss</groupId>
            <artifactId>dss-evidence-record-common</artifactId>
            <type>test-jar</type>
            <scope>test</scope>
        </dependency>
    </dependencies>

</project><|MERGE_RESOLUTION|>--- conflicted
+++ resolved
@@ -3,11 +3,7 @@
     <parent>
         <groupId>eu.europa.ec.joinup.sd-dss</groupId>
         <artifactId>sd-dss</artifactId>
-<<<<<<< HEAD
-        <version>6.1</version>
-=======
         <version>6.2.RC1</version>
->>>>>>> 2bea7aee
     </parent>
 
     <artifactId>dss-evidence-record-asn1</artifactId>
