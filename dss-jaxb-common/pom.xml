--- conflicted
+++ resolved
@@ -3,11 +3,7 @@
     <parent>
         <groupId>eu.europa.ec.joinup.sd-dss</groupId>
         <artifactId>sd-dss</artifactId>
-<<<<<<< HEAD
-        <version>5.12.1</version>
-=======
         <version>5.13.RC1</version>
->>>>>>> ae8482f3
     </parent>
 
     <artifactId>dss-jaxb-common</artifactId>
