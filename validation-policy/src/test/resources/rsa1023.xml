<?xml version="1.0" encoding="UTF-8" standalone="yes"?>
<DiagnosticData xmlns="http://dss.esig.europa.eu/validation/diagnostic">
    <DocumentName>problematic-signed-pades-baseline-b.pdf</DocumentName>
    <ValidationDate>2017-03-20T12:42:28</ValidationDate>
    <Signatures>
        <Signature Id="id-a65f411229b832159f1e97942cacf53d4850abe87cc3c6dde1a4708daf3cc87f">
            <SignatureFilename>problematic-signed-pades-baseline-b.pdf</SignatureFilename>
            <DateTime>2017-02-10T13:18:14</DateTime>
            <SignatureFormat>PAdES-BASELINE-B</SignatureFormat>
            <StructuralValidation>
                <Valid>true</Valid>
            </StructuralValidation>
	        <DigestMatchers>
                <DigestMatcher type="MESSAGE_DIGEST">
                    <DigestMethod>SHA256</DigestMethod>
                    <DigestValue>cfwwLPkuUbNIkqCbkrUSfxL8DcfxtNE2fgUuZUTPuLg=</DigestValue>
                    <DataFound>true</DataFound>
                    <DataIntact>true</DataIntact>
                </DigestMatcher>
            </DigestMatchers>
            <BasicSignature>
                <EncryptionAlgoUsedToSignThisToken>RSA</EncryptionAlgoUsedToSignThisToken>
                <KeyLengthUsedToSignThisToken>1023</KeyLengthUsedToSignThisToken>
                <DigestAlgoUsedToSignThisToken>SHA256</DigestAlgoUsedToSignThisToken>
                <SignatureIntact>true</SignatureIntact>
                <SignatureValid>true</SignatureValid>
            </BasicSignature>
            <SigningCertificate Certificate="C-4FAB29027727E58E4518ED0B6AE554D055F05B3D9197E0D16B20028D227D1A9F">
                <AttributePresent>true</AttributePresent>
                <DigestValuePresent>true</DigestValuePresent>
                <DigestValueMatch>true</DigestValueMatch>
                <IssuerSerialMatch>true</IssuerSerialMatch>
            </SigningCertificate>
            <CertificateChain>
                <ChainItem Certificate="C-4FAB29027727E58E4518ED0B6AE554D055F05B3D9197E0D16B20028D227D1A9F"/>
                <ChainItem Certificate="C-293D0BA3A31E5D82A8E3FAE12709932FFDDA44423E0F733FB01EF123E73EB4DA"/>
                <ChainItem Certificate="C-C3FBF37259AF0954EEEA4282DD1C7226A54E7150F7C29A2C495BA34DBFE09CA0"/>
            </CertificateChain>
            <ContentType>application/pdf</ContentType>
            <CommitmentTypeIndication/>
            
            <FoundCertificates/>
            <FoundRevocations/>
            <FoundTimestamps/>
            <SignatureScopes>
                <SignatureScope SignerData="D-097211fb38d7557d324d41a597463fe1ee9bdf16b03b61c2d2b215cc606be125">
                    <Scope>FULL</Scope>
                    <Name>Full PDF</Name>
                    <Description>Full document</Description>
                </SignatureScope>
            </SignatureScopes>
			<SignatureDigestReference>
			    <DigestMethod>SHA256</DigestMethod>
			    <DigestValue>ocE0uPIf0+8GWHlnYORnoTu84rmFau1Lk9LlitsIKYQ=</DigestValue>
			</SignatureDigestReference>
        </Signature>
    </Signatures>
    <UsedCertificates>
        <Certificate Id="C-293D0BA3A31E5D82A8E3FAE12709932FFDDA44423E0F733FB01EF123E73EB4DA">
            <SubjectDistinguishedName Format="CANONICAL">2.5.4.5=#1306323031363331,cn=citizen ca,c=be</SubjectDistinguishedName>
            <SubjectDistinguishedName Format="RFC2253">2.5.4.5=#1306323031363331,CN=Citizen CA,C=BE</SubjectDistinguishedName>
            <IssuerDistinguishedName Format="CANONICAL">cn=belgium root ca4,c=be</IssuerDistinguishedName>
            <IssuerDistinguishedName Format="RFC2253">CN=Belgium Root CA4,C=BE</IssuerDistinguishedName>
            <SerialNumber>31132611405554350463745259366034815060</SerialNumber>
            <CommonName>Citizen CA</CommonName>
            <CountryName>BE</CountryName>
            <AuthorityInformationAccessUrls/>
            <CRLDistributionPoints>
                <crlUrl>http://crl.eid.belgium.be/belgium4.crl</crlUrl>
            </CRLDistributionPoints>
            <OCSPAccessUrls/>
            <Sources>
            	<Source>SIGNATURE</Source>
            </Sources>
            <NotAfter>2027-07-25T10:00:00</NotAfter>
            <NotBefore>2015-11-25T10:00:00</NotBefore>
            <PublicKeySize>4096</PublicKeySize>
            <PublicKeyEncryptionAlgo>RSA</PublicKeyEncryptionAlgo>
            <KeyUsageBits>
                <KeyUsage>crlSign</KeyUsage>
                <KeyUsage>keyCertSign</KeyUsage>
            </KeyUsageBits>
            <IdPkixOcspNoCheck>false</IdPkixOcspNoCheck>
            <BasicSignature>
                <EncryptionAlgoUsedToSignThisToken>RSA</EncryptionAlgoUsedToSignThisToken>
                <KeyLengthUsedToSignThisToken>4096</KeyLengthUsedToSignThisToken>
                <DigestAlgoUsedToSignThisToken>SHA256</DigestAlgoUsedToSignThisToken>
                <SignatureIntact>true</SignatureIntact>
                <SignatureValid>true</SignatureValid>
            </BasicSignature>
            <SigningCertificate Certificate="C-C3FBF37259AF0954EEEA4282DD1C7226A54E7150F7C29A2C495BA34DBFE09CA0"/>
            <CertificateChain>
                <ChainItem Certificate="C-C3FBF37259AF0954EEEA4282DD1C7226A54E7150F7C29A2C495BA34DBFE09CA0"/>
            </CertificateChain>
            <Trusted>false</Trusted>
            <SelfSigned>false</SelfSigned>
            <CertificatePolicies>
                <certificatePolicy>2.16.56.12.1.1.2</certificatePolicy>
            </CertificatePolicies>
            <QCStatementIds/>
            <QCTypes/>
            <TrustedServiceProviders>
                <TrustedServiceProvider>
                    <TSPName>Certipost n.v./s.a.</TSPName>
                    <TSPRegistrationIdentifier>VATDE-2034482260</TSPRegistrationIdentifier>
                    <CountryCode>BE</CountryCode>
                    <TrustedServices>
<<<<<<< HEAD
                        <TrustedService>
                        	<ServiceDigitalIdentifier>9F9744463BE13714754E1A3BECF98C08CC205E4AB32028F4E2830C4A1B2775B8</ServiceDigitalIdentifier>
=======
                        <TrustedService ServiceDigitalIdentifier="C-C3FBF37259AF0954EEEA4282DD1C7226A54E7150F7C29A2C495BA34DBFE09CA0">
>>>>>>> 49c412d9
                    		<ServiceName>CN=Belgium Root CA4, C=BE</ServiceName>
                            <ServiceType>http://uri.etsi.org/TrstSvc/Svctype/CA/QC</ServiceType>
                            <Status>http://uri.etsi.org/TrstSvc/TrustedList/Svcstatus/granted</Status>
                            <StartDate>2016-07-01T00:00:00</StartDate>
                            <AdditionalServiceInfoUris>
                                <additionalServiceInfoUri>http://uri.etsi.org/TrstSvc/TrustedList/SvcInfoExt/RootCA-QC</additionalServiceInfoUri>
                                <additionalServiceInfoUri>http://uri.etsi.org/TrstSvc/TrustedList/SvcInfoExt/ForeSignatures</additionalServiceInfoUri>
                            </AdditionalServiceInfoUris>
                        </TrustedService>
<<<<<<< HEAD
                        <TrustedService>
                        	<ServiceDigitalIdentifier>9F9744463BE13714754E1A3BECF98C08CC205E4AB32028F4E2830C4A1B2775B8</ServiceDigitalIdentifier>
=======
                        <TrustedService ServiceDigitalIdentifier="C-C3FBF37259AF0954EEEA4282DD1C7226A54E7150F7C29A2C495BA34DBFE09CA0">
>>>>>>> 49c412d9
                    		<ServiceName>CN=Belgium Root CA4, C=BE</ServiceName>
                            <ServiceType>http://uri.etsi.org/TrstSvc/Svctype/CA/QC</ServiceType>
                            <Status>http://uri.etsi.org/TrstSvc/TrustedList/Svcstatus/undersupervision</Status>
                            <StartDate>2013-06-26T12:00:00</StartDate>
                            <EndDate>2016-07-01T00:00:00</EndDate>
                            <AdditionalServiceInfoUris>
                                <additionalServiceInfoUri>http://uri.etsi.org/TrstSvc/TrustedList/SvcInfoExt/RootCA-QC</additionalServiceInfoUri>
                            </AdditionalServiceInfoUris>
                        </TrustedService>
                    </TrustedServices>
                </TrustedServiceProvider>
            </TrustedServiceProviders>
            <Revocations>
                <CertificateRevocation Revocation="R-293d0ba3a31e5d82a8e3fae12709932ffdda44423e0f733fb01ef123e73eb4da6d76fbf942ea268c1708007834acae5369d5d36f5f7e33a153419d3ce923b30b">
                    <Status>true</Status>
                </CertificateRevocation>
            </Revocations>
            <DigestAlgoAndValue>
                <DigestMethod>SHA1</DigestMethod>
                <DigestValue>KXc8fV92Ne/bUWo9JC1z9cnUlJo=</DigestValue>
            </DigestAlgoAndValue>
        </Certificate>
        <Certificate Id="C-C3FBF37259AF0954EEEA4282DD1C7226A54E7150F7C29A2C495BA34DBFE09CA0">
            <SubjectDistinguishedName Format="CANONICAL">cn=belgium root ca4,c=be</SubjectDistinguishedName>
            <SubjectDistinguishedName Format="RFC2253">CN=Belgium Root CA4,C=BE</SubjectDistinguishedName>
            <IssuerDistinguishedName Format="CANONICAL">cn=belgium root ca4,c=be</IssuerDistinguishedName>
            <IssuerDistinguishedName Format="RFC2253">CN=Belgium Root CA4,C=BE</IssuerDistinguishedName>
            <SerialNumber>5706940941790920504</SerialNumber>
            <CommonName>Belgium Root CA4</CommonName>
            <CountryName>BE</CountryName>
            <AuthorityInformationAccessUrls/>
            <CRLDistributionPoints/>
            <OCSPAccessUrls/>
            <Sources>
            	<Source>TRUSTED_LIST</Source>
            </Sources>
            <NotAfter>2028-01-28T12:00:00</NotAfter>
            <NotBefore>2013-06-26T12:00:00</NotBefore>
            <PublicKeySize>4096</PublicKeySize>
            <PublicKeyEncryptionAlgo>RSA</PublicKeyEncryptionAlgo>
            <KeyUsageBits>
                <KeyUsage>crlSign</KeyUsage>
                <KeyUsage>keyCertSign</KeyUsage>
            </KeyUsageBits>
            
            <IdPkixOcspNoCheck>false</IdPkixOcspNoCheck>
            <BasicSignature>
                <EncryptionAlgoUsedToSignThisToken>RSA</EncryptionAlgoUsedToSignThisToken>
                <KeyLengthUsedToSignThisToken>4096</KeyLengthUsedToSignThisToken>
                <DigestAlgoUsedToSignThisToken>SHA256</DigestAlgoUsedToSignThisToken>
                <SignatureIntact>true</SignatureIntact>
                <SignatureValid>true</SignatureValid>
            </BasicSignature>
            <CertificateChain/>
            <Trusted>true</Trusted>
            <SelfSigned>true</SelfSigned>
            <CertificatePolicies>
                <certificatePolicy>2.16.56.12.1.1</certificatePolicy>
            </CertificatePolicies>
            <QCStatementIds/>
            <QCTypes/>
            <TrustedServiceProviders>
                <TrustedServiceProvider>
                    <TSPName>Certipost n.v./s.a.</TSPName>
                    <TSPRegistrationIdentifier>VATDE-2034482260</TSPRegistrationIdentifier>
                    <CountryCode>BE</CountryCode>
                    <TrustedServices>
<<<<<<< HEAD
                        <TrustedService>
                        	<ServiceDigitalIdentifier>9F9744463BE13714754E1A3BECF98C08CC205E4AB32028F4E2830C4A1B2775B8</ServiceDigitalIdentifier>
=======
                        <TrustedService ServiceDigitalIdentifier="C-C3FBF37259AF0954EEEA4282DD1C7226A54E7150F7C29A2C495BA34DBFE09CA0">
>>>>>>> 49c412d9
                    		<ServiceName>CN=Belgium Root CA4, C=BE</ServiceName>
                            <ServiceType>http://uri.etsi.org/TrstSvc/Svctype/CA/QC</ServiceType>
                            <Status>http://uri.etsi.org/TrstSvc/TrustedList/Svcstatus/granted</Status>
                            <StartDate>2016-07-01T00:00:00</StartDate>
                            <AdditionalServiceInfoUris>
                                <additionalServiceInfoUri>http://uri.etsi.org/TrstSvc/TrustedList/SvcInfoExt/RootCA-QC</additionalServiceInfoUri>
                                <additionalServiceInfoUri>http://uri.etsi.org/TrstSvc/TrustedList/SvcInfoExt/ForeSignatures</additionalServiceInfoUri>
                            </AdditionalServiceInfoUris>
                        </TrustedService>
<<<<<<< HEAD
                        <TrustedService>
                        	<ServiceDigitalIdentifier>9F9744463BE13714754E1A3BECF98C08CC205E4AB32028F4E2830C4A1B2775B8</ServiceDigitalIdentifier>
=======
                        <TrustedService ServiceDigitalIdentifier="C-C3FBF37259AF0954EEEA4282DD1C7226A54E7150F7C29A2C495BA34DBFE09CA0">
>>>>>>> 49c412d9
                    		<ServiceName>CN=Belgium Root CA4, C=BE</ServiceName>
                            <ServiceType>http://uri.etsi.org/TrstSvc/Svctype/CA/QC</ServiceType>
                            <Status>http://uri.etsi.org/TrstSvc/TrustedList/Svcstatus/undersupervision</Status>
                            <StartDate>2013-06-26T12:00:00</StartDate>
                            <EndDate>2016-07-01T00:00:00</EndDate>
                            <AdditionalServiceInfoUris>
                                <additionalServiceInfoUri>http://uri.etsi.org/TrstSvc/TrustedList/SvcInfoExt/RootCA-QC</additionalServiceInfoUri>
                            </AdditionalServiceInfoUris>
                        </TrustedService>
                    </TrustedServices>
                </TrustedServiceProvider>
            </TrustedServiceProviders>
            <Revocations/>
            <DigestAlgoAndValue>
                <DigestMethod>SHA1</DigestMethod>
                <DigestValue>zUGGvNk4ylwZYQ90x2KyOs8HpWQ=</DigestValue>
            </DigestAlgoAndValue>
        </Certificate>
        <Certificate Id="C-4FAB29027727E58E4518ED0B6AE554D055F05B3D9197E0D16B20028D227D1A9F">
            <SubjectDistinguishedName Format="CANONICAL">2.5.4.5=#130b3837303132373330373338,2.5.4.42=#130d506965727269636b205061636f,2.5.4.4=#130d56616e64656e62726f75636b65,cn=p v (signature),c=be</SubjectDistinguishedName>
            <SubjectDistinguishedName Format="RFC2253">2.5.4.5=#130b3837303132373330373338,2.5.4.42=#130d506965727269636b205061636f,2.5.4.4=#130d56616e64656e62726f75636b65,CN=p v (Signature),C=BE</SubjectDistinguishedName>
            <IssuerDistinguishedName Format="CANONICAL">2.5.4.5=#1306323031363331,cn=citizen ca,c=be</IssuerDistinguishedName>
            <IssuerDistinguishedName Format="RFC2253">2.5.4.5=#1306323031363331,CN=Citizen CA,C=BE</IssuerDistinguishedName>
            <SerialNumber>21267647932559346000444903846468827673</SerialNumber>
            <CommonName>p v (Signature)</CommonName>
            <CountryName>BE</CountryName>
            <GivenName>p p</GivenName>
            <Surname>v</Surname>
            <AuthorityInformationAccessUrls>
                <aiaUrl>http://certs.eid.belgium.be/belgiumrs4.crt</aiaUrl>
            </AuthorityInformationAccessUrls>
            <CRLDistributionPoints>
                <crlUrl>http://crl.eid.belgium.be/eidc201631.crl</crlUrl>
            </CRLDistributionPoints>
            <OCSPAccessUrls>
                <ocspServerUrl>http://ocsp.eid.belgium.be/2</ocspServerUrl>
            </OCSPAccessUrls>
            <Sources>
            	<Source>SIGNATURE</Source>
            </Sources>
            <NotAfter>2027-01-21T23:59:59</NotAfter>
            <NotBefore>2017-01-25T22:12:12</NotBefore>
            <PublicKeySize>2048</PublicKeySize>
            <PublicKeyEncryptionAlgo>RSA</PublicKeyEncryptionAlgo>
            <KeyUsageBits>
                <KeyUsage>nonRepudiation</KeyUsage>
            </KeyUsageBits>
            <IdPkixOcspNoCheck>false</IdPkixOcspNoCheck>
            <BasicSignature>
                <EncryptionAlgoUsedToSignThisToken>RSA</EncryptionAlgoUsedToSignThisToken>
                <KeyLengthUsedToSignThisToken>4096</KeyLengthUsedToSignThisToken>
                <DigestAlgoUsedToSignThisToken>SHA256</DigestAlgoUsedToSignThisToken>
                <SignatureIntact>true</SignatureIntact>
                <SignatureValid>true</SignatureValid>
            </BasicSignature>
            <SigningCertificate Certificate="C-293D0BA3A31E5D82A8E3FAE12709932FFDDA44423E0F733FB01EF123E73EB4DA"/>
            <CertificateChain>
                <ChainItem Certificate="C-293D0BA3A31E5D82A8E3FAE12709932FFDDA44423E0F733FB01EF123E73EB4DA"/>
                <ChainItem Certificate="C-C3FBF37259AF0954EEEA4282DD1C7226A54E7150F7C29A2C495BA34DBFE09CA0"/>
            </CertificateChain>
            <Trusted>false</Trusted>
            <SelfSigned>false</SelfSigned>
            <CertificatePolicies>
                <certificatePolicy>2.16.56.12.1.1.2.1</certificatePolicy>
            </CertificatePolicies>
            <QCStatementIds>
                <qcStatementOid Description="qc-compliance">0.4.0.1862.1.1</qcStatementOid>
                <qcStatementOid Description="qc-sscd">0.4.0.1862.1.4</qcStatementOid>
            </QCStatementIds>
            <QCTypes/>
            <TrustedServiceProviders>
                <TrustedServiceProvider>
                    <TSPName>Certipost n.v./s.a.</TSPName>
                    <TSPRegistrationIdentifier>VATDE-2034482260</TSPRegistrationIdentifier>
                    <CountryCode>BE</CountryCode>
                    <TrustedServices>
<<<<<<< HEAD
                        <TrustedService>
                        	<ServiceDigitalIdentifier>9F9744463BE13714754E1A3BECF98C08CC205E4AB32028F4E2830C4A1B2775B8</ServiceDigitalIdentifier>
=======
                        <TrustedService ServiceDigitalIdentifier="C-C3FBF37259AF0954EEEA4282DD1C7226A54E7150F7C29A2C495BA34DBFE09CA0">
>>>>>>> 49c412d9
                    		<ServiceName>CN=Belgium Root CA4, C=BE</ServiceName>
                            <ServiceType>http://uri.etsi.org/TrstSvc/Svctype/CA/QC</ServiceType>
                            <Status>http://uri.etsi.org/TrstSvc/TrustedList/Svcstatus/granted</Status>
                            <StartDate>2016-07-01T00:00:00</StartDate>
                            <CapturedQualifiers>
                                <Qualifier>http://uri.etsi.org/TrstSvc/TrustedList/SvcInfoExt/QCQSCDStatusAsInCert</Qualifier>
                            </CapturedQualifiers>
                            <AdditionalServiceInfoUris>
                                <additionalServiceInfoUri>http://uri.etsi.org/TrstSvc/TrustedList/SvcInfoExt/RootCA-QC</additionalServiceInfoUri>
                                <additionalServiceInfoUri>http://uri.etsi.org/TrstSvc/TrustedList/SvcInfoExt/ForeSignatures</additionalServiceInfoUri>
                            </AdditionalServiceInfoUris>
                        </TrustedService>
                    </TrustedServices>
                </TrustedServiceProvider>
            </TrustedServiceProviders>
            <Revocations>
                <CertificateRevocation Revocation="R-4fab29027727e58e4518ed0b6ae554d055f05b3d9197e0d16b20028d227d1a9f5317c6de53411851d8bed36db85c70fa33c29407951fb943fd4fe9120d441cd9">
                    <Status>true</Status>
                </CertificateRevocation>
            </Revocations>
            <DigestAlgoAndValue>
                <DigestMethod>SHA1</DigestMethod>
                <DigestValue>KkRlzcR0re1ZFJF5guU1VELS5E8=</DigestValue>
            </DigestAlgoAndValue>
        </Certificate>
        <Certificate Id="C-827D5794C2E16B837350551291FB81527C7C282DBBD1668DDF4559C87CD58275">
            <SubjectDistinguishedName Format="CANONICAL">c=be,cn=belgium ocsp responder</SubjectDistinguishedName>
            <SubjectDistinguishedName Format="RFC2253">C=BE,CN=Belgium OCSP Responder</SubjectDistinguishedName>
            <IssuerDistinguishedName Format="CANONICAL">2.5.4.5=#1306323031363331,cn=citizen ca,c=be</IssuerDistinguishedName>
            <IssuerDistinguishedName Format="RFC2253">2.5.4.5=#1306323031363331,CN=Citizen CA,C=BE</IssuerDistinguishedName>
            <SerialNumber>4835703278459997245808198</SerialNumber>
            <CommonName>Belgium OCSP Responder</CommonName>
            <CountryName>BE</CountryName>
            <AuthorityInformationAccessUrls/>
            <CRLDistributionPoints/>
            <OCSPAccessUrls/>
            <Sources>
            	<Source>OCSP_RESPONSE</Source>
            </Sources>
            <NotAfter>2018-01-29T11:00:00</NotAfter>
            <NotBefore>2016-12-10T11:00:00</NotBefore>
            <PublicKeySize>2048</PublicKeySize>
            <PublicKeyEncryptionAlgo>RSA</PublicKeyEncryptionAlgo>
            <KeyUsageBits>
                <KeyUsage>digitalSignature</KeyUsage>
            </KeyUsageBits>
            <IdPkixOcspNoCheck>true</IdPkixOcspNoCheck>
            <BasicSignature>
                <EncryptionAlgoUsedToSignThisToken>RSA</EncryptionAlgoUsedToSignThisToken>
                <KeyLengthUsedToSignThisToken>4096</KeyLengthUsedToSignThisToken>
                <DigestAlgoUsedToSignThisToken>SHA256</DigestAlgoUsedToSignThisToken>
                <SignatureIntact>true</SignatureIntact>
                <SignatureValid>true</SignatureValid>
            </BasicSignature>
            <SigningCertificate Certificate="C-293D0BA3A31E5D82A8E3FAE12709932FFDDA44423E0F733FB01EF123E73EB4DA"/>
            <CertificateChain>
                <ChainItem Certificate="C-293D0BA3A31E5D82A8E3FAE12709932FFDDA44423E0F733FB01EF123E73EB4DA"/>
                <ChainItem Certificate="C-C3FBF37259AF0954EEEA4282DD1C7226A54E7150F7C29A2C495BA34DBFE09CA0"/>
            </CertificateChain>
            <Trusted>false</Trusted>
            <SelfSigned>false</SelfSigned>
            <CertificatePolicies/>
            <QCStatementIds/>
            <QCTypes/>
            <TrustedServiceProviders>
                <TrustedServiceProvider>
                    <TSPName>Certipost n.v./s.a.</TSPName>
                    <TSPRegistrationIdentifier>VATDE-2034482260</TSPRegistrationIdentifier>
                    <CountryCode>BE</CountryCode>
                    <TrustedServices>
<<<<<<< HEAD
                        <TrustedService>
                        	<ServiceDigitalIdentifier>9F9744463BE13714754E1A3BECF98C08CC205E4AB32028F4E2830C4A1B2775B8</ServiceDigitalIdentifier>
=======
                        <TrustedService ServiceDigitalIdentifier="C-C3FBF37259AF0954EEEA4282DD1C7226A54E7150F7C29A2C495BA34DBFE09CA0">
>>>>>>> 49c412d9
                    		<ServiceName>CN=Belgium Root CA4, C=BE</ServiceName>
                            <ServiceType>http://uri.etsi.org/TrstSvc/Svctype/CA/QC</ServiceType>
                            <Status>http://uri.etsi.org/TrstSvc/TrustedList/Svcstatus/granted</Status>
                            <StartDate>2016-07-01T00:00:00</StartDate>
                            <AdditionalServiceInfoUris>
                                <additionalServiceInfoUri>http://uri.etsi.org/TrstSvc/TrustedList/SvcInfoExt/RootCA-QC</additionalServiceInfoUri>
                                <additionalServiceInfoUri>http://uri.etsi.org/TrstSvc/TrustedList/SvcInfoExt/ForeSignatures</additionalServiceInfoUri>
                            </AdditionalServiceInfoUris>
                        </TrustedService>
                    </TrustedServices>
                </TrustedServiceProvider>
            </TrustedServiceProviders>
            <Revocations/>
            <DigestAlgoAndValue>
                <DigestMethod>SHA1</DigestMethod>
                <DigestValue>Wa+NR4L6kAFIpJi4Yvb+f4OlN2E=</DigestValue>
            </DigestAlgoAndValue>
        </Certificate>
    </UsedCertificates>
    <UsedRevocations>
        <Revocation Id="R-293d0ba3a31e5d82a8e3fae12709932ffdda44423e0f733fb01ef123e73eb4da6d76fbf942ea268c1708007834acae5369d5d36f5f7e33a153419d3ce923b30b">
            <Origin>EXTERNAL</Origin>
            <Type>CRL</Type>
            <SourceAddress>http://crl.eid.belgium.be/belgium4.crl</SourceAddress>
            <ProductionDate>2017-01-01T11:00:00</ProductionDate>
            <ThisUpdate>2017-01-01T11:00:00</ThisUpdate>
            <NextUpdate>2017-07-31T11:00:00</NextUpdate>
            <BasicSignature>
                <EncryptionAlgoUsedToSignThisToken>RSA</EncryptionAlgoUsedToSignThisToken>
                <KeyLengthUsedToSignThisToken>4096</KeyLengthUsedToSignThisToken>
                <DigestAlgoUsedToSignThisToken>SHA1</DigestAlgoUsedToSignThisToken>
                <SignatureIntact>true</SignatureIntact>
                <SignatureValid>true</SignatureValid>
            </BasicSignature>
            <SigningCertificate Certificate="C-C3FBF37259AF0954EEEA4282DD1C7226A54E7150F7C29A2C495BA34DBFE09CA0"/>
            <CertificateChain>
                <ChainItem Certificate="C-C3FBF37259AF0954EEEA4282DD1C7226A54E7150F7C29A2C495BA34DBFE09CA0"/>
            </CertificateChain>
            <DigestAlgoAndValue>
                <DigestMethod>SHA1</DigestMethod>
                <DigestValue>zqTIZ3Y/AoqqcZtMrYPlSUpKgNU=</DigestValue>
            </DigestAlgoAndValue>

        </Revocation>
        <Revocation Id="R-4fab29027727e58e4518ed0b6ae554d055f05b3d9197e0d16b20028d227d1a9f5317c6de53411851d8bed36db85c70fa33c29407951fb943fd4fe9120d441cd9">
            <Origin>EXTERNAL</Origin>
            <Type>OCSP</Type>
            <SourceAddress>http://ocsp.eid.belgium.be/2</SourceAddress>
            <ProductionDate>2017-03-20T12:42:28</ProductionDate>
            <ThisUpdate>2017-03-20T12:42:28</ThisUpdate>
            <NextUpdate>2017-03-20T12:43:28</NextUpdate>
            <BasicSignature>
                <EncryptionAlgoUsedToSignThisToken>RSA</EncryptionAlgoUsedToSignThisToken>
                <KeyLengthUsedToSignThisToken>2048</KeyLengthUsedToSignThisToken>
                <DigestAlgoUsedToSignThisToken>SHA256</DigestAlgoUsedToSignThisToken>
                <SignatureIntact>true</SignatureIntact>
                <SignatureValid>true</SignatureValid>
            </BasicSignature>
            <SigningCertificate Certificate="C-827D5794C2E16B837350551291FB81527C7C282DBBD1668DDF4559C87CD58275"/>
            <CertificateChain>
                <ChainItem Certificate="C-827D5794C2E16B837350551291FB81527C7C282DBBD1668DDF4559C87CD58275"/>
                <ChainItem Certificate="C-293D0BA3A31E5D82A8E3FAE12709932FFDDA44423E0F733FB01EF123E73EB4DA"/>
                <ChainItem Certificate="C-C3FBF37259AF0954EEEA4282DD1C7226A54E7150F7C29A2C495BA34DBFE09CA0"/>
            </CertificateChain>
            <DigestAlgoAndValue>
                <DigestMethod>SHA1</DigestMethod>
                <DigestValue>pSlc7F0Vvy7RyaFRHzX1qUZcb5E=</DigestValue>
            </DigestAlgoAndValue>

        </Revocation>
    </UsedRevocations>
    <OriginalDocuments>
        <SignerData Id="D-097211fb38d7557d324d41a597463fe1ee9bdf16b03b61c2d2b215cc606be125">
            <ReferencedName>Full XML File</ReferencedName>
            <DigestAlgoAndValue>
                <DigestMethod>SHA256</DigestMethod>
                <DigestValue>CXIR+zjXVX0yTUGll0Y/4e6b3xawO2HC0rIVzGBr4SU=</DigestValue>
            </DigestAlgoAndValue>
        </SignerData>
    </OriginalDocuments>
    <TrustedLists>
        <TrustedList>
            <CountryCode>BE</CountryCode>
            <Url>https://tsl.belgium.be/tsl-be.xml</Url>
            <SequenceNumber>30</SequenceNumber>
            <Version>5</Version>
            <LastLoading>2017-03-20T12:25:31</LastLoading>
            <IssueDate>2017-02-16T01:00:00</IssueDate>
            <NextUpdate>2017-08-13T00:00:00</NextUpdate>
            <WellSigned>true</WellSigned>
        </TrustedList>
    </TrustedLists>
    <ListOfTrustedLists>
        <CountryCode>EU</CountryCode>
        <Url>https://ec.europa.eu/information_society/policy/esignature/trusted-list/tl-mp.xml</Url>
        <SequenceNumber>165</SequenceNumber>
        <Version>5</Version>
        <LastLoading>2017-03-20T12:25:30</LastLoading>
        <IssueDate>2017-03-14T05:00:00</IssueDate>
        <NextUpdate>2017-09-13T00:00:00</NextUpdate>
        <WellSigned>true</WellSigned>
    </ListOfTrustedLists>
</DiagnosticData><|MERGE_RESOLUTION|>--- conflicted
+++ resolved
@@ -105,12 +105,7 @@
                     <TSPRegistrationIdentifier>VATDE-2034482260</TSPRegistrationIdentifier>
                     <CountryCode>BE</CountryCode>
                     <TrustedServices>
-<<<<<<< HEAD
-                        <TrustedService>
-                        	<ServiceDigitalIdentifier>9F9744463BE13714754E1A3BECF98C08CC205E4AB32028F4E2830C4A1B2775B8</ServiceDigitalIdentifier>
-=======
-                        <TrustedService ServiceDigitalIdentifier="C-C3FBF37259AF0954EEEA4282DD1C7226A54E7150F7C29A2C495BA34DBFE09CA0">
->>>>>>> 49c412d9
+                        <TrustedService ServiceDigitalIdentifier="C-C3FBF37259AF0954EEEA4282DD1C7226A54E7150F7C29A2C495BA34DBFE09CA0">
                     		<ServiceName>CN=Belgium Root CA4, C=BE</ServiceName>
                             <ServiceType>http://uri.etsi.org/TrstSvc/Svctype/CA/QC</ServiceType>
                             <Status>http://uri.etsi.org/TrstSvc/TrustedList/Svcstatus/granted</Status>
@@ -120,12 +115,7 @@
                                 <additionalServiceInfoUri>http://uri.etsi.org/TrstSvc/TrustedList/SvcInfoExt/ForeSignatures</additionalServiceInfoUri>
                             </AdditionalServiceInfoUris>
                         </TrustedService>
-<<<<<<< HEAD
-                        <TrustedService>
-                        	<ServiceDigitalIdentifier>9F9744463BE13714754E1A3BECF98C08CC205E4AB32028F4E2830C4A1B2775B8</ServiceDigitalIdentifier>
-=======
-                        <TrustedService ServiceDigitalIdentifier="C-C3FBF37259AF0954EEEA4282DD1C7226A54E7150F7C29A2C495BA34DBFE09CA0">
->>>>>>> 49c412d9
+                        <TrustedService ServiceDigitalIdentifier="C-C3FBF37259AF0954EEEA4282DD1C7226A54E7150F7C29A2C495BA34DBFE09CA0">
                     		<ServiceName>CN=Belgium Root CA4, C=BE</ServiceName>
                             <ServiceType>http://uri.etsi.org/TrstSvc/Svctype/CA/QC</ServiceType>
                             <Status>http://uri.etsi.org/TrstSvc/TrustedList/Svcstatus/undersupervision</Status>
@@ -193,12 +183,7 @@
                     <TSPRegistrationIdentifier>VATDE-2034482260</TSPRegistrationIdentifier>
                     <CountryCode>BE</CountryCode>
                     <TrustedServices>
-<<<<<<< HEAD
-                        <TrustedService>
-                        	<ServiceDigitalIdentifier>9F9744463BE13714754E1A3BECF98C08CC205E4AB32028F4E2830C4A1B2775B8</ServiceDigitalIdentifier>
-=======
-                        <TrustedService ServiceDigitalIdentifier="C-C3FBF37259AF0954EEEA4282DD1C7226A54E7150F7C29A2C495BA34DBFE09CA0">
->>>>>>> 49c412d9
+                        <TrustedService ServiceDigitalIdentifier="C-C3FBF37259AF0954EEEA4282DD1C7226A54E7150F7C29A2C495BA34DBFE09CA0">
                     		<ServiceName>CN=Belgium Root CA4, C=BE</ServiceName>
                             <ServiceType>http://uri.etsi.org/TrstSvc/Svctype/CA/QC</ServiceType>
                             <Status>http://uri.etsi.org/TrstSvc/TrustedList/Svcstatus/granted</Status>
@@ -208,12 +193,7 @@
                                 <additionalServiceInfoUri>http://uri.etsi.org/TrstSvc/TrustedList/SvcInfoExt/ForeSignatures</additionalServiceInfoUri>
                             </AdditionalServiceInfoUris>
                         </TrustedService>
-<<<<<<< HEAD
-                        <TrustedService>
-                        	<ServiceDigitalIdentifier>9F9744463BE13714754E1A3BECF98C08CC205E4AB32028F4E2830C4A1B2775B8</ServiceDigitalIdentifier>
-=======
-                        <TrustedService ServiceDigitalIdentifier="C-C3FBF37259AF0954EEEA4282DD1C7226A54E7150F7C29A2C495BA34DBFE09CA0">
->>>>>>> 49c412d9
+                        <TrustedService ServiceDigitalIdentifier="C-C3FBF37259AF0954EEEA4282DD1C7226A54E7150F7C29A2C495BA34DBFE09CA0">
                     		<ServiceName>CN=Belgium Root CA4, C=BE</ServiceName>
                             <ServiceType>http://uri.etsi.org/TrstSvc/Svctype/CA/QC</ServiceType>
                             <Status>http://uri.etsi.org/TrstSvc/TrustedList/Svcstatus/undersupervision</Status>
@@ -290,12 +270,7 @@
                     <TSPRegistrationIdentifier>VATDE-2034482260</TSPRegistrationIdentifier>
                     <CountryCode>BE</CountryCode>
                     <TrustedServices>
-<<<<<<< HEAD
-                        <TrustedService>
-                        	<ServiceDigitalIdentifier>9F9744463BE13714754E1A3BECF98C08CC205E4AB32028F4E2830C4A1B2775B8</ServiceDigitalIdentifier>
-=======
-                        <TrustedService ServiceDigitalIdentifier="C-C3FBF37259AF0954EEEA4282DD1C7226A54E7150F7C29A2C495BA34DBFE09CA0">
->>>>>>> 49c412d9
+                        <TrustedService ServiceDigitalIdentifier="C-C3FBF37259AF0954EEEA4282DD1C7226A54E7150F7C29A2C495BA34DBFE09CA0">
                     		<ServiceName>CN=Belgium Root CA4, C=BE</ServiceName>
                             <ServiceType>http://uri.etsi.org/TrstSvc/Svctype/CA/QC</ServiceType>
                             <Status>http://uri.etsi.org/TrstSvc/TrustedList/Svcstatus/granted</Status>
@@ -366,12 +341,7 @@
                     <TSPRegistrationIdentifier>VATDE-2034482260</TSPRegistrationIdentifier>
                     <CountryCode>BE</CountryCode>
                     <TrustedServices>
-<<<<<<< HEAD
-                        <TrustedService>
-                        	<ServiceDigitalIdentifier>9F9744463BE13714754E1A3BECF98C08CC205E4AB32028F4E2830C4A1B2775B8</ServiceDigitalIdentifier>
-=======
-                        <TrustedService ServiceDigitalIdentifier="C-C3FBF37259AF0954EEEA4282DD1C7226A54E7150F7C29A2C495BA34DBFE09CA0">
->>>>>>> 49c412d9
+                        <TrustedService ServiceDigitalIdentifier="C-C3FBF37259AF0954EEEA4282DD1C7226A54E7150F7C29A2C495BA34DBFE09CA0">
                     		<ServiceName>CN=Belgium Root CA4, C=BE</ServiceName>
                             <ServiceType>http://uri.etsi.org/TrstSvc/Svctype/CA/QC</ServiceType>
                             <Status>http://uri.etsi.org/TrstSvc/TrustedList/Svcstatus/granted</Status>
