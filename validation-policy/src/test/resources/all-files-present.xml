<?xml version="1.0" encoding="UTF-8" standalone="yes"?>
<DiagnosticData xmlns="http://dss.esig.europa.eu/validation/diagnostic">
    <DocumentName>1543416167552_FUL_pain.xxx.qes.xades.b (1).asice</DocumentName>
    <ValidationDate>2018-11-29T07:01:40</ValidationDate>
    <ContainerInfo>
        <ContainerType>ASiC-E</ContainerType>
        <MimeTypeFilePresent>true</MimeTypeFilePresent>
        <MimeTypeContent>application/vnd.etsi.asic-e+zip</MimeTypeContent>
        <ManifestFiles>
            <ManifestFile>
                <Filename>META-INF/manifest.xml</Filename>
                <SignatureFilename>META-INF/signatures0.xml</SignatureFilename>
                <Entries>
                    <Entry>order_data.xml</Entry>
                </Entries>
            </ManifestFile>
        </ManifestFiles>
        <ContentFiles>
            <ContentFile>order_data.xml</ContentFile>
        </ContentFiles>
    </ContainerInfo>
    <Signatures>
        <Signature Id="S-1543416150409">
            <SignatureFilename>META-INF/signatures0.xml</SignatureFilename>
            <DateTime>2018-11-28T14:42:30</DateTime>
            <SignatureFormat>XAdES-BASELINE-B</SignatureFormat>
            <StructuralValidation>
                <Valid>true</Valid>
            </StructuralValidation>
            <DigestMatchers>
                <DigestMatcher type="REFERENCE" name="FUL-pain.001.001.03.sct-1543416150404">
                    <DigestMethod>SHA256</DigestMethod>
                    <DigestValue>RVqdeRq43KgCy8jqDT2GAFO7oWvSIoswy+Pgztvpod4=</DigestValue>
                    <DataFound>true</DataFound>
                    <DataIntact>true</DataIntact>
                </DigestMatcher>
                <DigestMatcher type="SIGNED_PROPERTIES" name="1543416150409-SignedPropertiesRef">
                    <DigestMethod>SHA256</DigestMethod>
                    <DigestValue>oeWQCRT5JD1vtvxvfl1ThMu2BthTmQObKvf4fCM0SzQ=</DigestValue>
                    <DataFound>true</DataFound>
                    <DataIntact>true</DataIntact>
                </DigestMatcher>
                <DigestMatcher type="OBJECT" name="dynamic-linking">
                    <DigestMethod>SHA256</DigestMethod>
                    <DigestValue>KshNrXxZ9NkQ7jha/HXztI3Tv3FbZeZXvam6z3gEB/8=</DigestValue>
                    <DataFound>true</DataFound>
                    <DataIntact>true</DataIntact>
                </DigestMatcher>
                <DigestMatcher type="OBJECT" name="device-attestation">
                    <DigestMethod>SHA256</DigestMethod>
                    <DigestValue>lLiM5kW8ck7RlaHparJVD7wqp6PGw+Uw96SF/NIsfyU=</DigestValue>
                    <DataFound>true</DataFound>
                    <DataIntact>true</DataIntact>
                </DigestMatcher>
            </DigestMatchers>
            <BasicSignature>
                <EncryptionAlgoUsedToSignThisToken>ECDSA</EncryptionAlgoUsedToSignThisToken>
                <KeyLengthUsedToSignThisToken>384</KeyLengthUsedToSignThisToken>
                <DigestAlgoUsedToSignThisToken>SHA256</DigestAlgoUsedToSignThisToken>
                <SignatureIntact>true</SignatureIntact>
                <SignatureValid>true</SignatureValid>
            </BasicSignature>
            <SigningCertificate Certificate="C-709E9CB89541807694D261D1EB3E80232AF173B5AAD235771AD9291D01B04B09">
                <AttributePresent>true</AttributePresent>
                <DigestValuePresent>true</DigestValuePresent>
                <DigestValueMatch>true</DigestValueMatch>
                <IssuerSerialMatch>false</IssuerSerialMatch>
            </SigningCertificate>
            <CertificateChain>
                <ChainItem Certificate="C-709E9CB89541807694D261D1EB3E80232AF173B5AAD235771AD9291D01B04B09"/>
                <ChainItem Certificate="C-74D992D3910BCF7E34B8B5CD28F91EAEB4F41F3DA6394D78B8C43672D43F4F0F"/>
            </CertificateChain>
            <ContentType>text/xml</ContentType>
            <CommitmentTypeIndication>
                <Indication>http://uri.etsi.org/01903/v1.2.2#ProofOfOrigin</Indication>
            </CommitmentTypeIndication>
            
            <FoundCertificates/>
            <FoundRevocations/>
            <FoundTimestamps/>
            <SignatureScopes>
                <SignatureScope SignerData="D-6b8e169ef6fce5bcdbea98fcf10a9b4f0792b2fb09cc2482835525ee7c25c032">
                    <Scope>FULL</Scope>
                    <Name>order_data.xml</Name>
                    <Description>Full document</Description>
                </SignatureScope>
                <SignatureScope SignerData="D-e16f6a64846bc8b9bf880996699e25929ad43d0cabaa193a303661b73e3c6848">
                    <Scope>PARTIAL</Scope>
                    <Name>o_dynamic-linking</Name>
                    <Description>The XML element with ID 'o_dynamic-linking'</Description>
                </SignatureScope>
                <SignatureScope SignerData="D-b2835f09dc5a193b5562c123c3e6568876f77a2149590756d685447a29830f75">
                    <Scope>PARTIAL</Scope>
                    <Name>o_device-attestation</Name>
                    <Description>The XML element with ID 'o_device-attestation'</Description>
                </SignatureScope>
            </SignatureScopes>
			<SignatureDigestReference>
			    <DigestMethod>SHA256</DigestMethod>
			    <DigestValue>xoZV5CV86enBIh6O3BYXvjHZf4tCyR+KbSqwJA6S0Zw=</DigestValue>
			</SignatureDigestReference>
        </Signature>
    </Signatures>
    <UsedCertificates>
        <Certificate Id="C-709E9CB89541807694D261D1EB3E80232AF173B5AAD235771AD9291D01B04B09">
            <SubjectDistinguishedName Format="CANONICAL">2.5.4.5=#130b3337333035333030313233,2.5.4.42=#0c0c4d49434841454c204a4f484e,2.5.4.4=#0c054144414d53,cn=a\,m j\,37305300123,ou=digital signature,o=esteid (digi-id e-resident),c=ee</SubjectDistinguishedName>
            <SubjectDistinguishedName Format="RFC2253">2.5.4.5=#130b3337333035333030313233,2.5.4.42=#0c0c4d49434841454c204a4f484e,2.5.4.4=#0c054144414d53,CN=a\,m j\,37305300123,OU=digital signature,O=ESTEID (DIGI-ID E-RESIDENT),C=EE</SubjectDistinguishedName>
            <IssuerDistinguishedName Format="CANONICAL">cn=esteid-sk 2015,2.5.4.97=#0c0e4e545245452d3130373437303133,o=as sertifitseerimiskeskus,c=ee</IssuerDistinguishedName>
            <IssuerDistinguishedName Format="RFC2253">CN=ESTEID-SK 2015,2.5.4.97=#0c0e4e545245452d3130373437303133,O=AS Sertifitseerimiskeskus,C=EE</IssuerDistinguishedName>
            <SerialNumber>168185845787571059855824725044352562665</SerialNumber>
            <CommonName>a,m j,37305300123</CommonName>
            <CountryName>EE</CountryName>
            <OrganizationName>ESTEID (DIGI-ID E-RESIDENT)</OrganizationName>
            <GivenName>m j</GivenName>
            <OrganizationalUnit>digital signature</OrganizationalUnit>
            <Surname>a</Surname>
            <AuthorityInformationAccessUrls>
                <aiaUrl>http://c.sk.ee/ESTEID-SK_2015.der.crt</aiaUrl>
            </AuthorityInformationAccessUrls>
            <CRLDistributionPoints>
                <crlUrl>http://www.sk.ee/crls/esteid/esteid2015.crl</crlUrl>
            </CRLDistributionPoints>
            <OCSPAccessUrls>
                <ocspServerUrl>http://aia.sk.ee/esteid2015</ocspServerUrl>
            </OCSPAccessUrls>
            <Sources>
            	<Source>UNKNOWN</Source>
            </Sources>
            <NotAfter>2022-05-12T20:59:59</NotAfter>
            <NotBefore>2018-11-27T09:26:54</NotBefore>
            <PublicKeySize>384</PublicKeySize>
            <PublicKeyEncryptionAlgo>ECDSA</PublicKeyEncryptionAlgo>
            <KeyUsageBits>
                <KeyUsage>nonRepudiation</KeyUsage>
            </KeyUsageBits>
            <ExtendedKeyUsages/>
            <IdPkixOcspNoCheck>false</IdPkixOcspNoCheck>
            <BasicSignature>
                <EncryptionAlgoUsedToSignThisToken>RSA</EncryptionAlgoUsedToSignThisToken>
                <KeyLengthUsedToSignThisToken>4096</KeyLengthUsedToSignThisToken>
                <DigestAlgoUsedToSignThisToken>SHA256</DigestAlgoUsedToSignThisToken>
                <SignatureIntact>true</SignatureIntact>
                <SignatureValid>true</SignatureValid>
            </BasicSignature>
            <SigningCertificate Certificate="C-74D992D3910BCF7E34B8B5CD28F91EAEB4F41F3DA6394D78B8C43672D43F4F0F"/>
            <CertificateChain>
                <ChainItem Certificate="C-74D992D3910BCF7E34B8B5CD28F91EAEB4F41F3DA6394D78B8C43672D43F4F0F"/>
            </CertificateChain>
            <Trusted>false</Trusted>
            <SelfSigned>false</SelfSigned>
            <CertificatePolicies>
                <certificatePolicy cpsUrl="https://www.sk.ee/repositoorium/CPS">1.3.6.1.4.1.10015.1.2</certificatePolicy>
                <certificatePolicy Description="qcp-natural-qscd">0.4.0.194112.1.2</certificatePolicy>
            </CertificatePolicies>
            <QCStatementIds>
                <qcStatementOid Description="qc-compliance">0.4.0.1862.1.1</qcStatementOid>
                <qcStatementOid Description="qc-sscd">0.4.0.1862.1.4</qcStatementOid>
                <qcStatementOid Description="qc-pds">0.4.0.1862.1.5</qcStatementOid>
                <qcStatementOid>0.4.0.1862.1.6</qcStatementOid>
            </QCStatementIds>
            <QCTypes>
                <qcTypeOid Description="qc-type-esign">0.4.0.1862.1.6.1</qcTypeOid>
            </QCTypes>
            <TrustedServiceProviders>
                <TrustedServiceProvider>
                    <TSPName>SK ID Solutions AS</TSPName>
                    <TSPRegistrationIdentifier>VATEE-100687640</TSPRegistrationIdentifier>
                    <CountryCode>EE</CountryCode>
                    <TrustedServices>
<<<<<<< HEAD
                        <TrustedService>
                        	<ServiceDigitalIdentifier>74D992D3910BCF7E34B8B5CD28F91EAEB4F41F3DA6394D78B8C43672D43F4F0F</ServiceDigitalIdentifier>
=======
                        <TrustedService ServiceDigitalIdentifier="C-74D992D3910BCF7E34B8B5CD28F91EAEB4F41F3DA6394D78B8C43672D43F4F0F">
>>>>>>> 49c412d9
                            <ServiceName>ESTEID qualified certificates for electronic signatures (ESTEID-SK 2015)</ServiceName>
                            <ServiceType>http://uri.etsi.org/TrstSvc/Svctype/CA/QC</ServiceType>
                            <Status>http://uri.etsi.org/TrstSvc/TrustedList/Svcstatus/granted</Status>
                            <StartDate>2018-11-02T14:00:00</StartDate>
                            <CapturedQualifiers>
                                <Qualifier>http://uri.etsi.org/TrstSvc/TrustedList/SvcInfoExt/QCWithQSCD</Qualifier>
                            </CapturedQualifiers>
                            <AdditionalServiceInfoUris>
                                <additionalServiceInfoUri>http://uri.etsi.org/TrstSvc/TrustedList/SvcInfoExt/ForeSignatures</additionalServiceInfoUri>
                            </AdditionalServiceInfoUris>
                        </TrustedService>
                    </TrustedServices>
                </TrustedServiceProvider>
            </TrustedServiceProviders>
            <Revocations>
                <CertificateRevocation Revocation="R-709e9cb89541807694d261d1eb3e80232af173b5aad235771ad9291d01b04b09094c495a56e31aa49a6a3c74f65869cdeb8431e55e3946f5e82bf778342e92cd">
                    <Status>true</Status>
                </CertificateRevocation>
            </Revocations>
            <DigestAlgoAndValue>
            	<DigestMethod>SHA1</DigestMethod>
            	<DigestValue>2ff1acb9e9babd22448a8d885424aeae503b1811</DigestValue>
            </DigestAlgoAndValue>
        </Certificate>
        <Certificate Id="C-D0E894F016BBFF0BF3CA5D932607108DEE7EEB9C92BD7910BBA510043AB0C683">
            <SubjectDistinguishedName Format="CANONICAL">cn=esteid-sk 2015 aia ocsp responder 201811,ou=ocsp,2.5.4.97=#0c0e4e545245452d3130373437303133,o=sk id solutions as,c=ee</SubjectDistinguishedName>
            <SubjectDistinguishedName Format="RFC2253">CN=ESTEID-SK 2015 AIA OCSP RESPONDER 201811,OU=OCSP,2.5.4.97=#0c0e4e545245452d3130373437303133,O=SK ID Solutions AS,C=EE</SubjectDistinguishedName>
            <IssuerDistinguishedName Format="CANONICAL">cn=esteid-sk 2015,2.5.4.97=#0c0e4e545245452d3130373437303133,o=as sertifitseerimiskeskus,c=ee</IssuerDistinguishedName>
            <IssuerDistinguishedName Format="RFC2253">CN=ESTEID-SK 2015,2.5.4.97=#0c0e4e545245452d3130373437303133,O=AS Sertifitseerimiskeskus,C=EE</IssuerDistinguishedName>
            <SerialNumber>8795201873629761792712774706538756906</SerialNumber>
            <CommonName>ESTEID-SK 2015 AIA OCSP RESPONDER 201811</CommonName>
            <CountryName>EE</CountryName>
            <OrganizationName>SK ID Solutions AS</OrganizationName>
            <OrganizationalUnit>OCSP</OrganizationalUnit>
            <AuthorityInformationAccessUrls>
                <aiaUrl>https://sk.ee/upload/files/ESTEID-SK_2015.der.crt</aiaUrl>
            </AuthorityInformationAccessUrls>
            <CRLDistributionPoints/>
            <OCSPAccessUrls/>
            <Sources>
            	<Source>OCSP_RESPONSE</Source>
            </Sources>
            <NotAfter>2018-12-05T21:00:00</NotAfter>
            <NotBefore>2018-10-31T21:00:00</NotBefore>
            <PublicKeySize>2048</PublicKeySize>
            <PublicKeyEncryptionAlgo>RSA</PublicKeyEncryptionAlgo>
            <KeyUsageBits>
                <KeyUsage>digitalSignature</KeyUsage>
            </KeyUsageBits>
            <ExtendedKeyUsages>
                <extendedKeyUsagesOid Description="ocspSigning">1.3.6.1.5.5.7.3.9</extendedKeyUsagesOid>
            </ExtendedKeyUsages>
            <IdPkixOcspNoCheck>true</IdPkixOcspNoCheck>
            <BasicSignature>
                <EncryptionAlgoUsedToSignThisToken>RSA</EncryptionAlgoUsedToSignThisToken>
                <KeyLengthUsedToSignThisToken>4096</KeyLengthUsedToSignThisToken>
                <DigestAlgoUsedToSignThisToken>SHA256</DigestAlgoUsedToSignThisToken>
                <SignatureIntact>true</SignatureIntact>
                <SignatureValid>true</SignatureValid>
            </BasicSignature>
            <SigningCertificate Certificate="C-74D992D3910BCF7E34B8B5CD28F91EAEB4F41F3DA6394D78B8C43672D43F4F0F"/>
            <CertificateChain>
                <ChainItem Certificate="C-74D992D3910BCF7E34B8B5CD28F91EAEB4F41F3DA6394D78B8C43672D43F4F0F"/>
            </CertificateChain>
            <Trusted>false</Trusted>
            <SelfSigned>false</SelfSigned>
            <CertificatePolicies/>
            <QCStatementIds/>
            <QCTypes/>
            <TrustedServiceProviders>
                <TrustedServiceProvider>
                    <TSPName>SK ID Solutions AS</TSPName>
                    <TSPRegistrationIdentifier>VATEE-100687640</TSPRegistrationIdentifier>
                    <CountryCode>EE</CountryCode>
                    <TrustedServices>
<<<<<<< HEAD
                        <TrustedService>
                        	<ServiceDigitalIdentifier>74D992D3910BCF7E34B8B5CD28F91EAEB4F41F3DA6394D78B8C43672D43F4F0F</ServiceDigitalIdentifier>
=======
                        <TrustedService ServiceDigitalIdentifier="C-74D992D3910BCF7E34B8B5CD28F91EAEB4F41F3DA6394D78B8C43672D43F4F0F">
>>>>>>> 49c412d9
                            <ServiceName>ESTEID qualified certificates for electronic signatures (ESTEID-SK 2015)</ServiceName>
                            <ServiceType>http://uri.etsi.org/TrstSvc/Svctype/CA/QC</ServiceType>
                            <Status>http://uri.etsi.org/TrstSvc/TrustedList/Svcstatus/granted</Status>
                            <StartDate>2018-11-02T14:00:00</StartDate>
                            <CapturedQualifiers>
                                <Qualifier>http://uri.etsi.org/TrstSvc/TrustedList/SvcInfoExt/QCWithQSCD</Qualifier>
                            </CapturedQualifiers>
                            <AdditionalServiceInfoUris>
                                <additionalServiceInfoUri>http://uri.etsi.org/TrstSvc/TrustedList/SvcInfoExt/ForeSignatures</additionalServiceInfoUri>
                            </AdditionalServiceInfoUris>
                        </TrustedService>
<<<<<<< HEAD
                        <TrustedService>
                        	<ServiceDigitalIdentifier>74D992D3910BCF7E34B8B5CD28F91EAEB4F41F3DA6394D78B8C43672D43F4F0F</ServiceDigitalIdentifier>
=======
                        <TrustedService ServiceDigitalIdentifier="C-74D992D3910BCF7E34B8B5CD28F91EAEB4F41F3DA6394D78B8C43672D43F4F0F">
>>>>>>> 49c412d9
                            <ServiceName>ESTEID-SK 2015 qualified certificates for electronic signatures</ServiceName>
                            <ServiceType>http://uri.etsi.org/TrstSvc/Svctype/CA/QC</ServiceType>
                            <Status>http://uri.etsi.org/TrstSvc/TrustedList/Svcstatus/granted</Status>
                            <StartDate>2016-06-30T22:00:00</StartDate>
                            <EndDate>2018-11-02T14:00:00</EndDate>
                            <CapturedQualifiers>
                                <Qualifier>http://uri.etsi.org/TrstSvc/TrustedList/SvcInfoExt/QCWithQSCD</Qualifier>
                            </CapturedQualifiers>
                            <AdditionalServiceInfoUris>
                                <additionalServiceInfoUri>http://uri.etsi.org/TrstSvc/TrustedList/SvcInfoExt/ForeSignatures</additionalServiceInfoUri>
                            </AdditionalServiceInfoUris>
                        </TrustedService>
                    </TrustedServices>
                </TrustedServiceProvider>
            </TrustedServiceProviders>
            <Revocations/>
            <DigestAlgoAndValue>
            	<DigestMethod>SHA1</DigestMethod>
            	<DigestValue>7caade6cc97a7071b699dd1b5b481c12ae7a8940</DigestValue>
            </DigestAlgoAndValue>
        </Certificate>
        <Certificate Id="C-74D992D3910BCF7E34B8B5CD28F91EAEB4F41F3DA6394D78B8C43672D43F4F0F">
            <SubjectDistinguishedName Format="CANONICAL">cn=esteid-sk 2015,2.5.4.97=#0c0e4e545245452d3130373437303133,o=as sertifitseerimiskeskus,c=ee</SubjectDistinguishedName>
            <SubjectDistinguishedName Format="RFC2253">CN=ESTEID-SK 2015,2.5.4.97=#0c0e4e545245452d3130373437303133,O=AS Sertifitseerimiskeskus,C=EE</SubjectDistinguishedName>
            <IssuerDistinguishedName Format="CANONICAL">1.2.840.113549.1.9.1=#1609706b6940736b2e6565,cn=ee certification centre root ca,o=as sertifitseerimiskeskus,c=ee</IssuerDistinguishedName>
            <IssuerDistinguishedName Format="RFC2253">1.2.840.113549.1.9.1=#1609706b6940736b2e6565,CN=EE Certification Centre Root CA,O=AS Sertifitseerimiskeskus,C=EE</IssuerDistinguishedName>
            <SerialNumber>92090760538140121355861069916590054235</SerialNumber>
            <CommonName>ESTEID-SK 2015</CommonName>
            <CountryName>EE</CountryName>
            <OrganizationName>AS Sertifitseerimiskeskus</OrganizationName>
            <AuthorityInformationAccessUrls>
                <aiaUrl>http://www.sk.ee/certs/EE_Certification_Centre_Root_CA.der.crt</aiaUrl>
            </AuthorityInformationAccessUrls>
            <CRLDistributionPoints>
                <crlUrl>http://www.sk.ee/repository/crls/eeccrca.crl</crlUrl>
            </CRLDistributionPoints>
            <OCSPAccessUrls>
                <ocspServerUrl>http://ocsp.sk.ee/CA</ocspServerUrl>
            </OCSPAccessUrls>
            <Sources>
            	<Source>TRUSTED_LIST</Source>
            </Sources>
            <NotAfter>2030-12-17T23:59:59</NotAfter>
            <NotBefore>2015-12-17T12:38:43</NotBefore>
            <PublicKeySize>4096</PublicKeySize>
            <PublicKeyEncryptionAlgo>RSA</PublicKeyEncryptionAlgo>
            <KeyUsageBits>
                <KeyUsage>keyCertSign</KeyUsage>
                <KeyUsage>crlSign</KeyUsage>
            </KeyUsageBits>
            <ExtendedKeyUsages>
                <extendedKeyUsagesOid Description="ocspSigning">1.3.6.1.5.5.7.3.9</extendedKeyUsagesOid>
                <extendedKeyUsagesOid Description="clientAuth">1.3.6.1.5.5.7.3.2</extendedKeyUsagesOid>
                <extendedKeyUsagesOid Description="emailProtection">1.3.6.1.5.5.7.3.4</extendedKeyUsagesOid>
            </ExtendedKeyUsages>
            <IdPkixOcspNoCheck>false</IdPkixOcspNoCheck>
            <BasicSignature>
                <EncryptionAlgoUsedToSignThisToken>RSA</EncryptionAlgoUsedToSignThisToken>
                <KeyLengthUsedToSignThisToken>?</KeyLengthUsedToSignThisToken>
                <DigestAlgoUsedToSignThisToken>SHA384</DigestAlgoUsedToSignThisToken>
                <SignatureIntact>false</SignatureIntact>
                <SignatureValid>false</SignatureValid>
            </BasicSignature>
            <Trusted>true</Trusted>
            <SelfSigned>false</SelfSigned>
            <CertificatePolicies>
                <certificatePolicy Description="normalized-certificate-policy-sscd">0.4.0.2042.1.2</certificatePolicy>
                <certificatePolicy Description="qcp-natural-qscd">0.4.0.194112.1.2</certificatePolicy>
                <certificatePolicy cpsUrl="https://www.sk.ee/CPS">1.3.6.1.4.1.10015.1.1</certificatePolicy>
                <certificatePolicy>1.3.6.1.4.1.10015.1.2</certificatePolicy>
                <certificatePolicy>1.3.6.1.4.1.10015.1.3</certificatePolicy>
                <certificatePolicy>1.3.6.1.4.1.10015.1.4</certificatePolicy>
            </CertificatePolicies>
            <QCStatementIds/>
            <QCTypes/>
            <TrustedServiceProviders>
                <TrustedServiceProvider>
                    <TSPName>SK ID Solutions AS</TSPName>
                    <TSPRegistrationIdentifier>VATEE-100687640</TSPRegistrationIdentifier>
                    <CountryCode>EE</CountryCode>
                    <TrustedServices>
<<<<<<< HEAD
                        <TrustedService>
                        	<ServiceDigitalIdentifier>74D992D3910BCF7E34B8B5CD28F91EAEB4F41F3DA6394D78B8C43672D43F4F0F</ServiceDigitalIdentifier>
=======
                        <TrustedService ServiceDigitalIdentifier="C-74D992D3910BCF7E34B8B5CD28F91EAEB4F41F3DA6394D78B8C43672D43F4F0F">
>>>>>>> 49c412d9
                            <ServiceName>ESTEID qualified certificates for electronic signatures (ESTEID-SK 2015)</ServiceName>
                            <ServiceType>http://uri.etsi.org/TrstSvc/Svctype/CA/QC</ServiceType>
                            <Status>http://uri.etsi.org/TrstSvc/TrustedList/Svcstatus/granted</Status>
                            <StartDate>2018-11-02T14:00:00</StartDate>
                            <CapturedQualifiers>
                                <Qualifier>http://uri.etsi.org/TrstSvc/TrustedList/SvcInfoExt/QCWithQSCD</Qualifier>
                            </CapturedQualifiers>
                            <AdditionalServiceInfoUris>
                                <additionalServiceInfoUri>http://uri.etsi.org/TrstSvc/TrustedList/SvcInfoExt/ForeSignatures</additionalServiceInfoUri>
                            </AdditionalServiceInfoUris>
                        </TrustedService>
<<<<<<< HEAD
                        <TrustedService>
                        	<ServiceDigitalIdentifier>74D992D3910BCF7E34B8B5CD28F91EAEB4F41F3DA6394D78B8C43672D43F4F0F</ServiceDigitalIdentifier>
=======
                        <TrustedService ServiceDigitalIdentifier="C-74D992D3910BCF7E34B8B5CD28F91EAEB4F41F3DA6394D78B8C43672D43F4F0F">
>>>>>>> 49c412d9
                            <ServiceName>ESTEID-SK 2015 qualified certificates for electronic signatures</ServiceName>
                            <ServiceType>http://uri.etsi.org/TrstSvc/Svctype/CA/QC</ServiceType>
                            <Status>http://uri.etsi.org/TrstSvc/TrustedList/Svcstatus/granted</Status>
                            <StartDate>2016-06-30T22:00:00</StartDate>
                            <EndDate>2018-11-02T14:00:00</EndDate>
                            <AdditionalServiceInfoUris>
                                <additionalServiceInfoUri>http://uri.etsi.org/TrstSvc/TrustedList/SvcInfoExt/ForeSignatures</additionalServiceInfoUri>
                            </AdditionalServiceInfoUris>
                        </TrustedService>
<<<<<<< HEAD
                        <TrustedService>
                        	<ServiceDigitalIdentifier>74D992D3910BCF7E34B8B5CD28F91EAEB4F41F3DA6394D78B8C43672D43F4F0F</ServiceDigitalIdentifier>
=======
                        <TrustedService ServiceDigitalIdentifier="C-74D992D3910BCF7E34B8B5CD28F91EAEB4F41F3DA6394D78B8C43672D43F4F0F">
>>>>>>> 49c412d9
                            <ServiceName>ESTEID-SK 2015: Qualified certificates for Estonian ID-card, the residence permit card, the digital identity card, the digital identity card in form of the Mobile-ID</ServiceName>
                            <ServiceType>http://uri.etsi.org/TrstSvc/Svctype/CA/QC</ServiceType>
                            <Status>http://uri.etsi.org/TrstSvc/TrustedList/Svcstatus/undersupervision</Status>
                            <StartDate>2015-12-17T12:38:00</StartDate>
                            <EndDate>2016-06-30T22:00:00</EndDate>
                        </TrustedService>
                    </TrustedServices>
                </TrustedServiceProvider>
            </TrustedServiceProviders>
            <Revocations/>
            <DigestAlgoAndValue>
            	<DigestMethod>SHA1</DigestMethod>
            	<DigestValue>cd6803d66dbcf6685bc4ef84f60be4cc2d3fce8f</DigestValue>
            </DigestAlgoAndValue>
        </Certificate>
    </UsedCertificates>
    <UsedRevocations>
        <Revocation Id="R-709e9cb89541807694d261d1eb3e80232af173b5aad235771ad9291d01b04b09094c495a56e31aa49a6a3c74f65869cdeb8431e55e3946f5e82bf778342e92cd">
            <Origin>EXTERNAL</Origin>
            <Type>OCSP</Type>
            <SourceAddress>http://aia.sk.ee/esteid2015</SourceAddress>
            <ProductionDate>2018-11-29T07:01:41</ProductionDate>
            <ThisUpdate>2018-11-29T07:01:41</ThisUpdate>
            <ArchiveCutOff>2015-12-17T12:38:43</ArchiveCutOff>
            <BasicSignature>
                <EncryptionAlgoUsedToSignThisToken>RSA</EncryptionAlgoUsedToSignThisToken>
                <KeyLengthUsedToSignThisToken>2048</KeyLengthUsedToSignThisToken>
                <DigestAlgoUsedToSignThisToken>SHA256</DigestAlgoUsedToSignThisToken>
                <SignatureIntact>true</SignatureIntact>
                <SignatureValid>true</SignatureValid>
            </BasicSignature>
            <SigningCertificate Certificate="C-D0E894F016BBFF0BF3CA5D932607108DEE7EEB9C92BD7910BBA510043AB0C683"/>
            <CertificateChain>
                <ChainItem Certificate="C-D0E894F016BBFF0BF3CA5D932607108DEE7EEB9C92BD7910BBA510043AB0C683"/>
                <ChainItem Certificate="C-74D992D3910BCF7E34B8B5CD28F91EAEB4F41F3DA6394D78B8C43672D43F4F0F"/>
            </CertificateChain>
            <DigestAlgoAndValue>
            	<DigestMethod>SHA1</DigestMethod>
            	<DigestValue>1bae4dfd0f3b7d105fb77d751edb6a0078bedb42</DigestValue>
            </DigestAlgoAndValue>
        </Revocation>
    </UsedRevocations>
    <OriginalDocuments>
        <SignerData Id="D-6b8e169ef6fce5bcdbea98fcf10a9b4f0792b2fb09cc2482835525ee7c25c032">
            <ReferencedName>order_data.xml</ReferencedName>
            <DigestAlgoAndValue>
                <DigestMethod>SHA256</DigestMethod>
                <DigestValue>RVqdeRq43KgCy8jqDT2GAFO7oWvSIoswy+Pgztvpod4=</DigestValue>
            </DigestAlgoAndValue>
        </SignerData>
        <SignerData Id="D-e16f6a64846bc8b9bf880996699e25929ad43d0cabaa193a303661b73e3c6848">
            <ReferencedName>o_dynamic-linking</ReferencedName>
            <DigestAlgoAndValue>
                <DigestMethod>SHA256</DigestMethod>
                <DigestValue>KshNrXxZ9NkQ7jha/HXztI3Tv3FbZeZXvam6z3gEB/8=</DigestValue>
            </DigestAlgoAndValue>
        </SignerData>
        <SignerData Id="D-b2835f09dc5a193b5562c123c3e6568876f77a2149590756d685447a29830f75">
            <ReferencedName>o_device-attestation</ReferencedName>
            <DigestAlgoAndValue>
                <DigestMethod>SHA256</DigestMethod>
                <DigestValue>lLiM5kW8ck7RlaHparJVD7wqp6PGw+Uw96SF/NIsfyU=</DigestValue>
            </DigestAlgoAndValue>
        </SignerData>
    </OriginalDocuments>
    <TrustedLists>
        <TrustedList>
            <CountryCode>EE</CountryCode>
            <Url>https://sr.riik.ee/tsl/estonian-tsl.xml</Url>
            <SequenceNumber>45</SequenceNumber>
            <Version>5</Version>
            <LastLoading>2018-11-28T11:54:14</LastLoading>
            <IssueDate>2018-11-09T13:00:00</IssueDate>
            <NextUpdate>2019-05-09T12:00:00</NextUpdate>
            <WellSigned>true</WellSigned>
        </TrustedList>
    </TrustedLists>
    <ListOfTrustedLists>
        <CountryCode>EU</CountryCode>
        <Url>https://ec.europa.eu/information_society/policy/esignature/trusted-list/tl-mp.xml</Url>
        <SequenceNumber>224</SequenceNumber>
        <Version>5</Version>
        <LastLoading>2018-11-28T11:54:13</LastLoading>
        <IssueDate>2018-11-26T15:00:00</IssueDate>
        <NextUpdate>2019-05-26T00:00:00</NextUpdate>
        <WellSigned>true</WellSigned>
    </ListOfTrustedLists>
</DiagnosticData><|MERGE_RESOLUTION|>--- conflicted
+++ resolved
@@ -167,12 +167,7 @@
                     <TSPRegistrationIdentifier>VATEE-100687640</TSPRegistrationIdentifier>
                     <CountryCode>EE</CountryCode>
                     <TrustedServices>
-<<<<<<< HEAD
-                        <TrustedService>
-                        	<ServiceDigitalIdentifier>74D992D3910BCF7E34B8B5CD28F91EAEB4F41F3DA6394D78B8C43672D43F4F0F</ServiceDigitalIdentifier>
-=======
-                        <TrustedService ServiceDigitalIdentifier="C-74D992D3910BCF7E34B8B5CD28F91EAEB4F41F3DA6394D78B8C43672D43F4F0F">
->>>>>>> 49c412d9
+                        <TrustedService ServiceDigitalIdentifier="C-74D992D3910BCF7E34B8B5CD28F91EAEB4F41F3DA6394D78B8C43672D43F4F0F">
                             <ServiceName>ESTEID qualified certificates for electronic signatures (ESTEID-SK 2015)</ServiceName>
                             <ServiceType>http://uri.etsi.org/TrstSvc/Svctype/CA/QC</ServiceType>
                             <Status>http://uri.etsi.org/TrstSvc/TrustedList/Svcstatus/granted</Status>
@@ -248,12 +243,7 @@
                     <TSPRegistrationIdentifier>VATEE-100687640</TSPRegistrationIdentifier>
                     <CountryCode>EE</CountryCode>
                     <TrustedServices>
-<<<<<<< HEAD
-                        <TrustedService>
-                        	<ServiceDigitalIdentifier>74D992D3910BCF7E34B8B5CD28F91EAEB4F41F3DA6394D78B8C43672D43F4F0F</ServiceDigitalIdentifier>
-=======
-                        <TrustedService ServiceDigitalIdentifier="C-74D992D3910BCF7E34B8B5CD28F91EAEB4F41F3DA6394D78B8C43672D43F4F0F">
->>>>>>> 49c412d9
+                        <TrustedService ServiceDigitalIdentifier="C-74D992D3910BCF7E34B8B5CD28F91EAEB4F41F3DA6394D78B8C43672D43F4F0F">
                             <ServiceName>ESTEID qualified certificates for electronic signatures (ESTEID-SK 2015)</ServiceName>
                             <ServiceType>http://uri.etsi.org/TrstSvc/Svctype/CA/QC</ServiceType>
                             <Status>http://uri.etsi.org/TrstSvc/TrustedList/Svcstatus/granted</Status>
@@ -265,12 +255,7 @@
                                 <additionalServiceInfoUri>http://uri.etsi.org/TrstSvc/TrustedList/SvcInfoExt/ForeSignatures</additionalServiceInfoUri>
                             </AdditionalServiceInfoUris>
                         </TrustedService>
-<<<<<<< HEAD
-                        <TrustedService>
-                        	<ServiceDigitalIdentifier>74D992D3910BCF7E34B8B5CD28F91EAEB4F41F3DA6394D78B8C43672D43F4F0F</ServiceDigitalIdentifier>
-=======
-                        <TrustedService ServiceDigitalIdentifier="C-74D992D3910BCF7E34B8B5CD28F91EAEB4F41F3DA6394D78B8C43672D43F4F0F">
->>>>>>> 49c412d9
+                        <TrustedService ServiceDigitalIdentifier="C-74D992D3910BCF7E34B8B5CD28F91EAEB4F41F3DA6394D78B8C43672D43F4F0F">
                             <ServiceName>ESTEID-SK 2015 qualified certificates for electronic signatures</ServiceName>
                             <ServiceType>http://uri.etsi.org/TrstSvc/Svctype/CA/QC</ServiceType>
                             <Status>http://uri.etsi.org/TrstSvc/TrustedList/Svcstatus/granted</Status>
@@ -352,12 +337,7 @@
                     <TSPRegistrationIdentifier>VATEE-100687640</TSPRegistrationIdentifier>
                     <CountryCode>EE</CountryCode>
                     <TrustedServices>
-<<<<<<< HEAD
-                        <TrustedService>
-                        	<ServiceDigitalIdentifier>74D992D3910BCF7E34B8B5CD28F91EAEB4F41F3DA6394D78B8C43672D43F4F0F</ServiceDigitalIdentifier>
-=======
-                        <TrustedService ServiceDigitalIdentifier="C-74D992D3910BCF7E34B8B5CD28F91EAEB4F41F3DA6394D78B8C43672D43F4F0F">
->>>>>>> 49c412d9
+                        <TrustedService ServiceDigitalIdentifier="C-74D992D3910BCF7E34B8B5CD28F91EAEB4F41F3DA6394D78B8C43672D43F4F0F">
                             <ServiceName>ESTEID qualified certificates for electronic signatures (ESTEID-SK 2015)</ServiceName>
                             <ServiceType>http://uri.etsi.org/TrstSvc/Svctype/CA/QC</ServiceType>
                             <Status>http://uri.etsi.org/TrstSvc/TrustedList/Svcstatus/granted</Status>
@@ -369,12 +349,7 @@
                                 <additionalServiceInfoUri>http://uri.etsi.org/TrstSvc/TrustedList/SvcInfoExt/ForeSignatures</additionalServiceInfoUri>
                             </AdditionalServiceInfoUris>
                         </TrustedService>
-<<<<<<< HEAD
-                        <TrustedService>
-                        	<ServiceDigitalIdentifier>74D992D3910BCF7E34B8B5CD28F91EAEB4F41F3DA6394D78B8C43672D43F4F0F</ServiceDigitalIdentifier>
-=======
-                        <TrustedService ServiceDigitalIdentifier="C-74D992D3910BCF7E34B8B5CD28F91EAEB4F41F3DA6394D78B8C43672D43F4F0F">
->>>>>>> 49c412d9
+                        <TrustedService ServiceDigitalIdentifier="C-74D992D3910BCF7E34B8B5CD28F91EAEB4F41F3DA6394D78B8C43672D43F4F0F">
                             <ServiceName>ESTEID-SK 2015 qualified certificates for electronic signatures</ServiceName>
                             <ServiceType>http://uri.etsi.org/TrstSvc/Svctype/CA/QC</ServiceType>
                             <Status>http://uri.etsi.org/TrstSvc/TrustedList/Svcstatus/granted</Status>
@@ -384,12 +359,7 @@
                                 <additionalServiceInfoUri>http://uri.etsi.org/TrstSvc/TrustedList/SvcInfoExt/ForeSignatures</additionalServiceInfoUri>
                             </AdditionalServiceInfoUris>
                         </TrustedService>
-<<<<<<< HEAD
-                        <TrustedService>
-                        	<ServiceDigitalIdentifier>74D992D3910BCF7E34B8B5CD28F91EAEB4F41F3DA6394D78B8C43672D43F4F0F</ServiceDigitalIdentifier>
-=======
-                        <TrustedService ServiceDigitalIdentifier="C-74D992D3910BCF7E34B8B5CD28F91EAEB4F41F3DA6394D78B8C43672D43F4F0F">
->>>>>>> 49c412d9
+                        <TrustedService ServiceDigitalIdentifier="C-74D992D3910BCF7E34B8B5CD28F91EAEB4F41F3DA6394D78B8C43672D43F4F0F">
                             <ServiceName>ESTEID-SK 2015: Qualified certificates for Estonian ID-card, the residence permit card, the digital identity card, the digital identity card in form of the Mobile-ID</ServiceName>
                             <ServiceType>http://uri.etsi.org/TrstSvc/Svctype/CA/QC</ServiceType>
                             <Status>http://uri.etsi.org/TrstSvc/TrustedList/Svcstatus/undersupervision</Status>
