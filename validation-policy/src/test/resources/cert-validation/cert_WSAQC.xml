--- conflicted
+++ resolved
@@ -46,12 +46,7 @@
                     <TSPRegistrationIdentifier>VATDE-206204328</TSPRegistrationIdentifier>
                     <CountryCode>IT</CountryCode>
                     <TrustedServices>
-<<<<<<< HEAD
-                        <TrustedService>
-                        	<ServiceDigitalIdentifier>754629916B5EB3642FAA544FBCB105795A67AA1BAB84763EC839EF6EAE5CE998</ServiceDigitalIdentifier>
-=======
                         <TrustedService ServiceDigitalIdentifier="C-754629916B5EB3642FAA544FBCB105795A67AA1BAB84763EC839EF6EAE5CE998">
->>>>>>> 49c412d9
                             <ServiceName>TS-5.1.2 Name</ServiceName>
                             <ServiceType>http://uri.etsi.org/TrstSvc/Svctype/CA/QC</ServiceType>
                             <Status>http://uri.etsi.org/TrstSvc/TrustedList/Svcstatus/granted</Status>
@@ -124,12 +119,7 @@
                     <TSPRegistrationIdentifier>VATDE-206204328</TSPRegistrationIdentifier>
                     <CountryCode>IT</CountryCode>
                     <TrustedServices>
-<<<<<<< HEAD
-                        <TrustedService>
-                        	<ServiceDigitalIdentifier>754629916B5EB3642FAA544FBCB105795A67AA1BAB84763EC839EF6EAE5CE998</ServiceDigitalIdentifier>
-=======
                         <TrustedService ServiceDigitalIdentifier="C-754629916B5EB3642FAA544FBCB105795A67AA1BAB84763EC839EF6EAE5CE998">
->>>>>>> 49c412d9
                             <ServiceName>TS-5.1.2 Name</ServiceName>
                             <ServiceType>http://uri.etsi.org/TrstSvc/Svctype/CA/QC</ServiceType>
                             <Status>http://uri.etsi.org/TrstSvc/TrustedList/Svcstatus/granted</Status>
