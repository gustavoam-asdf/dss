--- conflicted
+++ resolved
@@ -53,12 +53,7 @@
                     <TSPRegistrationIdentifier>VATHR-11111111111</TSPRegistrationIdentifier>
                     <CountryCode>HR</CountryCode>
                     <TrustedServices>
-<<<<<<< HEAD
-                        <TrustedService>
-                        	<ServiceDigitalIdentifier>857BFCE43B1BB4601FF4543B46D3FB2E213BF9B4FEEB6F13BE9EF45C04FF6F8B</ServiceDigitalIdentifier>
-=======
-                        <TrustedService ServiceDigitalIdentifier="C-857BFCE43B1BB4601FF4543B46D3FB2E213BF9B4FEEB6F13BE9EF45C04FF6F8B">
->>>>>>> 49c412d9
+                        <TrustedService ServiceDigitalIdentifier="C-857BFCE43B1BB4601FF4543B46D3FB2E213BF9B4FEEB6F13BE9EF45C04FF6F8B">
                             <ServiceName>f RDC 2015 Digital Certificate Registry - QC</ServiceName>
                             <ServiceType>http://uri.etsi.org/TrstSvc/Svctype/CA/QC</ServiceType>
                             <Status>http://uri.etsi.org/TrstSvc/TrustedList/Svcstatus/granted</Status>
@@ -68,24 +63,14 @@
                                 <additionalServiceInfoUri>http://uri.etsi.org/TrstSvc/TrustedList/SvcInfoExt/ForeSeals</additionalServiceInfoUri>
                             </AdditionalServiceInfoUris>
                         </TrustedService>
-<<<<<<< HEAD
-                        <TrustedService>
-                        	<ServiceDigitalIdentifier>857BFCE43B1BB4601FF4543B46D3FB2E213BF9B4FEEB6F13BE9EF45C04FF6F8B</ServiceDigitalIdentifier>
-=======
-                        <TrustedService ServiceDigitalIdentifier="C-857BFCE43B1BB4601FF4543B46D3FB2E213BF9B4FEEB6F13BE9EF45C04FF6F8B">
->>>>>>> 49c412d9
+                        <TrustedService ServiceDigitalIdentifier="C-857BFCE43B1BB4601FF4543B46D3FB2E213BF9B4FEEB6F13BE9EF45C04FF6F8B">
                             <ServiceName>f RDC 2015 Digital Certificate Registry - QC</ServiceName>
                             <ServiceType>http://uri.etsi.org/TrstSvc/Svctype/CA/QC</ServiceType>
                             <Status>http://uri.etsi.org/TrstSvc/TrustedList/Svcstatus/undersupervision</Status>
                             <StartDate>2015-12-06T23:00:00</StartDate>
                             <EndDate>2016-06-30T22:00:00</EndDate>
                         </TrustedService>
-<<<<<<< HEAD
-                        <TrustedService>
-                        	<ServiceDigitalIdentifier>857BFCE43B1BB4601FF4543B46D3FB2E213BF9B4FEEB6F13BE9EF45C04FF6F8B</ServiceDigitalIdentifier>
-=======
-                        <TrustedService ServiceDigitalIdentifier="C-857BFCE43B1BB4601FF4543B46D3FB2E213BF9B4FEEB6F13BE9EF45C04FF6F8B">
->>>>>>> 49c412d9
+                        <TrustedService ServiceDigitalIdentifier="C-857BFCE43B1BB4601FF4543B46D3FB2E213BF9B4FEEB6F13BE9EF45C04FF6F8B">
                             <ServiceName>f RDC 2015 Digital Certificate Registry - NQC</ServiceName>
                             <ServiceType>http://uri.etsi.org/TrstSvc/Svctype/CA/PKC</ServiceType>
                             <Status>http://uri.etsi.org/TrstSvc/TrustedList/Svcstatus/recognisedatnationallevel</Status>
@@ -94,12 +79,7 @@
                                 <additionalServiceInfoUri>http://uri.etsi.org/TrstSvc/TrustedList/SvcInfoExt/ForeSignatures</additionalServiceInfoUri>
                             </AdditionalServiceInfoUris>
                         </TrustedService>
-<<<<<<< HEAD
-                        <TrustedService>
-                        	<ServiceDigitalIdentifier>857BFCE43B1BB4601FF4543B46D3FB2E213BF9B4FEEB6F13BE9EF45C04FF6F8B</ServiceDigitalIdentifier>
-=======
-                        <TrustedService ServiceDigitalIdentifier="C-857BFCE43B1BB4601FF4543B46D3FB2E213BF9B4FEEB6F13BE9EF45C04FF6F8B">
->>>>>>> 49c412d9
+                        <TrustedService ServiceDigitalIdentifier="C-857BFCE43B1BB4601FF4543B46D3FB2E213BF9B4FEEB6F13BE9EF45C04FF6F8B">
                             <ServiceName>f RDC 2015 Digital Certificate Registry - NQC</ServiceName>
                             <ServiceType>http://uri.etsi.org/TrstSvc/Svctype/CA/PKC</ServiceType>
                             <Status>http://uri.etsi.org/TrstSvc/TrustedList/Svcstatus/undersupervision</Status>
@@ -170,12 +150,7 @@
                     <TSPRegistrationIdentifier>VATHR-11111111111</TSPRegistrationIdentifier>
                     <CountryCode>HR</CountryCode>
                     <TrustedServices>
-<<<<<<< HEAD
-                        <TrustedService>
-                        	<ServiceDigitalIdentifier>857BFCE43B1BB4601FF4543B46D3FB2E213BF9B4FEEB6F13BE9EF45C04FF6F8B</ServiceDigitalIdentifier>
-=======
-                        <TrustedService ServiceDigitalIdentifier="C-857BFCE43B1BB4601FF4543B46D3FB2E213BF9B4FEEB6F13BE9EF45C04FF6F8B">
->>>>>>> 49c412d9
+                        <TrustedService ServiceDigitalIdentifier="C-857BFCE43B1BB4601FF4543B46D3FB2E213BF9B4FEEB6F13BE9EF45C04FF6F8B">
                             <ServiceName>f RDC 2015 Digital Certificate Registry - QC</ServiceName>
                             <ServiceType>http://uri.etsi.org/TrstSvc/Svctype/CA/QC</ServiceType>
                             <Status>http://uri.etsi.org/TrstSvc/TrustedList/Svcstatus/granted</Status>
@@ -191,12 +166,7 @@
                                 <additionalServiceInfoUri>http://uri.etsi.org/TrstSvc/TrustedList/SvcInfoExt/ForeSeals</additionalServiceInfoUri>
                             </AdditionalServiceInfoUris>
                         </TrustedService>
-<<<<<<< HEAD
-                        <TrustedService>
-                        	<ServiceDigitalIdentifier>857BFCE43B1BB4601FF4543B46D3FB2E213BF9B4FEEB6F13BE9EF45C04FF6F8B</ServiceDigitalIdentifier>
-=======
-                        <TrustedService ServiceDigitalIdentifier="C-857BFCE43B1BB4601FF4543B46D3FB2E213BF9B4FEEB6F13BE9EF45C04FF6F8B">
->>>>>>> 49c412d9
+                        <TrustedService ServiceDigitalIdentifier="C-857BFCE43B1BB4601FF4543B46D3FB2E213BF9B4FEEB6F13BE9EF45C04FF6F8B">
                             <ServiceName>f RDC 2015 Digital Certificate Registry - NQC</ServiceName>
                             <ServiceType>http://uri.etsi.org/TrstSvc/Svctype/CA/PKC</ServiceType>
                             <Status>http://uri.etsi.org/TrstSvc/TrustedList/Svcstatus/recognisedatnationallevel</Status>
@@ -275,12 +245,7 @@
                     <TSPRegistrationIdentifier>VATHR-11111111111</TSPRegistrationIdentifier>
                     <CountryCode>HR</CountryCode>
                     <TrustedServices>
-<<<<<<< HEAD
-                        <TrustedService>
-                        	<ServiceDigitalIdentifier>857BFCE43B1BB4601FF4543B46D3FB2E213BF9B4FEEB6F13BE9EF45C04FF6F8B</ServiceDigitalIdentifier>
-=======
-                        <TrustedService ServiceDigitalIdentifier="C-857BFCE43B1BB4601FF4543B46D3FB2E213BF9B4FEEB6F13BE9EF45C04FF6F8B">
->>>>>>> 49c412d9
+                        <TrustedService ServiceDigitalIdentifier="C-857BFCE43B1BB4601FF4543B46D3FB2E213BF9B4FEEB6F13BE9EF45C04FF6F8B">
                             <ServiceName>f RDC 2015 Digital Certificate Registry - QC</ServiceName>
                             <ServiceType>http://uri.etsi.org/TrstSvc/Svctype/CA/QC</ServiceType>
                             <Status>http://uri.etsi.org/TrstSvc/TrustedList/Svcstatus/granted</Status>
@@ -296,12 +261,7 @@
                                 <additionalServiceInfoUri>http://uri.etsi.org/TrstSvc/TrustedList/SvcInfoExt/ForeSeals</additionalServiceInfoUri>
                             </AdditionalServiceInfoUris>
                         </TrustedService>
-<<<<<<< HEAD
-                        <TrustedService>
-                        	<ServiceDigitalIdentifier>857BFCE43B1BB4601FF4543B46D3FB2E213BF9B4FEEB6F13BE9EF45C04FF6F8B</ServiceDigitalIdentifier>
-=======
-                        <TrustedService ServiceDigitalIdentifier="C-857BFCE43B1BB4601FF4543B46D3FB2E213BF9B4FEEB6F13BE9EF45C04FF6F8B">
->>>>>>> 49c412d9
+                        <TrustedService ServiceDigitalIdentifier="C-857BFCE43B1BB4601FF4543B46D3FB2E213BF9B4FEEB6F13BE9EF45C04FF6F8B">
                             <ServiceName>f RDC 2015 Digital Certificate Registry - NQC</ServiceName>
                             <ServiceType>http://uri.etsi.org/TrstSvc/Svctype/CA/PKC</ServiceType>
                             <Status>http://uri.etsi.org/TrstSvc/TrustedList/Svcstatus/recognisedatnationallevel</Status>
