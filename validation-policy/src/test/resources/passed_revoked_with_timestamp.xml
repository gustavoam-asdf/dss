<?xml version="1.0" encoding="UTF-8" standalone="yes"?>
<DiagnosticData xmlns="http://dss.esig.europa.eu/validation/diagnostic">
    <DocumentName>Signature-X-IT_ETSI-5.xml</DocumentName>
    <ValidationDate>2016-05-04T15:15:00</ValidationDate>
    <Signatures>
	    <Signature Id="xmldsig-0a9a9d45-c8f6-44c5-9e74-462fa3441a26">
	    	<SignatureFilename>firmaok.zip.p7m</SignatureFilename>
	        <DateTime>2014-10-14T14:49:49</DateTime>
	        <SignatureFormat>XAdES_BASELINE_T</SignatureFormat>
	        <DigestMatchers>
                <DigestMatcher type="REFERENCE" name="#test">
                    <DigestMethod>SHA256</DigestMethod>
                    <DigestValue>cfwwLPkuUbNIkqCbkrUSfxL8DcfxtNE2fgUuZUTPuLg=</DigestValue>
                    <DataFound>true</DataFound>
                    <DataIntact>true</DataIntact>
                </DigestMatcher>
                <DigestMatcher type="SIGNED_PROPERTIES">
                    <DigestMethod>SHA256</DigestMethod>
                    <DigestValue>cfwwLPkuUbNIaaaaaL8DcfxtNE2fgUuZUTPuLg=</DigestValue>
                    <DataFound>true</DataFound>
                    <DataIntact>true</DataIntact>
                </DigestMatcher>
            </DigestMatchers>
	        <BasicSignature>
	            <EncryptionAlgoUsedToSignThisToken>RSA</EncryptionAlgoUsedToSignThisToken>
	            <KeyLengthUsedToSignThisToken>1024</KeyLengthUsedToSignThisToken>
	            <DigestAlgoUsedToSignThisToken>SHA256</DigestAlgoUsedToSignThisToken>
	            <SignatureIntact>true</SignatureIntact>
	            <SignatureValid>true</SignatureValid>
	        </BasicSignature>
	        <SigningCertificate Id="725A763273585DD8DFA026EB2066F5667FFF6ED45F72052B3F9C2D3565DF6B5E">
	            <AttributePresent>true</AttributePresent>
	            <DigestValuePresent>true</DigestValuePresent>
	            <DigestValueMatch>true</DigestValueMatch>
	            <IssuerSerialMatch>true</IssuerSerialMatch>
	        </SigningCertificate>
	        <CertificateChain>
	            <ChainItem Id="725A763273585DD8DFA026EB2066F5667FFF6ED45F72052B3F9C2D3565DF6B5E">
	                <Source>SIGNATURE</Source>
	            </ChainItem>
	            <ChainItem Id="B689BFCFDAEE078405383971E848C3D077457CD0EC6B685550F10ED250F8FDC5">
	                <Source>TRUSTED_LIST</Source>
	            </ChainItem>
	        </CertificateChain>
	        <ContentType>text/xml</ContentType>
	        <Timestamps>
	            <Timestamp Id="6A9149BB7AEABB204AD2C245E034E224453A5FB9BD377DB3BAE505C9BF4D310E" Type="SIGNATURE_TIMESTAMP">
	                <ProductionTime>2014-10-14T14:53:02</ProductionTime>
	                <DigestMatcher type="MESSAGE_IMPRINT">
		              <DigestMethod>SHA256</DigestMethod>
		              <DigestValue>4i0ZtDT4YCQ3WIecGOhrNaW9M/op3rC/V+1hpDTW+Kk=</DigestValue>
		              <DataFound>true</DataFound>
		              <DataIntact>true</DataIntact>
		          	</DigestMatcher>
	                <BasicSignature>
	                    <EncryptionAlgoUsedToSignThisToken>RSA</EncryptionAlgoUsedToSignThisToken>
	                    <KeyLengthUsedToSignThisToken>1024</KeyLengthUsedToSignThisToken>
	                    <DigestAlgoUsedToSignThisToken>SHA256</DigestAlgoUsedToSignThisToken>
	                    <SignatureIntact>true</SignatureIntact>
	                    <SignatureValid>true</SignatureValid>
	                </BasicSignature>
	                <SigningCertificate Id="F3001FF8575E8C49F0D04A9A3C7A36E6F28E389CC514C2CBFC55227ACE4A275A"/>
	                <CertificateChain>
	                    <ChainItem Id="F3001FF8575E8C49F0D04A9A3C7A36E6F28E389CC514C2CBFC55227ACE4A275A">
	                        <Source>SIGNATURE</Source>
	                    </ChainItem>
	                    <ChainItem Id="FC8BFE53A334F6F762F5EA9AFF47E01AA62DF620E55E8CE9BECB713BB70755A7">
	                        <Source>TRUSTED_LIST</Source>
	                    </ChainItem>
	                </CertificateChain>
	                <TimestampedObjects>
	                    <TimestampedObject Category="SIGNATURE" Id="xmldsig-0a9a9d45-c8f6-44c5-9e74-462fa3441a26"/>
	                    <TimestampedObject Category="CERTIFICATE">
		                    <DigestAlgoAndValue >
		                        <DigestMethod>SHA256</DigestMethod>
		                        <DigestValue>clp2MnNYXdjfoCbrIGb1Zn//btRfcgUrP5wtNWXfa14=</DigestValue>
		                    </DigestAlgoAndValue>
	                    </TimestampedObject>
	                </TimestampedObjects>
	            </Timestamp>
	        </Timestamps>
	        <SignatureScopes>
	            <SignatureScope name="Full XML File" scope="XmlRootSignatureScope">The full XML file with transformations: XPath filtering.</SignatureScope>
	        </SignatureScopes>
	    </Signature>
    </Signatures>
    <UsedCertificates>
        <Certificate Id="B689BFCFDAEE078405383971E848C3D077457CD0EC6B685550F10ED250F8FDC5">
            <SubjectDistinguishedName Format="CANONICAL">cn=infocert firma qualificata 2,2.5.4.5=#130b3037393435323131303036,ou=certificatore accreditato,o=infocert spa,c=it</SubjectDistinguishedName>
            <SubjectDistinguishedName Format="RFC2253">CN=InfoCert Firma Qualificata 2,2.5.4.5=#130b3037393435323131303036,OU=Certificatore Accreditato,O=INFOCERT SPA,C=IT</SubjectDistinguishedName>
            <IssuerDistinguishedName Format="CANONICAL">cn=infocert firma qualificata 2,2.5.4.5=#130b3037393435323131303036,ou=certificatore accreditato,o=infocert spa,c=it</IssuerDistinguishedName>
            <IssuerDistinguishedName Format="RFC2253">CN=InfoCert Firma Qualificata 2,2.5.4.5=#130b3037393435323131303036,OU=Certificatore Accreditato,O=INFOCERT SPA,C=IT</IssuerDistinguishedName>
            <SerialNumber>1</SerialNumber>
            <CommonName>InfoCert Firma Qualificata 2</CommonName>
            <CountryName>IT</CountryName>
            <OrganizationName>INFOCERT SPA</OrganizationName>
            <OrganizationalUnit>Certificatore Accreditato</OrganizationalUnit>
            <DigestAlgoAndValues>
	            <DigestAlgoAndValue>
	                <DigestMethod>SHA256</DigestMethod>
	                <DigestValue>tom/z9ruB4QFODlx6EjD0HdFfNDsa2hVUPEO0lD4/cU=</DigestValue>
	            </DigestAlgoAndValue>
	        </DigestAlgoAndValues>
            <NotAfter>2029-04-19T17:26:15</NotAfter>
            <NotBefore>2013-04-19T16:26:15</NotBefore>
            <PublicKeySize>2048</PublicKeySize>
            <PublicKeyEncryptionAlgo>RSA</PublicKeyEncryptionAlgo>
            <KeyUsageBits>
                <KeyUsage>keyCertSign</KeyUsage>
                <KeyUsage>crlSign</KeyUsage>
            </KeyUsageBits>
            <BasicSignature>
                <EncryptionAlgoUsedToSignThisToken>RSA</EncryptionAlgoUsedToSignThisToken>
                <KeyLengthUsedToSignThisToken>2048</KeyLengthUsedToSignThisToken>
                <DigestAlgoUsedToSignThisToken>SHA256</DigestAlgoUsedToSignThisToken>
                <SignatureIntact>true</SignatureIntact>
                <SignatureValid>true</SignatureValid>
            </BasicSignature>
            <Trusted>true</Trusted>
            <SelfSigned>true</SelfSigned>
            <CertificatePolicies>
                <certificatePolicy>2.5.29.32.0</certificatePolicy>
            </CertificatePolicies>
            <QCStatementIds />
            <QCTypes />
            <TrustedServiceProviders />
        </Certificate>
        <Certificate Id="FC8BFE53A334F6F762F5EA9AFF47E01AA62DF620E55E8CE9BECB713BB70755A7">
            <SubjectDistinguishedName Format="CANONICAL">cn=infocert time stamping authority 2,2.5.4.5=#130b3037393435323131303036,ou=tsa,o=infocert spa,c=it</SubjectDistinguishedName>
            <SubjectDistinguishedName Format="RFC2253">CN=InfoCert Time Stamping Authority 2,2.5.4.5=#130b3037393435323131303036,OU=TSA,O=INFOCERT SPA,C=IT</SubjectDistinguishedName>
            <IssuerDistinguishedName Format="CANONICAL">cn=infocert time stamping authority 2,2.5.4.5=#130b3037393435323131303036,ou=tsa,o=infocert spa,c=it</IssuerDistinguishedName>
            <IssuerDistinguishedName Format="RFC2253">CN=InfoCert Time Stamping Authority 2,2.5.4.5=#130b3037393435323131303036,OU=TSA,O=INFOCERT SPA,C=IT</IssuerDistinguishedName>
            <SerialNumber>3</SerialNumber>
            <CommonName>InfoCert Time Stamping Authority 2</CommonName>
            <CountryName>IT</CountryName>
            <OrganizationName>INFOCERT SPA</OrganizationName>
            <OrganizationalUnit>TSA</OrganizationalUnit>
            <DigestAlgoAndValues>
	            <DigestAlgoAndValue>
	                <DigestMethod>SHA256</DigestMethod>
	                <DigestValue>/Iv+U6M09vdi9eqa/0fgGqYt9iDlXozpvstxO7cHVac=</DigestValue>
	            </DigestAlgoAndValue>
            </DigestAlgoAndValues>
            <NotAfter>2029-04-19T17:30:33</NotAfter>
            <NotBefore>2013-04-19T16:30:33</NotBefore>
            <PublicKeySize>2048</PublicKeySize>
            <PublicKeyEncryptionAlgo>RSA</PublicKeyEncryptionAlgo>
            <KeyUsageBits>
                <KeyUsage>keyCertSign</KeyUsage>
                <KeyUsage>crlSign</KeyUsage>
            </KeyUsageBits>
            <BasicSignature>
                <EncryptionAlgoUsedToSignThisToken>RSA</EncryptionAlgoUsedToSignThisToken>
                <KeyLengthUsedToSignThisToken>2048</KeyLengthUsedToSignThisToken>
                <DigestAlgoUsedToSignThisToken>SHA256</DigestAlgoUsedToSignThisToken>
                <SignatureIntact>true</SignatureIntact>
                <SignatureValid>true</SignatureValid>
            </BasicSignature>
            <Trusted>true</Trusted>
            <SelfSigned>true</SelfSigned>
            <CertificatePolicies>
                <certificatePolicy>2.5.29.32.0</certificatePolicy>
            </CertificatePolicies>
            <QCStatementIds />
            <QCTypes />
            <TrustedServiceProviders />
        </Certificate>
        <Certificate Id="725A763273585DD8DFA026EB2066F5667FFF6ED45F72052B3F9C2D3565DF6B5E">
            <SubjectDistinguishedName Format="CANONICAL">2.5.4.42=#0c054c55494749,2.5.4.4=#0c0552495a5a4f,2.5.4.5=#131349543a525a5a4c475536334830364535303643,2.5.4.46=#130e3230313431343938353033393236,cn=L R,o=infocert spa/07945211006,c=it</SubjectDistinguishedName>
            <SubjectDistinguishedName Format="RFC2253">2.5.4.42=#0c054c55494749,2.5.4.4=#0c0552495a5a4f,2.5.4.5=#131349543a525a5a4c475536334830364535303643,2.5.4.46=#130e3230313431343938353033393236,CN=L R,O=INFOCERT SPA/07945211006,C=IT</SubjectDistinguishedName>
            <IssuerDistinguishedName Format="CANONICAL">cn=infocert firma qualificata 2,2.5.4.5=#130b3037393435323131303036,ou=certificatore accreditato,o=infocert spa,c=it</IssuerDistinguishedName>
            <IssuerDistinguishedName Format="RFC2253">CN=InfoCert Firma Qualificata 2,2.5.4.5=#130b3037393435323131303036,OU=Certificatore Accreditato,O=INFOCERT SPA,C=IT</IssuerDistinguishedName>
            <SerialNumber>76387</SerialNumber>
            <CommonName>L R</CommonName>
            <CountryName>IT</CountryName>
            <OrganizationName>INFOCERT SPA/07945211006</OrganizationName>
            <GivenName>L</GivenName>
            <Surname>R</Surname>
            <DigestAlgoAndValues>
	            <DigestAlgoAndValue>
	                <DigestMethod>SHA256</DigestMethod>
	                <DigestValue>clp2MnNYXdjfoCbrIGb1Zn//btRfcgUrP5wtNWXfa14=</DigestValue>
	            </DigestAlgoAndValue>
            </DigestAlgoAndValues>
            <NotAfter>2014-10-30T01:00:00</NotAfter>
            <NotBefore>2014-10-08T10:46:20</NotBefore>
            <PublicKeySize>1024</PublicKeySize>
            <PublicKeyEncryptionAlgo>RSA</PublicKeyEncryptionAlgo>
            <KeyUsageBits>
                <KeyUsage>nonRepudiation</KeyUsage>
            </KeyUsageBits>
            <BasicSignature>
                <EncryptionAlgoUsedToSignThisToken>RSA</EncryptionAlgoUsedToSignThisToken>
                <KeyLengthUsedToSignThisToken>2048</KeyLengthUsedToSignThisToken>
                <DigestAlgoUsedToSignThisToken>SHA256</DigestAlgoUsedToSignThisToken>
                <SignatureIntact>true</SignatureIntact>
                <SignatureValid>true</SignatureValid>
            </BasicSignature>
            <SigningCertificate Id="B689BFCFDAEE078405383971E848C3D077457CD0EC6B685550F10ED250F8FDC5"/>
            <CertificateChain>
                <ChainItem Id="B689BFCFDAEE078405383971E848C3D077457CD0EC6B685550F10ED250F8FDC5">
                    <Source>TRUSTED_LIST</Source>
                </ChainItem>
            </CertificateChain>
            <Trusted>false</Trusted>
            <SelfSigned>false</SelfSigned>
            <CertificatePolicies>
                <certificatePolicy>1.3.76.36.1.1.1</certificatePolicy>
                <certificatePolicy>1.3.76.24.1.1.2</certificatePolicy>
            </CertificatePolicies>
            <QCStatementIds>
                <oid>0.4.0.1862.1.1</oid>
                <oid>0.4.0.1862.1.4</oid>
                <oid>0.4.0.1862.1.3</oid>
            </QCStatementIds>
            <QCTypes />
            <TrustedServiceProviders />
			<Revocations>
	            <Revocation Id="69674FCADB3AF99EAB7E9700EEB220216D7E423B3C2FF3B79EF4FC1B1954D26E">
	                <Origin>EXTERNAL</Origin>
	                <Source>OCSPToken</Source>
	                <SourceAddress>http://ocsp.sc.infocert.it/</SourceAddress>
	                <Available>true</Available>
	                <Status>false</Status>
	                <Reason>cessationOfOperation</Reason>
	                <ProductionDate>2016-05-04T15:16:52</ProductionDate>
	                <ThisUpdate>2016-05-04T14:30:00</ThisUpdate>
	                <NextUpdate>2016-05-04T21:16:52</NextUpdate>
	                <RevocationDate>2014-10-15T15:12:23</RevocationDate>
	                <DigestAlgoAndValues>
		                <DigestAlgoAndValue>
		                    <DigestMethod>SHA256</DigestMethod>
		                    <DigestValue>yl8eaHFKyymDFYT4pXjt7wjTeahmqyQd+n4Vv1J6fsw=</DigestValue>
		                </DigestAlgoAndValue>
	                </DigestAlgoAndValues>
	                <BasicSignature>
	                    <EncryptionAlgoUsedToSignThisToken>RSA</EncryptionAlgoUsedToSignThisToken>
	                    <KeyLengthUsedToSignThisToken>2048</KeyLengthUsedToSignThisToken>
	                    <DigestAlgoUsedToSignThisToken>SHA256</DigestAlgoUsedToSignThisToken>
	                    <SignatureIntact>true</SignatureIntact>
	                    <SignatureValid>true</SignatureValid>
	                </BasicSignature>
	                <SigningCertificate Id="200BB21E10FDE02A75E6738ECB5D61BAFBE10028171C85A47E7F297B7E2F859A"/>
	                <CertificateChain>
	                    <ChainItem Id="200BB21E10FDE02A75E6738ECB5D61BAFBE10028171C85A47E7F297B7E2F859A">
	                        <Source>OCSP_RESPONSE</Source>
	                    </ChainItem>
	                    <ChainItem Id="B689BFCFDAEE078405383971E848C3D077457CD0EC6B685550F10ED250F8FDC5">
	                        <Source>TRUSTED_LIST</Source>
	                    </ChainItem>
	                </CertificateChain>
	            </Revocation>
	            <Revocation Id="0574F0CFD174789DDCB57C5F2EC6EC43DD341BF7789708E28E87AF9A2696CA56">
	                <Origin>EXTERNAL</Origin>
	                <Source>OCSPToken</Source>
	                <SourceAddress>http://ocsp.sc.infocert.it/</SourceAddress>
	                <Available>true</Available>
	                <Status>false</Status>
	                <Reason>cessationOfOperation</Reason>
	                <ProductionDate>2016-05-04T15:03:54</ProductionDate>
	                <ThisUpdate>2016-05-04T14:30:00</ThisUpdate>
	                <NextUpdate>2016-05-04T21:03:54</NextUpdate>
	                <RevocationDate>2014-10-15T15:12:23</RevocationDate>
	                <DigestAlgoAndValues>
		                <DigestAlgoAndValue>
		                    <DigestMethod>SHA256</DigestMethod>
		                    <DigestValue>vJiJmppf/Vj83i+217pf8M/fFNZKYMGM14F+FwwrdDw=</DigestValue>
		                </DigestAlgoAndValue>
	                </DigestAlgoAndValues>
	                <BasicSignature>
	                    <EncryptionAlgoUsedToSignThisToken>RSA</EncryptionAlgoUsedToSignThisToken>
	                    <KeyLengthUsedToSignThisToken>2048</KeyLengthUsedToSignThisToken>
	                    <DigestAlgoUsedToSignThisToken>SHA256</DigestAlgoUsedToSignThisToken>
	                    <SignatureIntact>true</SignatureIntact>
	                    <SignatureValid>true</SignatureValid>
	                </BasicSignature>
	                <SigningCertificate Id="200BB21E10FDE02A75E6738ECB5D61BAFBE10028171C85A47E7F297B7E2F859A"/>
	                <CertificateChain>
	                    <ChainItem Id="200BB21E10FDE02A75E6738ECB5D61BAFBE10028171C85A47E7F297B7E2F859A">
	                        <Source>OCSP_RESPONSE</Source>
	                    </ChainItem>
	                    <ChainItem Id="B689BFCFDAEE078405383971E848C3D077457CD0EC6B685550F10ED250F8FDC5">
	                        <Source>TRUSTED_LIST</Source>
	                    </ChainItem>
	                </CertificateChain>
	            </Revocation>
	            <Revocation Id="55F56C98A1A43A431C6DD59F46D921DDE91F9FFE23FB1E4CC53A372CD38B4495">
	                <Origin>EXTERNAL</Origin>
	                <Source>OCSPToken</Source>
	                <SourceAddress>http://ocsp.sc.infocert.it/</SourceAddress>
	                <Available>true</Available>
	                <Status>false</Status>
	                <Reason>cessationOfOperation</Reason>
	                <ProductionDate>2016-05-04T15:12:31</ProductionDate>
	                <ThisUpdate>2016-05-04T14:30:00</ThisUpdate>
	                <NextUpdate>2016-05-04T21:12:31</NextUpdate>
	                <RevocationDate>2014-10-15T15:12:23</RevocationDate>
	                <DigestAlgoAndValues>
		                <DigestAlgoAndValue>
		                    <DigestMethod>SHA256</DigestMethod>
		                    <DigestValue>ncfUfryvFn3rgFo6T/YEdaUYAgZw1CJdTK/B9Qg+wcU=</DigestValue>
		                </DigestAlgoAndValue>
		            </DigestAlgoAndValues>
	                <BasicSignature>
	                    <EncryptionAlgoUsedToSignThisToken>RSA</EncryptionAlgoUsedToSignThisToken>
	                    <KeyLengthUsedToSignThisToken>2048</KeyLengthUsedToSignThisToken>
	                    <DigestAlgoUsedToSignThisToken>SHA256</DigestAlgoUsedToSignThisToken>
	                    <SignatureIntact>true</SignatureIntact>
	                    <SignatureValid>true</SignatureValid>
	                </BasicSignature>
	                <SigningCertificate Id="200BB21E10FDE02A75E6738ECB5D61BAFBE10028171C85A47E7F297B7E2F859A"/>
	                <CertificateChain>
	                    <ChainItem Id="200BB21E10FDE02A75E6738ECB5D61BAFBE10028171C85A47E7F297B7E2F859A">
	                        <Source>OCSP_RESPONSE</Source>
	                    </ChainItem>
	                    <ChainItem Id="B689BFCFDAEE078405383971E848C3D077457CD0EC6B685550F10ED250F8FDC5">
	                        <Source>TRUSTED_LIST</Source>
	                    </ChainItem>
	                </CertificateChain>
	            </Revocation>
	        </Revocations>
<<<<<<< HEAD
            <Info>
                <Message Id="0">No CRL info found !</Message>
            </Info>
=======
>>>>>>> 13ed4a29
        </Certificate>
        <Certificate Id="C7D570E1C918E1DA6AA5C8A2C6B9D4E4FC382F790B149B901E80B157F1CF3AA0">
            <SubjectDistinguishedName Format="CANONICAL">cn=ocsp responder 2015_12 time stamping authority 2,ou=certificatore accreditato,o=infocert spa,c=it</SubjectDistinguishedName>
            <SubjectDistinguishedName Format="RFC2253">CN=OCSP Responder 2015_12 Time Stamping Authority 2,OU=Certificatore Accreditato,O=InfoCert SpA,C=IT</SubjectDistinguishedName>
            <IssuerDistinguishedName Format="CANONICAL">cn=infocert time stamping authority 2,2.5.4.5=#130b3037393435323131303036,ou=tsa,o=infocert spa,c=it</IssuerDistinguishedName>
            <IssuerDistinguishedName Format="RFC2253">CN=InfoCert Time Stamping Authority 2,2.5.4.5=#130b3037393435323131303036,OU=TSA,O=INFOCERT SPA,C=IT</IssuerDistinguishedName>
            <SerialNumber>58715</SerialNumber>
            <CommonName>OCSP Responder 2015_12 Time Stamping Authority 2</CommonName>
            <CountryName>IT</CountryName>
            <OrganizationName>InfoCert SpA</OrganizationName>
            <OrganizationalUnit>Certificatore Accreditato</OrganizationalUnit>
            <DigestAlgoAndValues>
	            <DigestAlgoAndValue>
	                <DigestMethod>SHA256</DigestMethod>
	                <DigestValue>x9Vw4ckY4dpqpciixrnU5Pw4L3kLFJuQHoCxV/HPOqA=</DigestValue>
	            </DigestAlgoAndValue>
	        </DigestAlgoAndValues>
            <NotAfter>2017-12-10T19:58:57</NotAfter>
            <NotBefore>2015-12-10T18:58:57</NotBefore>
            <PublicKeySize>2048</PublicKeySize>
            <PublicKeyEncryptionAlgo>RSA</PublicKeyEncryptionAlgo>
            <KeyUsageBits>
                <KeyUsage>digitalSignature</KeyUsage>
            </KeyUsageBits>
            <IdPkixOcspNoCheck>true</IdPkixOcspNoCheck>
            <BasicSignature>
                <EncryptionAlgoUsedToSignThisToken>RSA</EncryptionAlgoUsedToSignThisToken>
                <KeyLengthUsedToSignThisToken>2048</KeyLengthUsedToSignThisToken>
                <DigestAlgoUsedToSignThisToken>SHA256</DigestAlgoUsedToSignThisToken>
                <SignatureIntact>true</SignatureIntact>
                <SignatureValid>true</SignatureValid>
            </BasicSignature>
            <SigningCertificate Id="FC8BFE53A334F6F762F5EA9AFF47E01AA62DF620E55E8CE9BECB713BB70755A7"/>
            <CertificateChain>
                <ChainItem Id="FC8BFE53A334F6F762F5EA9AFF47E01AA62DF620E55E8CE9BECB713BB70755A7">
                    <Source>TRUSTED_LIST</Source>
                </ChainItem>
            </CertificateChain>
            <Trusted>false</Trusted>
            <SelfSigned>false</SelfSigned>
            <CertificatePolicies />
            <QCStatementIds />
            <QCTypes />
            <TrustedServiceProviders />
        </Certificate>
        <Certificate Id="F3001FF8575E8C49F0D04A9A3C7A36E6F28E389CC514C2CBFC55227ACE4A275A">
            <SubjectDistinguishedName Format="CANONICAL">cn=icedts04201410,ou=tsa,o=infocert spa,c=it</SubjectDistinguishedName>
            <SubjectDistinguishedName Format="RFC2253">CN=ICEDTS04201410,OU=TSA,O=INFOCERT SPA,C=IT</SubjectDistinguishedName>
            <IssuerDistinguishedName Format="CANONICAL">cn=infocert time stamping authority 2,2.5.4.5=#130b3037393435323131303036,ou=tsa,o=infocert spa,c=it</IssuerDistinguishedName>
            <IssuerDistinguishedName Format="RFC2253">CN=InfoCert Time Stamping Authority 2,2.5.4.5=#130b3037393435323131303036,OU=TSA,O=INFOCERT SPA,C=IT</IssuerDistinguishedName>
            <SerialNumber>58689</SerialNumber>
            <CommonName>ICEDTS04201410</CommonName>
            <CountryName>IT</CountryName>
            <OrganizationName>INFOCERT SPA</OrganizationName>
            <OrganizationalUnit>TSA</OrganizationalUnit>
            <DigestAlgoAndValues>
	            <DigestAlgoAndValue>
	                <DigestMethod>SHA256</DigestMethod>
	                <DigestValue>8wAf+FdejEnw0EqaPHo25vKOOJzFFMLL/FUies5KJ1o=</DigestValue>
	            </DigestAlgoAndValue>
	        </DigestAlgoAndValues>
            <NotAfter>2018-10-13T02:00:00</NotAfter>
            <NotBefore>2014-10-13T10:07:05</NotBefore>
            <PublicKeySize>1024</PublicKeySize>
            <PublicKeyEncryptionAlgo>RSA</PublicKeyEncryptionAlgo>
            <KeyUsageBits>
                <KeyUsage>digitalSignature</KeyUsage>
            </KeyUsageBits>
            <BasicSignature>
                <EncryptionAlgoUsedToSignThisToken>RSA</EncryptionAlgoUsedToSignThisToken>
                <KeyLengthUsedToSignThisToken>2048</KeyLengthUsedToSignThisToken>
                <DigestAlgoUsedToSignThisToken>SHA256</DigestAlgoUsedToSignThisToken>
                <SignatureIntact>true</SignatureIntact>
                <SignatureValid>true</SignatureValid>
            </BasicSignature>
            <SigningCertificate Id="FC8BFE53A334F6F762F5EA9AFF47E01AA62DF620E55E8CE9BECB713BB70755A7"/>
            <CertificateChain>
                <ChainItem Id="FC8BFE53A334F6F762F5EA9AFF47E01AA62DF620E55E8CE9BECB713BB70755A7">
                    <Source>TRUSTED_LIST</Source>
                </ChainItem>
            </CertificateChain>
            <Trusted>false</Trusted>
            <SelfSigned>false</SelfSigned>
            <CertificatePolicies>
                <certificatePolicy>1.3.76.36.1.1.1</certificatePolicy>
            </CertificatePolicies>
            <QCStatementIds />
            <QCTypes />
            <TrustedServiceProviders />
			<Revocations>
	            <Revocation Id="E3338F7F9E1963241C750B0FABA972C18C401EF51A1FF049CB3CD1EAD069C29F">
	                <Origin>EXTERNAL</Origin>
	                <Source>OCSPToken</Source>
	                <SourceAddress>http://ocsp.sc.infocert.it/</SourceAddress>
	                <Available>true</Available>
	                <Status>true</Status>
	                <ProductionDate>2016-05-04T15:16:52</ProductionDate>
	                <ThisUpdate>2016-05-04T14:00:00</ThisUpdate>
	                <NextUpdate>2016-05-04T21:16:52</NextUpdate>
	                <DigestAlgoAndValues>
		                <DigestAlgoAndValue>
		                    <DigestMethod>SHA256</DigestMethod>
		                    <DigestValue>3oTBCg11NLrPCxx2YaQSertjfeHPlWiN8tb5oPesR9Y=</DigestValue>
		                </DigestAlgoAndValue>
		            </DigestAlgoAndValues>
	                <BasicSignature>
	                    <EncryptionAlgoUsedToSignThisToken>RSA</EncryptionAlgoUsedToSignThisToken>
	                    <KeyLengthUsedToSignThisToken>2048</KeyLengthUsedToSignThisToken>
	                    <DigestAlgoUsedToSignThisToken>SHA256</DigestAlgoUsedToSignThisToken>
	                    <SignatureIntact>true</SignatureIntact>
	                    <SignatureValid>true</SignatureValid>
	                </BasicSignature>
	                <SigningCertificate Id="C7D570E1C918E1DA6AA5C8A2C6B9D4E4FC382F790B149B901E80B157F1CF3AA0"/>
	                <CertificateChain>
	                    <ChainItem Id="C7D570E1C918E1DA6AA5C8A2C6B9D4E4FC382F790B149B901E80B157F1CF3AA0">
	                        <Source>OCSP_RESPONSE</Source>
	                    </ChainItem>
	                    <ChainItem Id="FC8BFE53A334F6F762F5EA9AFF47E01AA62DF620E55E8CE9BECB713BB70755A7">
	                        <Source>TRUSTED_LIST</Source>
	                    </ChainItem>
	                </CertificateChain>
	            </Revocation>
	        </Revocations>
        </Certificate>
        <Certificate Id="200BB21E10FDE02A75E6738ECB5D61BAFBE10028171C85A47E7F297B7E2F859A">
            <SubjectDistinguishedName Format="CANONICAL">cn=ocsp responder firma qualificata 2015_12 02,ou=certificatore accreditato,o=infocert spa,c=it</SubjectDistinguishedName>
            <SubjectDistinguishedName Format="RFC2253">CN=OCSP Responder Firma Qualificata 2015_12 02,OU=Certificatore Accreditato,O=InfoCert SpA,C=IT</SubjectDistinguishedName>
            <IssuerDistinguishedName Format="CANONICAL">cn=infocert firma qualificata 2,2.5.4.5=#130b3037393435323131303036,ou=certificatore accreditato,o=infocert spa,c=it</IssuerDistinguishedName>
            <IssuerDistinguishedName Format="RFC2253">CN=InfoCert Firma Qualificata 2,2.5.4.5=#130b3037393435323131303036,OU=Certificatore Accreditato,O=INFOCERT SPA,C=IT</IssuerDistinguishedName>
            <SerialNumber>1516161</SerialNumber>
            <CommonName>OCSP Responder Firma Qualificata 2015_12 02</CommonName>
            <CountryName>IT</CountryName>
            <OrganizationName>InfoCert SpA</OrganizationName>
            <OrganizationalUnit>Certificatore Accreditato</OrganizationalUnit>
            <DigestAlgoAndValues>
	            <DigestAlgoAndValue>
	                <DigestMethod>SHA256</DigestMethod>
	                <DigestValue>IAuyHhD94Cp15nOOy11huvvhACgXHIWkfn8pe34vhZo=</DigestValue>
	            </DigestAlgoAndValue>
	        </DigestAlgoAndValues>
            <NotAfter>2017-12-10T19:56:42</NotAfter>
            <NotBefore>2015-12-10T18:56:42</NotBefore>
            <PublicKeySize>2048</PublicKeySize>
            <PublicKeyEncryptionAlgo>RSA</PublicKeyEncryptionAlgo>
            <KeyUsageBits>
                <KeyUsage>digitalSignature</KeyUsage>
            </KeyUsageBits>
            <IdPkixOcspNoCheck>true</IdPkixOcspNoCheck>
            <BasicSignature>
                <EncryptionAlgoUsedToSignThisToken>RSA</EncryptionAlgoUsedToSignThisToken>
                <KeyLengthUsedToSignThisToken>2048</KeyLengthUsedToSignThisToken>
                <DigestAlgoUsedToSignThisToken>SHA256</DigestAlgoUsedToSignThisToken>
                <SignatureIntact>true</SignatureIntact>
                <SignatureValid>true</SignatureValid>
            </BasicSignature>
            <SigningCertificate Id="B689BFCFDAEE078405383971E848C3D077457CD0EC6B685550F10ED250F8FDC5"/>
            <CertificateChain>
                <ChainItem Id="B689BFCFDAEE078405383971E848C3D077457CD0EC6B685550F10ED250F8FDC5">
                    <Source>TRUSTED_LIST</Source>
                </ChainItem>
            </CertificateChain>
            <Trusted>false</Trusted>
            <SelfSigned>false</SelfSigned>
            <CertificatePolicies />
            <QCStatementIds />
            <QCTypes />
            <TrustedServiceProviders />
<<<<<<< HEAD
            <Info>
                <Message Id="0">OCSP check not needed: id-pkix-ocsp-nocheck extension present.</Message>
            </Info>
=======
>>>>>>> 13ed4a29
        </Certificate>
    </UsedCertificates>
</DiagnosticData><|MERGE_RESOLUTION|>--- conflicted
+++ resolved
@@ -319,12 +319,6 @@
 	                </CertificateChain>
 	            </Revocation>
 	        </Revocations>
-<<<<<<< HEAD
-            <Info>
-                <Message Id="0">No CRL info found !</Message>
-            </Info>
-=======
->>>>>>> 13ed4a29
         </Certificate>
         <Certificate Id="C7D570E1C918E1DA6AA5C8A2C6B9D4E4FC382F790B149B901E80B157F1CF3AA0">
             <SubjectDistinguishedName Format="CANONICAL">cn=ocsp responder 2015_12 time stamping authority 2,ou=certificatore accreditato,o=infocert spa,c=it</SubjectDistinguishedName>
@@ -492,12 +486,6 @@
             <QCStatementIds />
             <QCTypes />
             <TrustedServiceProviders />
-<<<<<<< HEAD
-            <Info>
-                <Message Id="0">OCSP check not needed: id-pkix-ocsp-nocheck extension present.</Message>
-            </Info>
-=======
->>>>>>> 13ed4a29
         </Certificate>
     </UsedCertificates>
 </DiagnosticData>