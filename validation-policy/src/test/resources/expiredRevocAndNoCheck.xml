<?xml version="1.0" encoding="UTF-8" standalone="yes"?>
<DiagnosticData xmlns="http://dss.esig.europa.eu/validation/diagnostic">
    <DocumentName>testdocument(1).pdf</DocumentName>
    <ValidationDate>2018-02-23T05:50:46</ValidationDate>
    <Signatures>
        <Signature Id="id-2056753e8b67ab9c96a6fe80ec9f619f8e9b4505b66b078c7a2b6e151edc2bbb">
            <SignatureFilename>testdocument(1).pdf</SignatureFilename>
            <DateTime>2017-10-27T11:54:56</DateTime>
            <SignatureFormat>PAdES-BASELINE-LTA</SignatureFormat>
            <StructuralValidation>
                <Valid>true</Valid>
            </StructuralValidation>
	        <DigestMatchers>
                <DigestMatcher type="MESSAGE_DIGEST">
                    <DigestMethod>SHA256</DigestMethod>
                    <DigestValue>cfwwLPkuUbNIkqCbkrUSfxL8DcfxtNE2fgUuZUTPuLg=</DigestValue>
                    <DataFound>true</DataFound>
                    <DataIntact>true</DataIntact>
                </DigestMatcher>
            </DigestMatchers>
            <BasicSignature>
                <EncryptionAlgoUsedToSignThisToken>RSA</EncryptionAlgoUsedToSignThisToken>
                <KeyLengthUsedToSignThisToken>2048</KeyLengthUsedToSignThisToken>
                <DigestAlgoUsedToSignThisToken>SHA256</DigestAlgoUsedToSignThisToken>
                <SignatureIntact>true</SignatureIntact>
                <SignatureValid>true</SignatureValid>
            </BasicSignature>
            <SigningCertificate Certificate="C-021EC5069EB8A903BD62B6769EDDFE439DFA90A720C9A362D5FE76B9C31D0302">
                <AttributePresent>true</AttributePresent>
                <DigestValuePresent>true</DigestValuePresent>
                <DigestValueMatch>true</DigestValueMatch>
                <IssuerSerialMatch>true</IssuerSerialMatch>
            </SigningCertificate>
            <CertificateChain>
                <ChainItem Certificate="C-021EC5069EB8A903BD62B6769EDDFE439DFA90A720C9A362D5FE76B9C31D0302"/>
                <ChainItem Certificate="C-80AC352930875BA0AFE7F70DD389130C8E1E7BEFFDC96477356AD2A9E003AD2B"/>
                <ChainItem Certificate="C-702DD5C1A093CF0A9D71FADD9BF9A7C5857D89FB73B716E867228B3C2BEB968F"/>
            </CertificateChain>
            <ContentType>application/pdf</ContentType>
            <CommitmentTypeIndication/>
            
            <FoundCertificates/>
            <FoundRevocations/>
            <FoundTimestamps>
				<FoundTimestamp Timestamp="T-F8B72B7574450E84664DE88950BC781CA2528CF5B39ABB3E1F93947B752BE79F"/>
				<FoundTimestamp Timestamp="T-7F9B88A8161CC87905298FF8E0CD080516452FBA1480DD6AFAE38B7DD18E2A1B"/>
			</FoundTimestamps>
            <SignatureScopes>
                <SignatureScope SignerData="D-07f27765e677c2485c1516ba155ea196d7bb81e207a0d4010de77f14783783e6">
                    <Scope>PARTIAL</Scope>
                    <Name>PDF previous version #1</Name>
                    <Description>The document byte range: [0, 9258, 32602, 495939]</Description>
                </SignatureScope>
            </SignatureScopes>
			<SignatureDigestReference>
			    <DigestMethod>SHA256</DigestMethod>
			    <DigestValue>U1RVbQQPkgWuRqfIrWjR4VSUP9/MemsiQZL8zWr9sPA=</DigestValue>
			</SignatureDigestReference>
        </Signature>
    </Signatures>
    <UsedCertificates>
        <Certificate Id="C-021EC5069EB8A903BD62B6769EDDFE439DFA90A720C9A362D5FE76B9C31D0302">
            <SubjectDistinguishedName Format="CANONICAL">2.5.4.5=#130b3837303533303236323231,2.5.4.42=#130b456c696e65204765726461,2.5.4.4=#130d56616e205261656d646f6e636b,cn=E van R (signature),c=be</SubjectDistinguishedName>
            <SubjectDistinguishedName Format="RFC2253">2.5.4.5=#130b3837303533303236323231,2.5.4.42=#130b456c696e65204765726461,2.5.4.4=#130d56616e205261656d646f6e636b,CN=E Van R (Signature),C=BE</SubjectDistinguishedName>
            <IssuerDistinguishedName Format="CANONICAL">2.5.4.5=#1306323031373130,cn=citizen ca,o=http://repository.eid.belgium.be/,c=be</IssuerDistinguishedName>
            <IssuerDistinguishedName Format="RFC2253">2.5.4.5=#1306323031373130,CN=Citizen CA,O=http://repository.eid.belgium.be/,C=BE</IssuerDistinguishedName>
            <SerialNumber>21267647932559290630671294378886251870</SerialNumber>
            <CommonName>E Van R (Signature)</CommonName>
            <CountryName>BE</CountryName>
            <GivenName>E G</GivenName>
            <Surname>Van R</Surname>
            <AuthorityInformationAccessUrls>
                <aiaUrl>http://certs.eid.belgium.be/belgiumrs4.crt</aiaUrl>
            </AuthorityInformationAccessUrls>
            <CRLDistributionPoints>
                <crlUrl>http://crl.eid.belgium.be/eidc201710.crl</crlUrl>
            </CRLDistributionPoints>
            <OCSPAccessUrls>
                <ocspServerUrl>http://ocsp.eid.belgium.be/2</ocspServerUrl>
            </OCSPAccessUrls>
            <Sources>
            	<Source>UNKNOWN</Source>
            </Sources>
            <NotAfter>2027-03-13T23:59:59</NotAfter>
            <NotBefore>2017-05-15T16:19:53</NotBefore>
            <PublicKeySize>2048</PublicKeySize>
            <PublicKeyEncryptionAlgo>RSA</PublicKeyEncryptionAlgo>
            <KeyUsageBits>
                <KeyUsage>nonRepudiation</KeyUsage>
            </KeyUsageBits>
            <ExtendedKeyUsages/>
            <IdPkixOcspNoCheck>false</IdPkixOcspNoCheck>
            <BasicSignature>
                <EncryptionAlgoUsedToSignThisToken>RSA</EncryptionAlgoUsedToSignThisToken>
                <KeyLengthUsedToSignThisToken>4096</KeyLengthUsedToSignThisToken>
                <DigestAlgoUsedToSignThisToken>SHA256</DigestAlgoUsedToSignThisToken>
                <SignatureIntact>true</SignatureIntact>
                <SignatureValid>true</SignatureValid>
            </BasicSignature>
            <SigningCertificate Certificate="C-80AC352930875BA0AFE7F70DD389130C8E1E7BEFFDC96477356AD2A9E003AD2B"/>
            <CertificateChain>
                <ChainItem Certificate="C-80AC352930875BA0AFE7F70DD389130C8E1E7BEFFDC96477356AD2A9E003AD2B"/>
                <ChainItem Certificate="C-702DD5C1A093CF0A9D71FADD9BF9A7C5857D89FB73B716E867228B3C2BEB968F"/>
            </CertificateChain>
            <Trusted>false</Trusted>
            <SelfSigned>false</SelfSigned>
            <CertificatePolicies>
                <certificatePolicy cpsUrl="http://repository.eid.belgium.be">2.16.56.12.1.1.2.1</certificatePolicy>
            </CertificatePolicies>
            <QCStatementIds>
                <qcStatementOid Description="qc-compliance">0.4.0.1862.1.1</qcStatementOid>
                <qcStatementOid Description="qc-sscd">0.4.0.1862.1.4</qcStatementOid>
            </QCStatementIds>
            <QCTypes/>
            <TrustedServiceProviders>
                <TrustedServiceProvider>
                    <TSPName>Certipost n.v./s.a.</TSPName>
                    <TSPRegistrationIdentifier>VATBE-0475396406</TSPRegistrationIdentifier>
                    <CountryCode>BE</CountryCode>
                    <TrustedServices>
<<<<<<< HEAD
                        <TrustedService>
                        	<ServiceDigitalIdentifier>702DD5C1A093CF0A9D71FADD9BF9A7C5857D89FB73B716E867228B3C2BEB968F</ServiceDigitalIdentifier>
=======
                        <TrustedService ServiceDigitalIdentifier="C-702DD5C1A093CF0A9D71FADD9BF9A7C5857D89FB73B716E867228B3C2BEB968F">
>>>>>>> 49c412d9
                            <ServiceName>CN=Belgium Root CA4, C=BE</ServiceName>
                            <ServiceType>http://uri.etsi.org/TrstSvc/Svctype/CA/QC</ServiceType>
                            <Status>http://uri.etsi.org/TrstSvc/TrustedList/Svcstatus/granted</Status>
                            <StartDate>2016-06-30T22:00:00</StartDate>
                            <CapturedQualifiers>
                                <Qualifier>http://uri.etsi.org/TrstSvc/TrustedList/SvcInfoExt/QCQSCDStatusAsInCert</Qualifier>
                            </CapturedQualifiers>
                            <AdditionalServiceInfoUris>
                                <additionalServiceInfoUri>http://uri.etsi.org/TrstSvc/TrustedList/SvcInfoExt/RootCA-QC</additionalServiceInfoUri>
                                <additionalServiceInfoUri>http://uri.etsi.org/TrstSvc/TrustedList/SvcInfoExt/ForeSignatures</additionalServiceInfoUri>
                            </AdditionalServiceInfoUris>
                        </TrustedService>
                    </TrustedServices>
                </TrustedServiceProvider>
            </TrustedServiceProviders>
            <Revocations>
                <CertificateRevocation Revocation="R-021ec5069eb8a903bd62b6769eddfe439dfa90a720c9a362d5fe76b9c31d0302bfc08d553a774d1f440ab36525a3290e2cc23b46d0ac954ea4d8201faff0d91a">
                    <Status>true</Status>
                </CertificateRevocation>
            </Revocations>
            <DigestAlgoAndValue>
                <DigestMethod>SHA256</DigestMethod>
                <DigestValue>Ah7FBp64qQO9YrZ2nt3+Q536kKcgyaNi1f52ucMdAwI=</DigestValue>
            </DigestAlgoAndValue>
        </Certificate>
        <Certificate Id="C-80AC352930875BA0AFE7F70DD389130C8E1E7BEFFDC96477356AD2A9E003AD2B">
            <SubjectDistinguishedName Format="CANONICAL">2.5.4.5=#1306323031373130,cn=citizen ca,o=http://repository.eid.belgium.be/,c=be</SubjectDistinguishedName>
            <SubjectDistinguishedName Format="RFC2253">2.5.4.5=#1306323031373130,CN=Citizen CA,O=http://repository.eid.belgium.be/,C=BE</SubjectDistinguishedName>
            <IssuerDistinguishedName Format="CANONICAL">cn=belgium root ca4,c=be</IssuerDistinguishedName>
            <IssuerDistinguishedName Format="RFC2253">CN=Belgium Root CA4,C=BE</IssuerDistinguishedName>
            <SerialNumber>30308962179486930424803745170004867649</SerialNumber>
            <CommonName>Citizen CA</CommonName>
            <CountryName>BE</CountryName>
            <OrganizationName>http://repository.eid.belgium.be/</OrganizationName>
            <AuthorityInformationAccessUrls/>
            <CRLDistributionPoints>
                <crlUrl>http://crl.eid.belgium.be/belgium4.crl</crlUrl>
            </CRLDistributionPoints>
            <OCSPAccessUrls/>
            <Sources>
            	<Source>UNKNOWN</Source>
            </Sources>
            <NotAfter>2028-07-28T10:00:00</NotAfter>
            <NotBefore>2016-11-28T10:00:00</NotBefore>
            <PublicKeySize>4096</PublicKeySize>
            <PublicKeyEncryptionAlgo>RSA</PublicKeyEncryptionAlgo>
            <KeyUsageBits>
                <KeyUsage>crlSign</KeyUsage>
                <KeyUsage>keyCertSign</KeyUsage>
            </KeyUsageBits>
            <ExtendedKeyUsages/>
            <IdPkixOcspNoCheck>false</IdPkixOcspNoCheck>
            <BasicSignature>
                <EncryptionAlgoUsedToSignThisToken>RSA</EncryptionAlgoUsedToSignThisToken>
                <KeyLengthUsedToSignThisToken>4096</KeyLengthUsedToSignThisToken>
                <DigestAlgoUsedToSignThisToken>SHA256</DigestAlgoUsedToSignThisToken>
                <SignatureIntact>true</SignatureIntact>
                <SignatureValid>true</SignatureValid>
            </BasicSignature>
            <SigningCertificate Certificate="C-702DD5C1A093CF0A9D71FADD9BF9A7C5857D89FB73B716E867228B3C2BEB968F"/>
            <CertificateChain>
                <ChainItem Certificate="C-702DD5C1A093CF0A9D71FADD9BF9A7C5857D89FB73B716E867228B3C2BEB968F"/>
            </CertificateChain>
            <Trusted>false</Trusted>
            <SelfSigned>false</SelfSigned>
            <CertificatePolicies>
                <certificatePolicy cpsUrl="http://repository.eid.belgium.be">2.16.56.12.1.1.2</certificatePolicy>
            </CertificatePolicies>
            <QCStatementIds/>
            <QCTypes/>
            <TrustedServiceProviders>
                <TrustedServiceProvider>
                    <TSPName>Certipost n.v./s.a.</TSPName>
                    <TSPRegistrationIdentifier>VATBE-0475396406</TSPRegistrationIdentifier>
                    <CountryCode>BE</CountryCode>
                    <TrustedServices>
<<<<<<< HEAD
                        <TrustedService>
                        	<ServiceDigitalIdentifier>702DD5C1A093CF0A9D71FADD9BF9A7C5857D89FB73B716E867228B3C2BEB968F</ServiceDigitalIdentifier>
=======
                        <TrustedService ServiceDigitalIdentifier="C-702DD5C1A093CF0A9D71FADD9BF9A7C5857D89FB73B716E867228B3C2BEB968F">
>>>>>>> 49c412d9
                            <ServiceName>CN=Belgium Root CA4, C=BE</ServiceName>
                            <ServiceType>http://uri.etsi.org/TrstSvc/Svctype/CA/QC</ServiceType>
                            <Status>http://uri.etsi.org/TrstSvc/TrustedList/Svcstatus/granted</Status>
                            <StartDate>2016-06-30T22:00:00</StartDate>
                            <AdditionalServiceInfoUris>
                                <additionalServiceInfoUri>http://uri.etsi.org/TrstSvc/TrustedList/SvcInfoExt/RootCA-QC</additionalServiceInfoUri>
                                <additionalServiceInfoUri>http://uri.etsi.org/TrstSvc/TrustedList/SvcInfoExt/ForeSignatures</additionalServiceInfoUri>
                            </AdditionalServiceInfoUris>
                        </TrustedService>
                    </TrustedServices>
                </TrustedServiceProvider>
            </TrustedServiceProviders>
            <Revocations>
                <CertificateRevocation Revocation="R-7a38824e892663bfaa50ba2edf0f5bfb5437dbeb73af1c9fec79b6ce77df88d">
                    <Status>true</Status>
                </CertificateRevocation>
            </Revocations>
            <DigestAlgoAndValue>
                <DigestMethod>SHA256</DigestMethod>
                <DigestValue>gKw1KTCHW6Cv5/cN04kTDI4ee+/9yWR3NWrSqeADrSs=</DigestValue>
            </DigestAlgoAndValue>
        </Certificate>
        <Certificate Id="C-702DD5C1A093CF0A9D71FADD9BF9A7C5857D89FB73B716E867228B3C2BEB968F">
            <SubjectDistinguishedName Format="CANONICAL">cn=belgium root ca4,c=be</SubjectDistinguishedName>
            <SubjectDistinguishedName Format="RFC2253">CN=Belgium Root CA4,C=BE</SubjectDistinguishedName>
            <IssuerDistinguishedName Format="CANONICAL">cn=belgium root ca4,c=be</IssuerDistinguishedName>
            <IssuerDistinguishedName Format="RFC2253">CN=Belgium Root CA4,C=BE</IssuerDistinguishedName>
            <SerialNumber>5706940941790920504</SerialNumber>
            <CommonName>Belgium Root CA4</CommonName>
            <CountryName>BE</CountryName>
            <AuthorityInformationAccessUrls/>
            <CRLDistributionPoints/>
            <OCSPAccessUrls/>
            <Sources>
            	<Source>TRUSTED_LIST</Source>
            </Sources>
            <NotAfter>2032-10-22T12:00:00</NotAfter>
            <NotBefore>2013-06-26T12:00:00</NotBefore>
            <PublicKeySize>4096</PublicKeySize>
            <PublicKeyEncryptionAlgo>RSA</PublicKeyEncryptionAlgo>
            <KeyUsageBits>
                <KeyUsage>crlSign</KeyUsage>
                <KeyUsage>keyCertSign</KeyUsage>
            </KeyUsageBits>
            <ExtendedKeyUsages/>
            <IdPkixOcspNoCheck>false</IdPkixOcspNoCheck>
            <BasicSignature>
                <EncryptionAlgoUsedToSignThisToken>RSA</EncryptionAlgoUsedToSignThisToken>
                <KeyLengthUsedToSignThisToken>4096</KeyLengthUsedToSignThisToken>
                <DigestAlgoUsedToSignThisToken>SHA256</DigestAlgoUsedToSignThisToken>
                <SignatureIntact>true</SignatureIntact>
                <SignatureValid>true</SignatureValid>
            </BasicSignature>
            <CertificateChain/>
            <Trusted>true</Trusted>
            <SelfSigned>true</SelfSigned>
            <CertificatePolicies>
                <certificatePolicy cpsUrl="http://repository.eid.belgium.be">2.16.56.12.1.1</certificatePolicy>
            </CertificatePolicies>
            <QCStatementIds/>
            <QCTypes/>
            <TrustedServiceProviders>
                <TrustedServiceProvider>
                    <TSPName>Certipost n.v./s.a.</TSPName>
                    <TSPRegistrationIdentifier>VATBE-0475396406</TSPRegistrationIdentifier>
                    <CountryCode>BE</CountryCode>
                    <TrustedServices>
<<<<<<< HEAD
                        <TrustedService>
                        	<ServiceDigitalIdentifier>702DD5C1A093CF0A9D71FADD9BF9A7C5857D89FB73B716E867228B3C2BEB968F</ServiceDigitalIdentifier>
=======
                        <TrustedService ServiceDigitalIdentifier="C-702DD5C1A093CF0A9D71FADD9BF9A7C5857D89FB73B716E867228B3C2BEB968F">
>>>>>>> 49c412d9
                            <ServiceName>CN=Belgium Root CA4, C=BE</ServiceName>
                            <ServiceType>http://uri.etsi.org/TrstSvc/Svctype/CA/QC</ServiceType>
                            <Status>http://uri.etsi.org/TrstSvc/TrustedList/Svcstatus/granted</Status>
                            <StartDate>2016-06-30T22:00:00</StartDate>
                            <AdditionalServiceInfoUris>
                                <additionalServiceInfoUri>http://uri.etsi.org/TrstSvc/TrustedList/SvcInfoExt/RootCA-QC</additionalServiceInfoUri>
                                <additionalServiceInfoUri>http://uri.etsi.org/TrstSvc/TrustedList/SvcInfoExt/ForeSignatures</additionalServiceInfoUri>
                            </AdditionalServiceInfoUris>
                        </TrustedService>
<<<<<<< HEAD
                        <TrustedService>
                        	<ServiceDigitalIdentifier>702DD5C1A093CF0A9D71FADD9BF9A7C5857D89FB73B716E867228B3C2BEB968F</ServiceDigitalIdentifier>
=======
                        <TrustedService ServiceDigitalIdentifier="C-702DD5C1A093CF0A9D71FADD9BF9A7C5857D89FB73B716E867228B3C2BEB968F">
>>>>>>> 49c412d9
                            <ServiceName>CN=Belgium Root CA4, C=BE</ServiceName>
                            <ServiceType>http://uri.etsi.org/TrstSvc/Svctype/CA/QC</ServiceType>
                            <Status>http://uri.etsi.org/TrstSvc/TrustedList/Svcstatus/undersupervision</Status>
                            <StartDate>2013-06-26T12:00:00</StartDate>
                            <EndDate>2016-06-30T22:00:00</EndDate>
                            <AdditionalServiceInfoUris>
                                <additionalServiceInfoUri>http://uri.etsi.org/TrstSvc/TrustedList/SvcInfoExt/RootCA-QC</additionalServiceInfoUri>
                            </AdditionalServiceInfoUris>
                        </TrustedService>
                    </TrustedServices>
                </TrustedServiceProvider>
            </TrustedServiceProviders>
            <Revocations/>
            <DigestAlgoAndValue>
                <DigestMethod>SHA256</DigestMethod>
                <DigestValue>cC3VwaCTzwqdcfrdm/mnxYV9iftztxboZyKLPCvrlo8=</DigestValue>
            </DigestAlgoAndValue>
        </Certificate>
        <Certificate Id="C-EE3C22E06087BFEC213709AD3E7F2DDA9CE9D19CE238DCA81A6433E9070A9FBE">
            <SubjectDistinguishedName Format="CANONICAL">cn=time stamping authority,o=belgium federal government,2.5.4.5=#130432303137,c=be</SubjectDistinguishedName>
            <SubjectDistinguishedName Format="RFC2253">CN=Time Stamping Authority,O=Belgium Federal Government,2.5.4.5=#130432303137,C=BE</SubjectDistinguishedName>
            <IssuerDistinguishedName Format="CANONICAL">cn=belgium root ca4,c=be</IssuerDistinguishedName>
            <IssuerDistinguishedName Format="RFC2253">CN=Belgium Root CA4,C=BE</IssuerDistinguishedName>
            <SerialNumber>4835703278459997027741053</SerialNumber>
            <CommonName>Time Stamping Authority</CommonName>
            <CountryName>BE</CountryName>
            <OrganizationName>Belgium Federal Government</OrganizationName>
            <AuthorityInformationAccessUrls/>
            <CRLDistributionPoints>
                <crlUrl>http://crl.pki.belgium.be/belgium4.crl</crlUrl>
            </CRLDistributionPoints>
            <OCSPAccessUrls/>
            <Sources>
            	<Source>TIMESTAMP</Source>
            </Sources>
            <NotAfter>2022-02-28T10:00:00</NotAfter>
            <NotBefore>2016-11-28T10:00:00</NotBefore>
            <PublicKeySize>2048</PublicKeySize>
            <PublicKeyEncryptionAlgo>RSA</PublicKeyEncryptionAlgo>
            <KeyUsageBits>
                <KeyUsage>nonRepudiation</KeyUsage>
                <KeyUsage>digitalSignature</KeyUsage>
            </KeyUsageBits>
            <ExtendedKeyUsages>
                <extendedKeyUsagesOid Description="timeStamping">1.3.6.1.5.5.7.3.8</extendedKeyUsagesOid>
            </ExtendedKeyUsages>
            <IdPkixOcspNoCheck>false</IdPkixOcspNoCheck>
            <BasicSignature>
                <EncryptionAlgoUsedToSignThisToken>RSA</EncryptionAlgoUsedToSignThisToken>
                <KeyLengthUsedToSignThisToken>4096</KeyLengthUsedToSignThisToken>
                <DigestAlgoUsedToSignThisToken>SHA256</DigestAlgoUsedToSignThisToken>
                <SignatureIntact>true</SignatureIntact>
                <SignatureValid>true</SignatureValid>
            </BasicSignature>
            <SigningCertificate Certificate="C-702DD5C1A093CF0A9D71FADD9BF9A7C5857D89FB73B716E867228B3C2BEB968F"/>
            <CertificateChain>
                <ChainItem Certificate="C-702DD5C1A093CF0A9D71FADD9BF9A7C5857D89FB73B716E867228B3C2BEB968F"/>
            </CertificateChain>
            <Trusted>false</Trusted>
            <SelfSigned>false</SelfSigned>
            <CertificatePolicies>
                <certificatePolicy cpsUrl="http://repository.pki.belgium.be">2.16.56.12.1.1.5</certificatePolicy>
            </CertificatePolicies>
            <QCStatementIds/>
            <QCTypes/>
            <TrustedServiceProviders>
                <TrustedServiceProvider>
                    <TSPName>Certipost n.v./s.a.</TSPName>
                    <TSPRegistrationIdentifier>VATBE-0475396406</TSPRegistrationIdentifier>
                    <CountryCode>BE</CountryCode>
                    <TrustedServices>
<<<<<<< HEAD
                        <TrustedService>
                        	<ServiceDigitalIdentifier>702DD5C1A093CF0A9D71FADD9BF9A7C5857D89FB73B716E867228B3C2BEB968F</ServiceDigitalIdentifier>
=======
                        <TrustedService ServiceDigitalIdentifier="C-702DD5C1A093CF0A9D71FADD9BF9A7C5857D89FB73B716E867228B3C2BEB968F">
>>>>>>> 49c412d9
                            <ServiceName>CN=Belgium Root CA4, C=BE</ServiceName>
                            <ServiceType>http://uri.etsi.org/TrstSvc/Svctype/CA/QC</ServiceType>
                            <Status>http://uri.etsi.org/TrstSvc/TrustedList/Svcstatus/granted</Status>
                            <StartDate>2016-06-30T22:00:00</StartDate>
                            <AdditionalServiceInfoUris>
                                <additionalServiceInfoUri>http://uri.etsi.org/TrstSvc/TrustedList/SvcInfoExt/RootCA-QC</additionalServiceInfoUri>
                                <additionalServiceInfoUri>http://uri.etsi.org/TrstSvc/TrustedList/SvcInfoExt/ForeSignatures</additionalServiceInfoUri>
                            </AdditionalServiceInfoUris>
                        </TrustedService>
                    </TrustedServices>
                </TrustedServiceProvider>
            </TrustedServiceProviders>
            <Revocations>
                <CertificateRevocation Revocation="R-7a38824e892663bfaa50ba2edf0f5bfb5437dbeb73af1c9fec79b6ce77df88d">
                    <Status>true</Status>
                </CertificateRevocation>
            </Revocations>
            <DigestAlgoAndValue>
                <DigestMethod>SHA256</DigestMethod>
                <DigestValue>7jwi4GCHv+whNwmtPn8t2pzp0ZziONyoGmQz6QcKn74=</DigestValue>
            </DigestAlgoAndValue>
        </Certificate>
        <Certificate Id="C-CB217219BADFC13B4FEA3EFA43882E9FECE49E542DCDBA83428DC6854499A35F">
            <SubjectDistinguishedName Format="CANONICAL">c=be,cn=belgium ocsp responder</SubjectDistinguishedName>
            <SubjectDistinguishedName Format="RFC2253">C=BE,CN=Belgium OCSP Responder</SubjectDistinguishedName>
            <IssuerDistinguishedName Format="CANONICAL">2.5.4.5=#1306323031373130,cn=citizen ca,o=http://repository.eid.belgium.be/,c=be</IssuerDistinguishedName>
            <IssuerDistinguishedName Format="RFC2253">2.5.4.5=#1306323031373130,CN=Citizen CA,O=http://repository.eid.belgium.be/,C=BE</IssuerDistinguishedName>
            <SerialNumber>4835703278459997245816357</SerialNumber>
            <CommonName>Belgium OCSP Responder</CommonName>
            <CountryName>BE</CountryName>
            <AuthorityInformationAccessUrls/>
            <CRLDistributionPoints/>
            <OCSPAccessUrls/>
            <Sources>
            	<Source>OCSP_RESPONSE</Source>
            </Sources>
            <NotAfter>2018-01-29T11:00:00</NotAfter>
            <NotBefore>2016-12-10T11:00:00</NotBefore>
            <PublicKeySize>2048</PublicKeySize>
            <PublicKeyEncryptionAlgo>RSA</PublicKeyEncryptionAlgo>
            <KeyUsageBits>
                <KeyUsage>digitalSignature</KeyUsage>
            </KeyUsageBits>
            <ExtendedKeyUsages>
                <extendedKeyUsagesOid Description="ocspSigning">1.3.6.1.5.5.7.3.9</extendedKeyUsagesOid>
            </ExtendedKeyUsages>
            <IdPkixOcspNoCheck>true</IdPkixOcspNoCheck>
            <BasicSignature>
                <EncryptionAlgoUsedToSignThisToken>RSA</EncryptionAlgoUsedToSignThisToken>
                <KeyLengthUsedToSignThisToken>4096</KeyLengthUsedToSignThisToken>
                <DigestAlgoUsedToSignThisToken>SHA256</DigestAlgoUsedToSignThisToken>
                <SignatureIntact>true</SignatureIntact>
                <SignatureValid>true</SignatureValid>
            </BasicSignature>
            <SigningCertificate Certificate="C-80AC352930875BA0AFE7F70DD389130C8E1E7BEFFDC96477356AD2A9E003AD2B"/>
            <CertificateChain>
                <ChainItem Certificate="C-80AC352930875BA0AFE7F70DD389130C8E1E7BEFFDC96477356AD2A9E003AD2B"/>
                <ChainItem Certificate="C-702DD5C1A093CF0A9D71FADD9BF9A7C5857D89FB73B716E867228B3C2BEB968F"/>
            </CertificateChain>
            <Trusted>false</Trusted>
            <SelfSigned>false</SelfSigned>
            <CertificatePolicies/>
            <QCStatementIds/>
            <QCTypes/>
            <TrustedServiceProviders>
                <TrustedServiceProvider>
                    <TSPName>Certipost n.v./s.a.</TSPName>
                    <TSPRegistrationIdentifier>VATBE-0475396406</TSPRegistrationIdentifier>
                    <CountryCode>BE</CountryCode>
                    <TrustedServices>
<<<<<<< HEAD
                        <TrustedService>
                        	<ServiceDigitalIdentifier>702DD5C1A093CF0A9D71FADD9BF9A7C5857D89FB73B716E867228B3C2BEB968F</ServiceDigitalIdentifier>
=======
                        <TrustedService ServiceDigitalIdentifier="C-702DD5C1A093CF0A9D71FADD9BF9A7C5857D89FB73B716E867228B3C2BEB968F">
>>>>>>> 49c412d9
                            <ServiceName>CN=Belgium Root CA4, C=BE</ServiceName>
                            <ServiceType>http://uri.etsi.org/TrstSvc/Svctype/CA/QC</ServiceType>
                            <Status>http://uri.etsi.org/TrstSvc/TrustedList/Svcstatus/granted</Status>
                            <StartDate>2016-06-30T22:00:00</StartDate>
                            <AdditionalServiceInfoUris>
                                <additionalServiceInfoUri>http://uri.etsi.org/TrstSvc/TrustedList/SvcInfoExt/RootCA-QC</additionalServiceInfoUri>
                                <additionalServiceInfoUri>http://uri.etsi.org/TrstSvc/TrustedList/SvcInfoExt/ForeSignatures</additionalServiceInfoUri>
                            </AdditionalServiceInfoUris>
                        </TrustedService>
                    </TrustedServices>
                </TrustedServiceProvider>
            </TrustedServiceProviders>
            <Revocations/>
            <DigestAlgoAndValue>
                <DigestMethod>SHA256</DigestMethod>
                <DigestValue>yyFyGbrfwTtP6j76Q4gun+zknlQtzbqDQo3GhUSZo18=</DigestValue>
            </DigestAlgoAndValue>
        </Certificate>
    </UsedCertificates>
    <UsedRevocations>
        <Revocation Id="R-021ec5069eb8a903bd62b6769eddfe439dfa90a720c9a362d5fe76b9c31d0302bfc08d553a774d1f440ab36525a3290e2cc23b46d0ac954ea4d8201faff0d91a">
            <Origin>SIGNATURE</Origin>
            <Type>OCSP</Type>
            <ProductionDate>2017-10-27T11:55:08</ProductionDate>
            <ThisUpdate>2017-10-27T11:55:08</ThisUpdate>
            <NextUpdate>2017-10-27T11:56:08</NextUpdate>
            <BasicSignature>
                <EncryptionAlgoUsedToSignThisToken>RSA</EncryptionAlgoUsedToSignThisToken>
                <KeyLengthUsedToSignThisToken>2048</KeyLengthUsedToSignThisToken>
                <DigestAlgoUsedToSignThisToken>SHA256</DigestAlgoUsedToSignThisToken>
                <SignatureIntact>true</SignatureIntact>
                <SignatureValid>true</SignatureValid>
            </BasicSignature>
            <SigningCertificate Certificate="C-CB217219BADFC13B4FEA3EFA43882E9FECE49E542DCDBA83428DC6854499A35F"/>
            <CertificateChain>
                <ChainItem Certificate="C-CB217219BADFC13B4FEA3EFA43882E9FECE49E542DCDBA83428DC6854499A35F"/>
                <ChainItem Certificate="C-80AC352930875BA0AFE7F70DD389130C8E1E7BEFFDC96477356AD2A9E003AD2B"/>
                <ChainItem Certificate="C-702DD5C1A093CF0A9D71FADD9BF9A7C5857D89FB73B716E867228B3C2BEB968F"/>
            </CertificateChain>
            <DigestAlgoAndValue>
                <DigestMethod>SHA256</DigestMethod>
                <DigestValue>v8CNVTp3TR9ECrNlJaMpDizCO0bQrJVOpNggH6/w2Ro=</DigestValue>
            </DigestAlgoAndValue>
        </Revocation>
        <Revocation Id="R-7a38824e892663bfaa50ba2edf0f5bfb5437dbeb73af1c9fec79b6ce77df88d">
            <Origin>SIGNATURE</Origin>
            <Type>CRL</Type>
            <ProductionDate>2017-07-01T11:00:00</ProductionDate>
            <ThisUpdate>2017-07-01T11:00:00</ThisUpdate>
            <NextUpdate>2018-01-31T11:00:00</NextUpdate>
            <BasicSignature>
                <EncryptionAlgoUsedToSignThisToken>RSA</EncryptionAlgoUsedToSignThisToken>
                <KeyLengthUsedToSignThisToken>4096</KeyLengthUsedToSignThisToken>
                <DigestAlgoUsedToSignThisToken>SHA1</DigestAlgoUsedToSignThisToken>
                <SignatureIntact>true</SignatureIntact>
                <SignatureValid>true</SignatureValid>
            </BasicSignature>
            <SigningCertificate Certificate="C-702DD5C1A093CF0A9D71FADD9BF9A7C5857D89FB73B716E867228B3C2BEB968F"/>
            <CertificateChain>
                <ChainItem Certificate="C-702DD5C1A093CF0A9D71FADD9BF9A7C5857D89FB73B716E867228B3C2BEB968F"/>
            </CertificateChain>
            <DigestAlgoAndValue>
                <DigestMethod>SHA256</DigestMethod>
                <DigestValue>56OIJOiSZjv6pQui7fD1v7VDfb63OvHJ/sebbOd9+I0=</DigestValue>
            </DigestAlgoAndValue>
        </Revocation>
    </UsedRevocations>
    
    
            <UsedTimestamps>
                <Timestamp Id="T-F8B72B7574450E84664DE88950BC781CA2528CF5B39ABB3E1F93947B752BE79F" Type="SIGNATURE_TIMESTAMP">
                    <ProductionTime>2017-10-27T11:55:08</ProductionTime>
                    <DigestMatcher type="MESSAGE_IMPRINT">
		              <DigestMethod>SHA256</DigestMethod>
		              <DigestValue>4i0ZtDT4YCQ3WIecGOhrNaW9M/op3rC/V+1hpDTW+Kk=</DigestValue>
		              <DataFound>true</DataFound>
		              <DataIntact>true</DataIntact>
		          	</DigestMatcher>
                    <BasicSignature>
                        <EncryptionAlgoUsedToSignThisToken>RSA</EncryptionAlgoUsedToSignThisToken>
                        <KeyLengthUsedToSignThisToken>2048</KeyLengthUsedToSignThisToken>
                        <DigestAlgoUsedToSignThisToken>SHA512</DigestAlgoUsedToSignThisToken>
                        <SignatureIntact>true</SignatureIntact>
                        <SignatureValid>true</SignatureValid>
                    </BasicSignature>
                    <SigningCertificate Certificate="C-EE3C22E06087BFEC213709AD3E7F2DDA9CE9D19CE238DCA81A6433E9070A9FBE"/>
                    <CertificateChain>
                        <ChainItem Certificate="C-EE3C22E06087BFEC213709AD3E7F2DDA9CE9D19CE238DCA81A6433E9070A9FBE"/>
                        <ChainItem Certificate="C-702DD5C1A093CF0A9D71FADD9BF9A7C5857D89FB73B716E867228B3C2BEB968F"/>
                    </CertificateChain>
                    <TimestampedObjects>
					   	<TimestampedObject Category="SIGNATURE" Token="id-2056753e8b67ab9c96a6fe80ec9f619f8e9b4505b66b078c7a2b6e151edc2bbb" />
					   	<TimestampedObject Category="CERTIFICATE" Token="C-021EC5069EB8A903BD62B6769EDDFE439DFA90A720C9A362D5FE76B9C31D0302" />
					</TimestampedObjects>
		            <DigestAlgoAndValue>
		            	<DigestMethod>SHA1</DigestMethod>
		            	<DigestValue>wvwWL3iyXAgZuYxRJhj19WpMfY0=</DigestValue>
		            </DigestAlgoAndValue>
                </Timestamp>
                <Timestamp Id="T-7F9B88A8161CC87905298FF8E0CD080516452FBA1480DD6AFAE38B7DD18E2A1B" Type="ARCHIVE_TIMESTAMP">
                    <ProductionTime>2017-10-27T11:55:08</ProductionTime>
                    <DigestMatcher type="MESSAGE_IMPRINT">
		              <DigestMethod>SHA256</DigestMethod>
		              <DigestValue>4i0ZtDT4YCQ3WIecGOhrNaW9M/op3rC/V+1hpDTW+Kk=</DigestValue>
		              <DataFound>true</DataFound>
		              <DataIntact>true</DataIntact>
		          	</DigestMatcher>
                    <BasicSignature>
                        <EncryptionAlgoUsedToSignThisToken>RSA</EncryptionAlgoUsedToSignThisToken>
                        <KeyLengthUsedToSignThisToken>2048</KeyLengthUsedToSignThisToken>
                        <DigestAlgoUsedToSignThisToken>SHA512</DigestAlgoUsedToSignThisToken>
                        <SignatureIntact>true</SignatureIntact>
                        <SignatureValid>true</SignatureValid>
                    </BasicSignature>
                    <SigningCertificate Certificate="C-EE3C22E06087BFEC213709AD3E7F2DDA9CE9D19CE238DCA81A6433E9070A9FBE"/>
                    <CertificateChain>
                        <ChainItem Certificate="C-EE3C22E06087BFEC213709AD3E7F2DDA9CE9D19CE238DCA81A6433E9070A9FBE"/>
                        <ChainItem Certificate="C-702DD5C1A093CF0A9D71FADD9BF9A7C5857D89FB73B716E867228B3C2BEB968F"/>
                    </CertificateChain>
                    <TimestampedObjects>
					   	<TimestampedObject Category="SIGNATURE" Token="id-2056753e8b67ab9c96a6fe80ec9f619f8e9b4505b66b078c7a2b6e151edc2bbb" />
					   	<TimestampedObject Category="CERTIFICATE" Token="C-021EC5069EB8A903BD62B6769EDDFE439DFA90A720C9A362D5FE76B9C31D0302" />
		   				<TimestampedObject Category="TIMESTAMP" Token="T-F8B72B7574450E84664DE88950BC781CA2528CF5B39ABB3E1F93947B752BE79F" />
		   				
					   	<TimestampedObject Category="CERTIFICATE" Token="C-021EC5069EB8A903BD62B6769EDDFE439DFA90A720C9A362D5FE76B9C31D0302" />
					   	<TimestampedObject Category="CERTIFICATE" Token="C-80AC352930875BA0AFE7F70DD389130C8E1E7BEFFDC96477356AD2A9E003AD2B" />
					   	<TimestampedObject Category="CERTIFICATE" Token="C-702DD5C1A093CF0A9D71FADD9BF9A7C5857D89FB73B716E867228B3C2BEB968F" />
					   	
		   				<TimestampedObject Category="REVOCATION" Token="R-7a38824e892663bfaa50ba2edf0f5bfb5437dbeb73af1c9fec79b6ce77df88d" />
		   				<TimestampedObject Category="REVOCATION" Token="R-021ec5069eb8a903bd62b6769eddfe439dfa90a720c9a362d5fe76b9c31d0302bfc08d553a774d1f440ab36525a3290e2cc23b46d0ac954ea4d8201faff0d91a" />
					</TimestampedObjects>
		            <DigestAlgoAndValue>
		            	<DigestMethod>SHA1</DigestMethod>
		            	<DigestValue>fIaBu8V5SIFFNr5ovCBT6FJJGqk=</DigestValue>
		            </DigestAlgoAndValue>
                </Timestamp>
            </UsedTimestamps>
    <OriginalDocuments>
        <SignerData Id="D-07f27765e677c2485c1516ba155ea196d7bb81e207a0d4010de77f14783783e6">
            <ReferencedName>Full PDF</ReferencedName>
            <DigestAlgoAndValue>
                <DigestMethod>SHA256</DigestMethod>
                <DigestValue>B/J3ZeZ3wkhcFRa6FV6hlte7geIHoNQBDed/FHg3g+Y=</DigestValue>
            </DigestAlgoAndValue>
        </SignerData>
    </OriginalDocuments>
    <TrustedLists>
        <TrustedList>
            <CountryCode>BE</CountryCode>
            <Url>https://tsl.belgium.be/tsl-be.xml</Url>
            <SequenceNumber>36</SequenceNumber>
            <Version>5</Version>
            <LastLoading>2018-02-23T05:15:00</LastLoading>
            <IssueDate>2018-02-08T00:00:00</IssueDate>
            <NextUpdate>2018-07-30T00:00:00</NextUpdate>
            <WellSigned>true</WellSigned>
        </TrustedList>
    </TrustedLists>
    <ListOfTrustedLists>
        <CountryCode>EU</CountryCode>
        <Url>https://ec.europa.eu/information_society/policy/esignature/trusted-list/tl-mp.xml</Url>
        <SequenceNumber>200</SequenceNumber>
        <Version>5</Version>
        <LastLoading>2018-02-23T05:15:00</LastLoading>
        <IssueDate>2018-02-19T13:00:00</IssueDate>
        <NextUpdate>2018-08-19T00:00:00</NextUpdate>
        <WellSigned>true</WellSigned>
    </ListOfTrustedLists>
</DiagnosticData><|MERGE_RESOLUTION|>--- conflicted
+++ resolved
@@ -118,12 +118,7 @@
                     <TSPRegistrationIdentifier>VATBE-0475396406</TSPRegistrationIdentifier>
                     <CountryCode>BE</CountryCode>
                     <TrustedServices>
-<<<<<<< HEAD
-                        <TrustedService>
-                        	<ServiceDigitalIdentifier>702DD5C1A093CF0A9D71FADD9BF9A7C5857D89FB73B716E867228B3C2BEB968F</ServiceDigitalIdentifier>
-=======
                         <TrustedService ServiceDigitalIdentifier="C-702DD5C1A093CF0A9D71FADD9BF9A7C5857D89FB73B716E867228B3C2BEB968F">
->>>>>>> 49c412d9
                             <ServiceName>CN=Belgium Root CA4, C=BE</ServiceName>
                             <ServiceType>http://uri.etsi.org/TrstSvc/Svctype/CA/QC</ServiceType>
                             <Status>http://uri.etsi.org/TrstSvc/TrustedList/Svcstatus/granted</Status>
@@ -200,12 +195,7 @@
                     <TSPRegistrationIdentifier>VATBE-0475396406</TSPRegistrationIdentifier>
                     <CountryCode>BE</CountryCode>
                     <TrustedServices>
-<<<<<<< HEAD
-                        <TrustedService>
-                        	<ServiceDigitalIdentifier>702DD5C1A093CF0A9D71FADD9BF9A7C5857D89FB73B716E867228B3C2BEB968F</ServiceDigitalIdentifier>
-=======
                         <TrustedService ServiceDigitalIdentifier="C-702DD5C1A093CF0A9D71FADD9BF9A7C5857D89FB73B716E867228B3C2BEB968F">
->>>>>>> 49c412d9
                             <ServiceName>CN=Belgium Root CA4, C=BE</ServiceName>
                             <ServiceType>http://uri.etsi.org/TrstSvc/Svctype/CA/QC</ServiceType>
                             <Status>http://uri.etsi.org/TrstSvc/TrustedList/Svcstatus/granted</Status>
@@ -273,12 +263,7 @@
                     <TSPRegistrationIdentifier>VATBE-0475396406</TSPRegistrationIdentifier>
                     <CountryCode>BE</CountryCode>
                     <TrustedServices>
-<<<<<<< HEAD
-                        <TrustedService>
-                        	<ServiceDigitalIdentifier>702DD5C1A093CF0A9D71FADD9BF9A7C5857D89FB73B716E867228B3C2BEB968F</ServiceDigitalIdentifier>
-=======
                         <TrustedService ServiceDigitalIdentifier="C-702DD5C1A093CF0A9D71FADD9BF9A7C5857D89FB73B716E867228B3C2BEB968F">
->>>>>>> 49c412d9
                             <ServiceName>CN=Belgium Root CA4, C=BE</ServiceName>
                             <ServiceType>http://uri.etsi.org/TrstSvc/Svctype/CA/QC</ServiceType>
                             <Status>http://uri.etsi.org/TrstSvc/TrustedList/Svcstatus/granted</Status>
@@ -288,12 +273,7 @@
                                 <additionalServiceInfoUri>http://uri.etsi.org/TrstSvc/TrustedList/SvcInfoExt/ForeSignatures</additionalServiceInfoUri>
                             </AdditionalServiceInfoUris>
                         </TrustedService>
-<<<<<<< HEAD
-                        <TrustedService>
-                        	<ServiceDigitalIdentifier>702DD5C1A093CF0A9D71FADD9BF9A7C5857D89FB73B716E867228B3C2BEB968F</ServiceDigitalIdentifier>
-=======
                         <TrustedService ServiceDigitalIdentifier="C-702DD5C1A093CF0A9D71FADD9BF9A7C5857D89FB73B716E867228B3C2BEB968F">
->>>>>>> 49c412d9
                             <ServiceName>CN=Belgium Root CA4, C=BE</ServiceName>
                             <ServiceType>http://uri.etsi.org/TrstSvc/Svctype/CA/QC</ServiceType>
                             <Status>http://uri.etsi.org/TrstSvc/TrustedList/Svcstatus/undersupervision</Status>
@@ -365,12 +345,7 @@
                     <TSPRegistrationIdentifier>VATBE-0475396406</TSPRegistrationIdentifier>
                     <CountryCode>BE</CountryCode>
                     <TrustedServices>
-<<<<<<< HEAD
-                        <TrustedService>
-                        	<ServiceDigitalIdentifier>702DD5C1A093CF0A9D71FADD9BF9A7C5857D89FB73B716E867228B3C2BEB968F</ServiceDigitalIdentifier>
-=======
                         <TrustedService ServiceDigitalIdentifier="C-702DD5C1A093CF0A9D71FADD9BF9A7C5857D89FB73B716E867228B3C2BEB968F">
->>>>>>> 49c412d9
                             <ServiceName>CN=Belgium Root CA4, C=BE</ServiceName>
                             <ServiceType>http://uri.etsi.org/TrstSvc/Svctype/CA/QC</ServiceType>
                             <Status>http://uri.etsi.org/TrstSvc/TrustedList/Svcstatus/granted</Status>
@@ -441,12 +416,7 @@
                     <TSPRegistrationIdentifier>VATBE-0475396406</TSPRegistrationIdentifier>
                     <CountryCode>BE</CountryCode>
                     <TrustedServices>
-<<<<<<< HEAD
-                        <TrustedService>
-                        	<ServiceDigitalIdentifier>702DD5C1A093CF0A9D71FADD9BF9A7C5857D89FB73B716E867228B3C2BEB968F</ServiceDigitalIdentifier>
-=======
                         <TrustedService ServiceDigitalIdentifier="C-702DD5C1A093CF0A9D71FADD9BF9A7C5857D89FB73B716E867228B3C2BEB968F">
->>>>>>> 49c412d9
                             <ServiceName>CN=Belgium Root CA4, C=BE</ServiceName>
                             <ServiceType>http://uri.etsi.org/TrstSvc/Svctype/CA/QC</ServiceType>
                             <Status>http://uri.etsi.org/TrstSvc/TrustedList/Svcstatus/granted</Status>
