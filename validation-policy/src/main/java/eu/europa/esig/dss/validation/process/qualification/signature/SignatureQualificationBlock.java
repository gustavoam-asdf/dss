--- conflicted
+++ resolved
@@ -53,22 +53,16 @@
 import eu.europa.esig.dss.validation.process.qualification.trust.filter.TrustedServiceFilter;
 import eu.europa.esig.dss.validation.process.qualification.trust.filter.TrustedServicesFilterFactory;
 
-<<<<<<< HEAD
-=======
 import java.util.ArrayList;
->>>>>>> 72a44003
 import java.util.Date;
 import java.util.HashSet;
 import java.util.List;
 import java.util.Set;
 import java.util.stream.Collectors;
 
-<<<<<<< HEAD
-=======
 /**
  * Performs the qualification verification for a signature
  */
->>>>>>> 72a44003
 public class SignatureQualificationBlock extends Chain<XmlValidationSignatureQualification> {
 
 	/** The conclusion of signature validation as in EN 319 102-1 */
@@ -83,9 +77,6 @@
 	/** The analyses of all available LOTL/TLs */
 	private final List<XmlTLAnalysis> tlAnalysis;
 
-<<<<<<< HEAD
-	private CertificateQualification qualificationAtIssuanceTime;
-=======
 	/** The list of related LOTL/TL analyses */
 	private final List<XmlTLAnalysis> relatedTLAnalyses = new ArrayList<>();
 
@@ -93,7 +84,6 @@
 	private CertificateQualification qualificationAtIssuanceTime;
 
 	/** The determined signing certificate qualification at best-signature-time */
->>>>>>> 72a44003
 	private CertificateQualification qualificationAtSigningTime;
 
 	/**
