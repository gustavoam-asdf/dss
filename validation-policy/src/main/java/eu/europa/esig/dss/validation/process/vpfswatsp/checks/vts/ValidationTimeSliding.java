/**
 * DSS - Digital Signature Services
 * Copyright (C) 2015 European Commission, provided under the CEF programme
 * 
 * This file is part of the "DSS - Digital Signature Services" project.
 * 
 * This library is free software; you can redistribute it and/or
 * modify it under the terms of the GNU Lesser General Public
 * License as published by the Free Software Foundation; either
 * version 2.1 of the License, or (at your option) any later version.
 * 
 * This library is distributed in the hope that it will be useful,
 * but WITHOUT ANY WARRANTY; without even the implied warranty of
 * MERCHANTABILITY or FITNESS FOR A PARTICULAR PURPOSE.  See the GNU
 * Lesser General Public License for more details.
 * 
 * You should have received a copy of the GNU Lesser General Public
 * License along with this library; if not, write to the Free Software
 * Foundation, Inc., 51 Franklin Street, Fifth Floor, Boston, MA  02110-1301  USA
 */
package eu.europa.esig.dss.validation.process.vpfswatsp.checks.vts;

import eu.europa.esig.dss.detailedreport.jaxb.XmlBasicBuildingBlocks;
import eu.europa.esig.dss.detailedreport.jaxb.XmlRAC;
import eu.europa.esig.dss.detailedreport.jaxb.XmlRFC;
import eu.europa.esig.dss.detailedreport.jaxb.XmlSAV;
import eu.europa.esig.dss.detailedreport.jaxb.XmlVTS;
import eu.europa.esig.dss.diagnostic.CertificateRevocationWrapper;
import eu.europa.esig.dss.diagnostic.CertificateWrapper;
import eu.europa.esig.dss.diagnostic.RevocationWrapper;
import eu.europa.esig.dss.diagnostic.TokenProxy;
import eu.europa.esig.dss.enumerations.Context;
import eu.europa.esig.dss.enumerations.Indication;
import eu.europa.esig.dss.enumerations.RevocationReason;
import eu.europa.esig.dss.enumerations.TimestampedObjectType;
import eu.europa.esig.dss.i18n.I18nProvider;
import eu.europa.esig.dss.i18n.MessageTag;
import eu.europa.esig.dss.policy.SubContext;
import eu.europa.esig.dss.policy.ValidationPolicy;
import eu.europa.esig.dss.policy.jaxb.Model;
import eu.europa.esig.dss.utils.Utils;
import eu.europa.esig.dss.validation.process.Chain;
import eu.europa.esig.dss.validation.process.ChainItem;
import eu.europa.esig.dss.validation.process.ValidationProcessUtils;
import eu.europa.esig.dss.validation.process.bbb.sav.CertificateAcceptanceValidation;
import eu.europa.esig.dss.validation.process.bbb.sav.RevocationAcceptanceValidation;
import eu.europa.esig.dss.validation.process.bbb.xcv.rac.checks.RevocationAcceptanceCheckerResultCheck;
import eu.europa.esig.dss.validation.process.bbb.xcv.rfc.RevocationFreshnessChecker;
import eu.europa.esig.dss.validation.process.vpfltvd.checks.RevocationDataAcceptableCheck;
import eu.europa.esig.dss.validation.process.vpfswatsp.POEExtraction;
import eu.europa.esig.dss.validation.process.vpfswatsp.checks.vts.checks.POEExistsAtOrBeforeControlTimeCheck;
import eu.europa.esig.dss.validation.process.vpfswatsp.checks.vts.checks.RevocationIssuedBeforeControlTimeCheck;
import eu.europa.esig.dss.validation.process.vpfswatsp.checks.vts.checks.SatisfyingRevocationDataExistsCheck;

import java.util.ArrayList;
import java.util.Date;
import java.util.List;
import java.util.Map;

/**
 * Performs Validation Time Sliding process
 */
public class ValidationTimeSliding extends Chain<XmlVTS> {

	/** Token to process */
	private final TokenProxy token;

	/** Validation time */
	private final Date currentTime;

	/** Map of all BBBs */
	private final Map<String, XmlBasicBuildingBlocks> bbbs;

	/** Validation context */
	private final Context context;

	/** POE container */
	private final POEExtraction poe;

	/** Validation policy */
	private final ValidationPolicy policy;

	/** Validation time */
	private Date controlTime;

	/**
	 * Default constructor
	 *
	 * @param i18nProvider {@link I18nProvider}
	 * @param token {@link TokenProxy}
	 * @param currentTime {@link Date}
	 * @param poe {@link POEExtraction}
	 * @param bbbs a map of {@link XmlBasicBuildingBlocks}
	 * @param context {@link Context}
	 * @param policy {@link ValidationPolicy}
	 */
	public ValidationTimeSliding(I18nProvider i18nProvider, TokenProxy token, Date currentTime, POEExtraction poe,
								 Map<String, XmlBasicBuildingBlocks> bbbs, Context context, ValidationPolicy policy) {
		super(i18nProvider, new XmlVTS());

		this.token = token;
		this.currentTime = currentTime;
		this.bbbs = bbbs;

		this.context = context;

		this.poe = poe;
		this.policy = policy;
	}
    
	@Override
	protected MessageTag getTitle() {
		return MessageTag.VALIDATION_TIME_SLIDING;
	}

	@Override
	protected void initChain() {

		final XmlBasicBuildingBlocks tokenBBB = bbbs.get(token.getId());

		/*
		 * 5.6.2.2.4 Processing
		 * 
		 * 1) The building block shall initialize control-time to the current
		 * date/time.
		 * 
		 * NOTE 1: Control-time is an internal variable that is used within the
		 * algorithms and not part of the core results of the validation
		 * process.
		 */
		controlTime = currentTime;

		List<CertificateWrapper> certificateChain = token.getCertificateChain();
		if (Utils.isCollectionNotEmpty(certificateChain)) {

			certificateChain = reduceChainUntilFirstTrustAnchor(certificateChain);

			/*
			 * 2) For each certificate in the chain starting from the first
			 * certificate (the certificate issued by the trust anchor):
			 */
			certificateChain = Utils.reverseList(certificateChain); // trusted_list -> ... -> signature

			ChainItem<XmlVTS> item = null;

			for (CertificateWrapper certificate : certificateChain) {
				if (certificate.isTrusted()) {
					continue;
				}

				/*
				 * a) The building block shall select revocation status information from
				 * the certificate validation data provided satisfying the following:
				 * 
				 * - the revocation status information is consistent with the rules conditioning its use
				 *   to check the revocation status of the considered certificate. In the case of a CRL,
				 *   it shall satisfy the checks specified in IETF RFC 5280 [1], clause 6.3.3 (b) to (l);
				 *   with the exception of the verification if the control-time is within the validity period
				 *   of the certificate of the issuer of the CRL; and
				 *
				 * - the issuance date of the revocation status information is before control time; and
				 *
				 * - the set of POEs contains a proof of existence of the certificate and
				 *   the revocation status information at (or before) control time.
				 * 
				 * If at least one revocation status information is selected,
				 * the building block shall go to the next step.
				 * If there is no such information, the building block shall return
				 * the indication INDETERMINATE with the sub indication NO_POE.
				 */

				final SubContext subContext = token.getSigningCertificate().getId().equals(certificate.getId()) ?
						SubContext.SIGNING_CERT : SubContext.CA_CERTIFICATE;
				final List<CertificateRevocationWrapper> certificateRevocationData = SubContext.SIGNING_CERT.equals(subContext) ?
						ValidationProcessUtils.getAcceptableRevocationDataForPSVIfExistOrReturnAll(token, certificate, bbbs, poe) : certificate.getCertificateRevocationData();

				CertificateRevocationWrapper latestCompliantRevocation = null;

				for (CertificateRevocationWrapper revocationData : certificateRevocationData) {

					XmlBasicBuildingBlocks revocationBBB = bbbs.get(revocationData.getId());

					if (item == null) {
						item = firstItem = revocationBasicValidationAcceptable(revocationBBB);
					} else {
						item = item.setNextItem(revocationBasicValidationAcceptable(revocationBBB));
					}

					if (ValidationProcessUtils.isAllowedBasicRevocationDataValidation(revocationBBB.getConclusion())) {

						XmlRAC xmlRAC = ValidationProcessUtils.getRevocationAcceptanceCheckerResult(tokenBBB, certificate, revocationData);

						item = item.setNextItem(revocationDataAcceptable(xmlRAC));

						if (xmlRAC != null && isValid(xmlRAC)) {

							item = item.setNextItem(revocationIssuedBeforeControlTime(revocationData, controlTime));

							if (revocationData.getProductionDate() != null && revocationData.getProductionDate().before(controlTime)) {

								item = item.setNextItem(poeExistsAtOrBeforeControlTime(certificate, TimestampedObjectType.CERTIFICATE, controlTime));

								item = item.setNextItem(poeExistsAtOrBeforeControlTime(revocationData, TimestampedObjectType.REVOCATION, controlTime));

								if (poe.isPOEExists(certificate.getId(), controlTime) && poe.isPOEExists(revocationData.getId(), controlTime)
										&& (latestCompliantRevocation == null || revocationData.getProductionDate().after(latestCompliantRevocation.getProductionDate())) ) {

									latestCompliantRevocation = revocationData;

								}

							}

						}
					}
				}

				if (item == null) {
					item = firstItem = satisfyingRevocationDataExists(certificate, latestCompliantRevocation, controlTime);
				} else {
					item = item.setNextItem(satisfyingRevocationDataExists(certificate, latestCompliantRevocation, controlTime));
				}
				
				if (latestCompliantRevocation == null) {
					continue;
				}

				/*
				 * b) If the certificate is marked as revoked in any of the revocation status information
				 * found in the previous step, the building block shall perform the following steps:
				 *
				 * - select the revocation status information that has been issued the latest;
				 *
				 * - set control time to the revocation time whenever the validation policy requires
				 *   to use the shell model; or, when the validation policy requires to use the chain model and
				 *   the revocation reason is key compromise or unknown.
				 *
				 * - go to step d).
				 */
				if (latestCompliantRevocation.isRevoked()) {
					Model validationModel = policy.getValidationModel();
					RevocationReason revocationReason = latestCompliantRevocation.getReason();
					// NOTE : HYBRID model is treated as CHAIN for Signing Cert and as SHELL for CAs
					if (Model.SHELL.equals(validationModel)
							|| (Model.HYBRID.equals(validationModel) && SubContext.CA_CERTIFICATE.equals(subContext))
							|| RevocationReason.KEY_COMPROMISE.equals(revocationReason) || RevocationReason.UNSPECIFIED.equals(revocationReason)) {
						controlTime = latestCompliantRevocation.getRevocationDate();
					}

				/*
				 * c) If the certificate is not marked as revoked in all of the revocation status information
				 * found in step a), the building block shall select the revocation status information that
				 * has been issued the latest, run the Revocation Freshness Checker with that
				 * revocation information status information, the certificate for which the revocation status
				 * is being checked and the control time. If it returns FAILED, the building block shall set
				 * control time to the issuance time of the revocation status information.
				 * Otherwise, the building block shall not change the value of control time.
				 */
				} else {
					RevocationFreshnessChecker rfc = new RevocationFreshnessChecker(
							i18nProvider, latestCompliantRevocation, controlTime, context, subContext, policy);
					XmlRFC execute = rfc.execute();
					if (execute.getConclusion() != null && Indication.FAILED.equals(execute.getConclusion().getIndication())) {
						controlTime = latestCompliantRevocation.getProductionDate();
					}
				}

				/*
				 * d) The building block shall apply the cryptographic constraints to the certificate and
				 * the revocation status information against the control time. If the certificate
				 * (or the revocation status information) does not match these constraints, the building block shall
				 * set control time to the latest time up to which the listed algorithms were all considered reliable.
				 */
                Date cryptoNotAfterDate = null;
                
                XmlSAV certificateSAV = getCertificateCryptographicAcceptanceResult(certificate, controlTime);
				if (!isValidConclusion(certificateSAV.getConclusion())) {
					cryptoNotAfterDate = getCryptographicAlgorithmExpirationDateOrNull(certificateSAV);
                }
                XmlSAV revocationSAV = getRevocationCryptographicAcceptanceResult(latestCompliantRevocation, controlTime);
                if (!isValidConclusion(revocationSAV.getConclusion())) {
					Date revCryptoNotAfter = getCryptographicAlgorithmExpirationDateOrNull(revocationSAV);
<<<<<<< HEAD
                    if (cryptoNotAfterDate == null || revCryptoNotAfter.before(cryptoNotAfterDate)) {
=======
                    if (cryptoNotAfterDate == null ||
							(revCryptoNotAfter != null && revCryptoNotAfter.before(cryptoNotAfterDate))) {
>>>>>>> 72a44003
                        cryptoNotAfterDate = revCryptoNotAfter;
                    }
                }
                
                if (cryptoNotAfterDate != null && cryptoNotAfterDate.before(controlTime)) {
                    controlTime = cryptoNotAfterDate;
                }

                /*
                 * e) The building block shall continue with the next certificate in the chain or,
                 * if no further certificate exists, the building block shall return the status
                 * indication PASSED and the calculated control time.
                 */

			}
		}
	}

	@Override
	protected void addAdditionalInfo() {
		result.setControlTime(controlTime);
	}

	private List<CertificateWrapper> reduceChainUntilFirstTrustAnchor(List<CertificateWrapper> originalCertificateChain) {
		List<CertificateWrapper> result = new ArrayList<>();
		for (CertificateWrapper cert : originalCertificateChain) {
			result.add(cert);
			if (cert.isTrusted()) {
				break;
			}
		}
		return result;
	}

	private Date getCryptographicAlgorithmExpirationDateOrNull(XmlSAV sav) {
		if (sav.getCryptographicValidation() != null && sav.getCryptographicValidation().getAlgorithm() != null) {
			return sav.getCryptographicValidation().getNotAfter();
		}
		return null;
	}

	private ChainItem<XmlVTS> revocationBasicValidationAcceptable(XmlBasicBuildingBlocks revocationBBB) {
		return new RevocationDataAcceptableCheck(i18nProvider, result, revocationBBB.getId(),
				revocationBBB.getConclusion(), getWarnLevelConstraint());
	}

	private ChainItem<XmlVTS> revocationDataAcceptable(XmlRAC xmlRAC) {
		return new RevocationAcceptanceCheckerResultCheck(i18nProvider, result, xmlRAC, getWarnLevelConstraint());
	}

	private ChainItem<XmlVTS> revocationIssuedBeforeControlTime(RevocationWrapper revocation, Date controlTime) {
		return new RevocationIssuedBeforeControlTimeCheck(i18nProvider, result, revocation, controlTime, getWarnLevelConstraint());
	}

<<<<<<< HEAD
	private Date getCryptographicAlgorithmExpirationDateOrNull(XmlSAV sav) {
		if (sav.getCryptographicInfo() != null) {
			return sav.getCryptographicInfo().getNotAfter();
		}
		return null;
	}

	private ChainItem<XmlVTS> satisfyingRevocationDataExists(RevocationWrapper revocationData) {
		return new SatisfyingRevocationDataExistsCheck<>(i18nProvider, result, revocationData, getFailLevelConstraint());
=======
	private ChainItem<XmlVTS> poeExistsAtOrBeforeControlTime(TokenProxy token, TimestampedObjectType objectType, Date controlTime) {
		return new POEExistsAtOrBeforeControlTimeCheck(i18nProvider, result, token, objectType, controlTime, poe, getWarnLevelConstraint());
>>>>>>> 72a44003
	}

	private ChainItem<XmlVTS> satisfyingRevocationDataExists(CertificateWrapper certificateWrapper,
															 RevocationWrapper revocationData, Date controlTime) {
		return new SatisfyingRevocationDataExistsCheck<>(i18nProvider, result, certificateWrapper, revocationData, controlTime, getFailLevelConstraint());
	}
	
    private XmlSAV getCertificateCryptographicAcceptanceResult(CertificateWrapper certificateWrapper, Date controlTime) {
		CertificateAcceptanceValidation cav = new CertificateAcceptanceValidation(i18nProvider, controlTime, certificateWrapper, policy);
        return cav.execute();
    }
    
    private XmlSAV getRevocationCryptographicAcceptanceResult(RevocationWrapper revocationWrapper, Date controlTime) {
        RevocationAcceptanceValidation rav = new RevocationAcceptanceValidation(i18nProvider, controlTime, revocationWrapper, policy);
        return rav.execute();
    }

}<|MERGE_RESOLUTION|>--- conflicted
+++ resolved
@@ -280,12 +280,8 @@
                 XmlSAV revocationSAV = getRevocationCryptographicAcceptanceResult(latestCompliantRevocation, controlTime);
                 if (!isValidConclusion(revocationSAV.getConclusion())) {
 					Date revCryptoNotAfter = getCryptographicAlgorithmExpirationDateOrNull(revocationSAV);
-<<<<<<< HEAD
-                    if (cryptoNotAfterDate == null || revCryptoNotAfter.before(cryptoNotAfterDate)) {
-=======
                     if (cryptoNotAfterDate == null ||
 							(revCryptoNotAfter != null && revCryptoNotAfter.before(cryptoNotAfterDate))) {
->>>>>>> 72a44003
                         cryptoNotAfterDate = revCryptoNotAfter;
                     }
                 }
@@ -340,20 +336,8 @@
 		return new RevocationIssuedBeforeControlTimeCheck(i18nProvider, result, revocation, controlTime, getWarnLevelConstraint());
 	}
 
-<<<<<<< HEAD
-	private Date getCryptographicAlgorithmExpirationDateOrNull(XmlSAV sav) {
-		if (sav.getCryptographicInfo() != null) {
-			return sav.getCryptographicInfo().getNotAfter();
-		}
-		return null;
-	}
-
-	private ChainItem<XmlVTS> satisfyingRevocationDataExists(RevocationWrapper revocationData) {
-		return new SatisfyingRevocationDataExistsCheck<>(i18nProvider, result, revocationData, getFailLevelConstraint());
-=======
 	private ChainItem<XmlVTS> poeExistsAtOrBeforeControlTime(TokenProxy token, TimestampedObjectType objectType, Date controlTime) {
 		return new POEExistsAtOrBeforeControlTimeCheck(i18nProvider, result, token, objectType, controlTime, poe, getWarnLevelConstraint());
->>>>>>> 72a44003
 	}
 
 	private ChainItem<XmlVTS> satisfyingRevocationDataExists(CertificateWrapper certificateWrapper,
