/**
 * DSS - Digital Signature Services
 * Copyright (C) 2015 European Commission, provided under the CEF programme
 * 
 * This file is part of the "DSS - Digital Signature Services" project.
 * 
 * This library is free software; you can redistribute it and/or
 * modify it under the terms of the GNU Lesser General Public
 * License as published by the Free Software Foundation; either
 * version 2.1 of the License, or (at your option) any later version.
 * 
 * This library is distributed in the hope that it will be useful,
 * but WITHOUT ANY WARRANTY; without even the implied warranty of
 * MERCHANTABILITY or FITNESS FOR A PARTICULAR PURPOSE.  See the GNU
 * Lesser General Public License for more details.
 * 
 * You should have received a copy of the GNU Lesser General Public
 * License along with this library; if not, write to the Free Software
 * Foundation, Inc., 51 Franklin Street, Fifth Floor, Boston, MA  02110-1301  USA
 */
package eu.europa.esig.dss.validation.process.qualification.trust.filter;

import eu.europa.esig.dss.diagnostic.TrustServiceWrapper;
import eu.europa.esig.dss.utils.Utils;

import java.util.Collections;
import java.util.Set;

/**
 * This class is used to filter trusted services by country code(s).
 * 
 * That's possible to find trusted certificates in more than one TL (eg : UK +
 * PT)
 *
 */
public class ServiceByCountryFilter extends AbstractTrustServiceFilter {


	/** Country codes to filter by */
	private final Set<String> countryCodes;

	/**
	 * Constructor to instantiate the filter by a single country code
	 *
	 * @param countryCode {@link String}
	 */
	public ServiceByCountryFilter(String countryCode) {
		this(Collections.singleton(countryCode));
	}

	/**
	 * Constructor to instantiate the filter by a set of single country codes
	 *
	 * @param countryCodes a set of {@link String}s
	 */
	public ServiceByCountryFilter(Set<String> countryCodes) {
		this.countryCodes = countryCodes;
	}

	@Override
<<<<<<< HEAD
	protected boolean isAcceptable(TrustedServiceWrapper service) {
=======
	protected boolean isAcceptable(TrustServiceWrapper service) {
>>>>>>> ae8482f3
		for (String countryCode : countryCodes) {
			if (Utils.areStringsEqualIgnoreCase(countryCode, service.getCountryCode())) {
				return true;
			}
		}
		return false;
	}

}<|MERGE_RESOLUTION|>--- conflicted
+++ resolved
@@ -58,11 +58,7 @@
 	}
 
 	@Override
-<<<<<<< HEAD
-	protected boolean isAcceptable(TrustedServiceWrapper service) {
-=======
 	protected boolean isAcceptable(TrustServiceWrapper service) {
->>>>>>> ae8482f3
 		for (String countryCode : countryCodes) {
 			if (Utils.areStringsEqualIgnoreCase(countryCode, service.getCountryCode())) {
 				return true;
