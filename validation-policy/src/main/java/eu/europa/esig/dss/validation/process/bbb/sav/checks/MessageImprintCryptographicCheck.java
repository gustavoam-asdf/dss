--- conflicted
+++ resolved
@@ -33,8 +33,6 @@
  */
 public class MessageImprintCryptographicCheck extends DigestCryptographicCheck<XmlSAV> {
 
-<<<<<<< HEAD
-=======
 	/**
 	 * Default constructor
 	 *
@@ -44,7 +42,6 @@
 	 * @param validationDate {@link Date}
 	 * @param constraint {@link CryptographicConstraint}
 	 */
->>>>>>> 344330b2
 	public MessageImprintCryptographicCheck(I18nProvider i18nProvider, DigestAlgorithm digestAlgorithm, XmlSAV result,
 			Date validationDate, CryptographicConstraint constraint) {
 		super(i18nProvider, digestAlgorithm, result, validationDate, MessageTag.ACCM_POS_MESS_IMP, constraint);
