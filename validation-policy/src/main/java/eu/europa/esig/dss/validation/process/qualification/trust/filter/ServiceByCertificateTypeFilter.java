/**
 * DSS - Digital Signature Services
 * Copyright (C) 2015 European Commission, provided under the CEF programme
 * 
 * This file is part of the "DSS - Digital Signature Services" project.
 * 
 * This library is free software; you can redistribute it and/or
 * modify it under the terms of the GNU Lesser General Public
 * License as published by the Free Software Foundation; either
 * version 2.1 of the License, or (at your option) any later version.
 * 
 * This library is distributed in the hope that it will be useful,
 * but WITHOUT ANY WARRANTY; without even the implied warranty of
 * MERCHANTABILITY or FITNESS FOR A PARTICULAR PURPOSE.  See the GNU
 * Lesser General Public License for more details.
 * 
 * You should have received a copy of the GNU Lesser General Public
 * License along with this library; if not, write to the Free Software
 * Foundation, Inc., 51 Franklin Street, Fifth Floor, Boston, MA  02110-1301  USA
 */
package eu.europa.esig.dss.validation.process.qualification.trust.filter;

import eu.europa.esig.dss.diagnostic.CertificateWrapper;
import eu.europa.esig.dss.diagnostic.TrustServiceWrapper;
import eu.europa.esig.dss.enumerations.AdditionalServiceInformation;
import eu.europa.esig.dss.enumerations.CertificateType;
import eu.europa.esig.dss.enumerations.ServiceQualification;
import eu.europa.esig.dss.validation.process.qualification.EIDASUtils;
import eu.europa.esig.dss.validation.process.qualification.certificate.checks.type.TypeStrategy;
import eu.europa.esig.dss.validation.process.qualification.certificate.checks.type.TypeStrategyFactory;

import java.util.Date;
import java.util.List;
import java.util.stream.Stream;

/**
 * Allowed services are :
 * <ul>
 * <li>cert type T1 = ASi T1</li>
 * <li>cert type T1 = ASi T2 + QCForXXX T2 (overrule)</li>
 * </ul>
 */
public class ServiceByCertificateTypeFilter extends AbstractTrustServiceFilter {

	/** Certificate to be checked */
	private final CertificateWrapper certificate;

	/**
	 * Default constructor
	 *
	 * @param certificate {@link CertificateWrapper} to get trusted services for
	 */
	public ServiceByCertificateTypeFilter(CertificateWrapper certificate) {
		this.certificate = certificate;
	}

	@Override
<<<<<<< HEAD
	protected boolean isAcceptable(TrustedServiceWrapper service) {
=======
	protected boolean isAcceptable(TrustServiceWrapper service) {
>>>>>>> ae8482f3
		Date issuance = certificate.getNotBefore();

		if (EIDASUtils.isPostEIDAS(issuance)) {

			final List<String> additionalServiceInfos = service.getAdditionalServiceInfos();
			boolean asiEsign = AdditionalServiceInformation.isForeSignatures(additionalServiceInfos);
			boolean asiEseals = AdditionalServiceInformation.isForeSeals(additionalServiceInfos);
			boolean asiWsa = AdditionalServiceInformation.isForWebAuth(additionalServiceInfos);

			final List<String> capturedQualifiers = service.getCapturedQualifierUris();
			boolean qcForEsign = ServiceQualification.isQcForEsig(capturedQualifiers);
			boolean qcForEseals = ServiceQualification.isQcForEseal(capturedQualifiers);
			boolean qcForWSA = ServiceQualification.isQcForWSA(capturedQualifiers);

			// if QcStatement and no types -> for eSig by default (see TS 119 615, Table 1)
			qcForEsign = qcForEsign || (!qcForEseals && !qcForWSA && certificate.isQcCompliance());

			boolean onlyOneQcForXXX = Stream.of(qcForEsign, qcForEseals, qcForWSA).filter(b -> b).count() == 1;

			TypeStrategy strategy = TypeStrategyFactory.createTypeFromCert(certificate);
			CertificateType certType = strategy.getType();

			boolean overruleForEsign = asiEsign && qcForEsign && onlyOneQcForXXX;
			boolean overruleForEseals = asiEseals && qcForEseals && onlyOneQcForXXX;
			boolean overruleForWSA = asiWsa && qcForWSA && onlyOneQcForXXX;

			switch (certType) {
				case ESIGN:
					return asiEsign || overruleForEseals || overruleForWSA;
				case ESEAL:
					return asiEseals || overruleForEsign || overruleForWSA;
				case WSA:
					return asiWsa || overruleForEseals || overruleForEsign;
				case UNKNOWN:
					// continue to identify qualification (keeping unknown type)
					return true;
				default:
					throw new UnsupportedOperationException(String.format("Unsupported CertificateType : %s", certType));
			}

		}

		return true;
	}

}<|MERGE_RESOLUTION|>--- conflicted
+++ resolved
@@ -55,11 +55,7 @@
 	}
 
 	@Override
-<<<<<<< HEAD
-	protected boolean isAcceptable(TrustedServiceWrapper service) {
-=======
 	protected boolean isAcceptable(TrustServiceWrapper service) {
->>>>>>> ae8482f3
 		Date issuance = certificate.getNotBefore();
 
 		if (EIDASUtils.isPostEIDAS(issuance)) {
