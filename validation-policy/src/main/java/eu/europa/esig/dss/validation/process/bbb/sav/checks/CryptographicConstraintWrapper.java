--- conflicted
+++ resolved
@@ -76,16 +76,6 @@
 	}
 	
 	public Date getExpirationDate(String algoToSearch, Integer keyLength) {
-<<<<<<< HEAD
-		TreeMap<Integer, Date> dates = new TreeMap<Integer, Date>();
-		AlgoExpirationDate expirations = constraint.getAlgoExpirationDate();
-		if(expirations == null) 
-			return null;
-		SimpleDateFormat dateFormat = new SimpleDateFormat(Utils.isStringEmpty(expirations.getFormat()) ? DEFAULT_DATE_FORMAT : expirations.getFormat());
-		
-		for (Algo algo : expirations.getAlgo()) {
-			if(algo.getValue().equals(algoToSearch)) {
-=======
 		TreeMap<Integer, Date> dates = new TreeMap<>();
 		AlgoExpirationDate expirations = constraint.getAlgoExpirationDate();
 		if (expirations == null) {
@@ -95,7 +85,6 @@
 
 		for (Algo algo : expirations.getAlgo()) {
 			if (algo.getValue().equals(algoToSearch)) {
->>>>>>> 763c6469
 				String expirationDate = algo.getDate();
 				try {
 					dates.put(algo.getSize(), dateFormat.parse(expirationDate));
@@ -104,26 +93,6 @@
 				}
 			}
 		}
-<<<<<<< HEAD
-		if(dates == null || dates.isEmpty()) {
-			return null;
-		}
-		
-		Entry<Integer, Date> floorEntry = dates.floorEntry(keyLength);
-		
-		if(floorEntry == null)
-			return null;
-		
-		return floorEntry.getValue();
-	}
-
-	public Date getDigestAlgorithmExpirationDate(String digestAlgoToSearch) {
-		AlgoExpirationDate expirations = constraint.getAlgoExpirationDate();
-		if(expirations == null)
-			return null;
-		SimpleDateFormat dateFormat = new SimpleDateFormat(Utils.isStringEmpty(expirations.getFormat()) ? DEFAULT_DATE_FORMAT : expirations.getFormat());
-
-=======
 
 		Entry<Integer, Date> floorEntry = dates.floorEntry(keyLength);
 		if (floorEntry == null) {
@@ -139,7 +108,6 @@
 			return null;
 		SimpleDateFormat dateFormat = new SimpleDateFormat(Utils.isStringEmpty(expirations.getFormat()) ? DEFAULT_DATE_FORMAT : expirations.getFormat());
 
->>>>>>> 763c6469
 		for (Algo algo : expirations.getAlgo()) {
 			if(algo.getValue().equals(digestAlgoToSearch)) {
 				String expirationDate = algo.getDate();
