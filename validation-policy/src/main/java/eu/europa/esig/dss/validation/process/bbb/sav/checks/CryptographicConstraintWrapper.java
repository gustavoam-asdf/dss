--- conflicted
+++ resolved
@@ -160,23 +160,6 @@
 	 * @param digestAlgorithm {@link DigestAlgorithm} the algorithm to get expiration date for
 	 * @return {@link Date}
 	 */
-<<<<<<< HEAD
-	public Date getDigestAlgorithmExpirationDate(String digestAlgoToSearch) {
-		if (constraint != null) {
-			AlgoExpirationDate expirations = constraint.getAlgoExpirationDate();
-			if(expirations == null)
-				return null;
-			SimpleDateFormat dateFormat = new SimpleDateFormat(Utils.isStringEmpty(expirations.getFormat()) ? DEFAULT_DATE_FORMAT : expirations.getFormat());
-	
-			for (Algo algo : expirations.getAlgo()) {
-				if (algo.getValue().equals(digestAlgoToSearch)) {
-					String expirationDate = algo.getDate();
-					try {
-						return dateFormat.parse(expirationDate);
-					} catch (ParseException e) {
-						LOG.warn("Unable to parse '{}' with format '{}'", expirationDate, dateFormat);
-					}
-=======
 	public Date getExpirationDate(DigestAlgorithm digestAlgorithm) {
 		AlgoExpirationDate algoExpirationDates = getAlgoExpirationDates();
 		if (algoExpirationDates != null && digestAlgorithm != null) {
@@ -185,7 +168,6 @@
 			for (Algo algo : algoExpirationDates.getAlgos()) {
 				if (algo.getValue().equals(algoToFind)) {
 					return getDate(algo, dateFormat);
->>>>>>> 72a44003
 				}
 			}
 		}
