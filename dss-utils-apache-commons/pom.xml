<project xmlns="http://maven.apache.org/POM/4.0.0" xmlns:xsi="http://www.w3.org/2001/XMLSchema-instance" xsi:schemaLocation="http://maven.apache.org/POM/4.0.0 http://maven.apache.org/xsd/maven-4.0.0.xsd">
	<modelVersion>4.0.0</modelVersion>
	<parent>
		<groupId>eu.europa.ec.joinup.sd-dss</groupId>
		<artifactId>sd-dss</artifactId>
<<<<<<< HEAD
		<version>6.0</version>
=======
		<version>6.1.RC1</version>
>>>>>>> ba958e51
	</parent>
	
	<artifactId>dss-utils-apache-commons</artifactId>
	<name>DSS Utils implementation with Apache Commons</name>
	<description>DSS Utils with Apache Commons : utility methods for String, Collection,...</description>
	
	<properties>
		<module-name>jpms_dss_utils_apache_commons</module-name>
	</properties>

	<dependencies>
		<dependency>
			<groupId>eu.europa.ec.joinup.sd-dss</groupId>
			<artifactId>dss-utils</artifactId>
		</dependency>

		<dependency>
			<groupId>org.apache.commons</groupId>
			<artifactId>commons-lang3</artifactId>
			<version>3.14.0</version>
		</dependency>
		<dependency>
		    <groupId>org.apache.commons</groupId>
		    <artifactId>commons-collections4</artifactId>
		    <version>4.4</version>
		</dependency>
		<dependency>
			<groupId>commons-codec</groupId>
			<artifactId>commons-codec</artifactId>
<<<<<<< HEAD
			<version>1.15</version> <!-- Synchronized with Santuario -->
=======
			<version>1.16.1</version> <!-- Synchronized with Santuario -->
>>>>>>> ba958e51
		</dependency>
		<dependency>
			<groupId>commons-io</groupId>
			<artifactId>commons-io</artifactId>
<<<<<<< HEAD
			<version>2.15.1</version>
=======
			<version>2.16.1</version>
>>>>>>> ba958e51
		</dependency>

		<dependency>
			<groupId>eu.europa.ec.joinup.sd-dss</groupId>
			<artifactId>dss-utils</artifactId>
			<type>test-jar</type>
			<scope>test</scope>
		</dependency>
		<dependency>
		    <groupId>org.junit.platform</groupId>
		    <artifactId>junit-platform-launcher</artifactId>
		    <scope>test</scope>
		</dependency>
		<dependency>
		    <groupId>org.junit.jupiter</groupId>
		    <artifactId>junit-jupiter-engine</artifactId>
		    <scope>test</scope>
		</dependency>
	</dependencies>
</project><|MERGE_RESOLUTION|>--- conflicted
+++ resolved
@@ -3,11 +3,7 @@
 	<parent>
 		<groupId>eu.europa.ec.joinup.sd-dss</groupId>
 		<artifactId>sd-dss</artifactId>
-<<<<<<< HEAD
-		<version>6.0</version>
-=======
 		<version>6.1.RC1</version>
->>>>>>> ba958e51
 	</parent>
 	
 	<artifactId>dss-utils-apache-commons</artifactId>
@@ -37,20 +33,12 @@
 		<dependency>
 			<groupId>commons-codec</groupId>
 			<artifactId>commons-codec</artifactId>
-<<<<<<< HEAD
-			<version>1.15</version> <!-- Synchronized with Santuario -->
-=======
 			<version>1.16.1</version> <!-- Synchronized with Santuario -->
->>>>>>> ba958e51
 		</dependency>
 		<dependency>
 			<groupId>commons-io</groupId>
 			<artifactId>commons-io</artifactId>
-<<<<<<< HEAD
-			<version>2.15.1</version>
-=======
 			<version>2.16.1</version>
->>>>>>> ba958e51
 		</dependency>
 
 		<dependency>
