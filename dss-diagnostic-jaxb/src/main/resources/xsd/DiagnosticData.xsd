﻿<?xml version="1.0" encoding="UTF-8"?>
<xs:schema attributeFormDefault="unqualified"
	elementFormDefault="qualified" targetNamespace="http://dss.esig.europa.eu/validation/diagnostic"
	xmlns="http://dss.esig.europa.eu/validation/diagnostic" xmlns:xs="http://www.w3.org/2001/XMLSchema">
	
	<xs:element name="DiagnosticData">
		<xs:complexType>
			<xs:sequence>
				<xs:element name="DocumentName" type="xs:string" minOccurs="0" />
				<xs:element name="ValidationDate" type="xs:dateTime" />
				<xs:element name="ContainerInfo" type="ContainerInfo" minOccurs="0" />
				<xs:element name="Signatures" minOccurs="0">
					<xs:complexType>
						<xs:sequence>
							<xs:element name="Signature" type="Signature" minOccurs="0" maxOccurs="unbounded" />
						</xs:sequence>
					</xs:complexType>
				</xs:element>
				<xs:element name="UsedCertificates" minOccurs="0">
					<xs:complexType>
						<xs:sequence>
							<xs:element name="Certificate" type="Certificate" minOccurs="0" maxOccurs="unbounded" />
						</xs:sequence>
					</xs:complexType>
				</xs:element>
				<xs:element name="UsedRevocations" minOccurs="0">
					<xs:complexType>
						<xs:sequence>
							<xs:element name="Revocation" type="Revocation" minOccurs="0" maxOccurs="unbounded" />
						</xs:sequence>
					</xs:complexType>
				</xs:element>
				<xs:element name="UsedTimestamps" minOccurs="0">
					<xs:complexType>
						<xs:sequence>
							<xs:element name="Timestamp" type="Timestamp" minOccurs="0" maxOccurs="unbounded" />
						</xs:sequence>
					</xs:complexType>
				</xs:element>
				
				<xs:element name="TrustedLists" minOccurs="0">
					<xs:complexType>
						<xs:sequence>
							<xs:element name="TrustedList" type="TrustedList" minOccurs="0" maxOccurs="unbounded" />
						</xs:sequence>
					</xs:complexType>
				</xs:element>
				<xs:element name="ListOfTrustedLists" type="TrustedList" minOccurs="0" />
				
			</xs:sequence>
		</xs:complexType>
	</xs:element>
	
	<xs:complexType name="ContainerInfo">
		<xs:sequence>
			<xs:element name="ContainerType" type="xs:string" minOccurs="0" />
			<xs:element name="ZipComment" type="xs:string" minOccurs="0" />
			<xs:element name="MimeTypeFilePresent" type="xs:boolean" minOccurs="0" />
			<xs:element name="MimeTypeContent" type="xs:string" minOccurs="0" />
			
			<xs:element name="ManifestFiles" minOccurs="0">
				<xs:complexType>
					<xs:sequence>
						<xs:element name="ManifestFile" type="ManifestFile" minOccurs="0" maxOccurs="unbounded" />
					</xs:sequence>
				</xs:complexType>
			</xs:element>
			
			<xs:element name="ContentFiles" minOccurs="0">
				<xs:complexType>
					<xs:sequence>
						<xs:element name="ContentFile" type="xs:string" minOccurs="0" maxOccurs="unbounded" />
					</xs:sequence>
				</xs:complexType>
			</xs:element>
		</xs:sequence>
	</xs:complexType>
	
	<xs:complexType name="ManifestFile">
		<xs:sequence>
			<xs:element name="Filename" type="xs:string" minOccurs="0" />
			<xs:element name="SignatureFilename" type="xs:string" minOccurs="0" />
			<xs:element name="Entries" minOccurs="0">
				<xs:complexType>
					<xs:sequence>
						<xs:element name="Entry" type="xs:string" minOccurs="0" maxOccurs="unbounded" />
					</xs:sequence>
				</xs:complexType>
			</xs:element>
		</xs:sequence>
	</xs:complexType>

	<xs:complexType name="Signature">
		<xs:sequence>
			<xs:element name="SignatureFilename" type="xs:string" />
			<xs:element name="Parent" type="xs:IDREF" minOccurs="0" />
			<xs:element name="ErrorMessage" type="xs:string" minOccurs="0" />
			<xs:element name="DateTime" type="xs:dateTime" minOccurs="0" />
			<xs:element name="SignatureFormat" type="xs:string" />

			<xs:element name="StructuralValidation"	type="StructuralValidation" minOccurs="0" />
			
			<xs:element name="DigestMatchers" minOccurs="0">
				<xs:complexType>
					<xs:sequence>
						<xs:element name="DigestMatcher" type="DigestMatcher" minOccurs="0" maxOccurs="unbounded" />
					</xs:sequence>
				</xs:complexType>
			</xs:element>
			
			<xs:element name="BasicSignature" type="BasicSignature" />
			<xs:element name="SigningCertificate" type="SigningCertificate" minOccurs="0" />
			<xs:element name="CertificateChain"	type="CertificateChain" minOccurs="0" />

			<xs:element name="ContentType" type="xs:string" minOccurs="0" />
			<xs:element name="MimeType" type="xs:string" minOccurs="0" />
			<xs:element name="ContentIdentifier" type="xs:string" minOccurs="0" />
			<xs:element name="ContentHints" type="xs:string" minOccurs="0" />
			<xs:element name="SignatureProductionPlace" type="SignatureProductionPlace" minOccurs="0" />
			<xs:element name="CommitmentTypeIndication" minOccurs="0">
				<xs:complexType>
					<xs:sequence>
						<xs:element name="Indication" type="xs:string" minOccurs="0" maxOccurs="unbounded" />
					</xs:sequence>
				</xs:complexType>
			</xs:element>
			<xs:element name="ClaimedRoles" minOccurs="0">
				<xs:complexType>
					<xs:sequence>
						<xs:element name="ClaimedRoles" type="xs:string" minOccurs="0" maxOccurs="unbounded" />
					</xs:sequence>
				</xs:complexType>
			</xs:element>
			<xs:element name="CertifiedRoles" type="CertifiedRole" minOccurs="0" maxOccurs="unbounded" />
			<xs:element name="Policy" type="Policy" minOccurs="0" />
			<xs:element name="PDFSignatureDictionary" type="PDFSignatureDictionary" minOccurs="0" />
						
			<xs:element name="FoundTimestamps" minOccurs="0">
				<xs:complexType>
					<xs:sequence>
						<xs:element name="FoundTimestamp" type="FoundTimestamp" minOccurs="0" maxOccurs="unbounded" />
					</xs:sequence>
				</xs:complexType>
			</xs:element>
			
			<xs:element name="FoundRevocations" minOccurs="0">
				<xs:complexType>
					<xs:sequence>
						<xs:element name="RelatedRevocation" type="RelatedRevocation" minOccurs="0" maxOccurs="unbounded" />
						<xs:element name="OrphanRevocationRefs" minOccurs="0">
							<xs:complexType>
								<xs:sequence>
									<xs:element name="RevocationRef" type="RevocationRef" minOccurs="0" maxOccurs="unbounded" />
								</xs:sequence>
							</xs:complexType>
						</xs:element>
					</xs:sequence>
				</xs:complexType>
			</xs:element>
			
			<xs:element name="FoundCertificates" minOccurs="0">
				<xs:complexType>
					<xs:sequence>
						<xs:element name="FoundCertificate" type="FoundCertificate" minOccurs="0" maxOccurs="unbounded" />
					</xs:sequence>
				</xs:complexType>
			</xs:element>
			
			<xs:element name="SignatureScopes" minOccurs="0">
				<xs:complexType>
					<xs:sequence>
						<xs:element name="SignatureScope" type="SignatureScope" minOccurs="0" maxOccurs="unbounded" />
					</xs:sequence>
				</xs:complexType>
			</xs:element>
			
		</xs:sequence>
		<xs:attribute name="Id" type="xs:ID" use="required" />
		<xs:attribute name="CounterSignature" type="xs:boolean" use="optional" />
	</xs:complexType>
	
	<xs:complexType name="SignatureProductionPlace">
		<xs:sequence>
			<xs:element name="Address" type="xs:string" minOccurs="0" />
			<xs:element name="City" type="xs:string" minOccurs="0" />
			<xs:element name="StateOrProvince" type="xs:string" minOccurs="0" />
			<xs:element name="PostalCode" type="xs:string" minOccurs="0" />
			<xs:element name="CountryName" type="xs:string" minOccurs="0" />
		</xs:sequence>
	</xs:complexType>
	
	<xs:complexType name="Policy">
		<xs:sequence>
			<xs:element name="Id" type="xs:string" />
			<xs:element name="Url" type="xs:string" minOccurs="0" />
			<xs:element name="Description" type="xs:string" minOccurs="0" />
			<xs:element name="Notice" type="xs:string" minOccurs="0" />
			<xs:element name="DigestAlgoAndValue" type="DigestAlgoAndValue" minOccurs="0" />
			<xs:element name="Asn1Processable" type="xs:boolean" minOccurs="0" />
			<xs:element name="Identified" type="xs:boolean" minOccurs="0" />
			<xs:element name="Status" type="xs:boolean" minOccurs="0" />
			<xs:element name="ProcessingError" type="xs:string" minOccurs="0" />
			<xs:element name="DigestAlgorithmsEqual" type="xs:boolean" minOccurs="0" />
		</xs:sequence>
	</xs:complexType>
	
	<xs:complexType name="PDFSignatureDictionary">
		<xs:sequence>
			<xs:element name="SignatureName" type="xs:string" minOccurs="0" />
			<xs:element name="Filter" type="xs:string" minOccurs="0" />
			<xs:element name="SubFilter" type="xs:string" minOccurs="0" />
			<xs:element name="ContactInfo" type="xs:string" minOccurs="0" />
			<xs:element name="Reason" type="xs:string" minOccurs="0" />
			<xs:element name="SignatureByteRange" minOccurs="0" >
				<xs:simpleType>
					<xs:list itemType="xs:integer"/>
				</xs:simpleType>
			</xs:element>
		</xs:sequence>
	</xs:complexType>
	
	<xs:complexType name="Certificate">
		<xs:sequence>
			<xs:element name="SubjectDistinguishedName" type="DistinguishedName" maxOccurs="unbounded" />
			<xs:element name="IssuerDistinguishedName" type="DistinguishedName" maxOccurs="unbounded" />
			<xs:element name="SerialNumber" type="xs:integer" />
			<xs:element name="CommonName" type="xs:string" minOccurs="0"/>
			<xs:element name="Locality" type="xs:string" minOccurs="0"/>
			<xs:element name="State" type="xs:string" minOccurs="0"/>
			<xs:element name="CountryName" type="xs:string" minOccurs="0"/>
			<xs:element name="OrganizationName" type="xs:string" minOccurs="0"/>
			<xs:element name="GivenName" type="xs:string" minOccurs="0"/>
			<xs:element name="OrganizationalUnit" type="xs:string" minOccurs="0"/>
			<xs:element name="Surname" type="xs:string" minOccurs="0"/>
			<xs:element name="Pseudonym" type="xs:string" minOccurs="0"/>
			<xs:element name="Email" type="xs:string" minOccurs="0"/>
			
			<xs:element name="AuthorityInformationAccessUrls" minOccurs="0">
				<xs:complexType>
					<xs:sequence>
						<xs:element name="Url" type="xs:string" minOccurs="0" maxOccurs="unbounded" />
					</xs:sequence>
				</xs:complexType>
			</xs:element>
			<xs:element name="CRLDistributionPoints" minOccurs="0">
				<xs:complexType>
					<xs:sequence>
						<xs:element name="Url" type="xs:string" minOccurs="0" maxOccurs="unbounded" />
					</xs:sequence>
				</xs:complexType>
			</xs:element>
			<xs:element name="OCSPAccessUrls" minOccurs="0">
				<xs:complexType>
					<xs:sequence>
						<xs:element name="Url" type="xs:string" minOccurs="0" maxOccurs="unbounded" />
					</xs:sequence>
				</xs:complexType>
			</xs:element>
			
<<<<<<< HEAD
			<xs:element name="Sources" minOccurs="0">
				<xs:complexType>
					<xs:sequence>
						<xs:element name="Source" type="CertificateSourceType" maxOccurs="unbounded" />
					</xs:sequence>
				</xs:complexType>
			</xs:element>
			
=======
			<xs:element name="DigestAlgoAndValues" type="DigestAlgoAndValues" minOccurs="0" />
>>>>>>> 50d55bf1
			<xs:element name="NotAfter" type="xs:dateTime" />
			<xs:element name="NotBefore" type="xs:dateTime" />
			<xs:element name="PublicKeySize" type="xs:int" />
			<xs:element name="PublicKeyEncryptionAlgo" type="xs:string" />

			<xs:element name="KeyUsageBits" minOccurs="0">
				<xs:complexType>
					<xs:sequence>
						<xs:element name="KeyUsage" type="xs:string" minOccurs="0" maxOccurs="unbounded" />
					</xs:sequence>
				</xs:complexType>
			</xs:element>
			<xs:element name="ExtendedKeyUsages" minOccurs="0">
				<xs:complexType>
					<xs:sequence>
						<xs:element name="oid" type="OID" minOccurs="0" maxOccurs="unbounded" />
					</xs:sequence>
				</xs:complexType>
			</xs:element>
			
			<xs:element name="IdPkixOcspNoCheck" type="xs:boolean" minOccurs="0" />

			<xs:element name="BasicSignature" type="BasicSignature" />
			<xs:element name="SigningCertificate" type="SigningCertificate" minOccurs="0" />
			<xs:element name="CertificateChain" type="CertificateChain" minOccurs="0" />

			<xs:element name="Trusted" type="xs:boolean" />
			<xs:element name="SelfSigned" type="xs:boolean" />
			
			<xs:element name="CertificatePolicies" minOccurs="0">
				<xs:complexType>
					<xs:sequence>
						<xs:element name="certificatePolicy" type="CertificatePolicy" minOccurs="0" maxOccurs="unbounded" />
					</xs:sequence>
				</xs:complexType>
			</xs:element>
			<xs:element name="QCStatementIds" minOccurs="0">
				<xs:complexType>
					<xs:sequence>
						<xs:element name="oid" type="OID" minOccurs="0" maxOccurs="unbounded" />
					</xs:sequence>
				</xs:complexType>
			</xs:element>
			<xs:element name="QCTypes" minOccurs="0">
				<xs:complexType>
					<xs:sequence>
						<xs:element name="oid" type="OID" minOccurs="0" maxOccurs="unbounded" />
					</xs:sequence>
				</xs:complexType>
			</xs:element>
						
			<xs:element name="TrustedServiceProviders">
				<xs:complexType>
					<xs:sequence>
						<xs:element name="TrustedServiceProvider" type="TrustedServiceProvider" minOccurs="0" maxOccurs="unbounded" />
					</xs:sequence>
				</xs:complexType>
			</xs:element>
			
			<xs:element name="Revocations" minOccurs="0">
				<xs:complexType>
					<xs:sequence>
						<xs:element name="CertificateRevocation" type="CertificateRevocation" minOccurs="0" maxOccurs="unbounded" />
					</xs:sequence>
				</xs:complexType>
			</xs:element>
			
			<xs:element name="Base64Encoded" type="xs:base64Binary" minOccurs="0" />
		</xs:sequence>
		<xs:attribute name="Id" type="xs:ID" use="required" />
	</xs:complexType>
	
	<xs:complexType name="OID">
		<xs:simpleContent>
			<xs:extension base="xs:string">
				<xs:attribute name="Description" type="xs:string" use="optional" />
			</xs:extension>
		</xs:simpleContent>
	</xs:complexType>
	
	<xs:complexType name="CertificatePolicy">
		<xs:complexContent>
			<xs:extension base="OID">
				<xs:attribute name="cpsUrl" type="xs:string" use="optional" />
			</xs:extension>
		</xs:complexContent>
	</xs:complexType>
	
	<xs:complexType name="DistinguishedName">
		<xs:simpleContent>
			<xs:extension base="xs:string">
				<xs:attribute name="Format" type="xs:string" use="optional" />
			</xs:extension>
		</xs:simpleContent>
	</xs:complexType>
	
	<xs:complexType name="SignatureScope">
		<xs:simpleContent>
			<xs:extension base="xs:string">
				<xs:attribute name="name" type="xs:string" use="required" />
				<xs:attribute name="scope" type="ScopeType" use="required" />
			</xs:extension>
		</xs:simpleContent>
	</xs:complexType>
	
	<xs:simpleType name="ScopeType" final="restriction">
		<xs:restriction base="xs:string">
			<xs:enumeration value="FULL" />
			<xs:enumeration value="PARTIAL" />
		</xs:restriction>
	</xs:simpleType>
	
	<xs:complexType name="StructuralValidation">
		<xs:sequence>
			<xs:element name="Valid" type="xs:boolean" minOccurs="0" />
			<xs:element name="Message" type="xs:string" minOccurs="0" />
		</xs:sequence>
	</xs:complexType>
	
	<xs:complexType name="BasicSignature">
		<xs:sequence>
			<xs:element name="EncryptionAlgoUsedToSignThisToken" type="xs:string" minOccurs="0" />
			<xs:element name="KeyLengthUsedToSignThisToken" type="xs:string" minOccurs="0" />
			<xs:element name="DigestAlgoUsedToSignThisToken" type="xs:string" minOccurs="0"  />
			<xs:element name="MaskGenerationFunctionUsedToSignThisToken" type="xs:string" minOccurs="0"  />
			<xs:element name="SignatureIntact" type="xs:boolean" />
			<xs:element name="SignatureValid" type="xs:boolean" />
		</xs:sequence>
	</xs:complexType>
	
	<xs:complexType name="SigningCertificate">
		<xs:sequence>
			<xs:element name="AttributePresent" type="xs:boolean" minOccurs="0" />
			<xs:element name="DigestValuePresent" type="xs:boolean" minOccurs="0" />
			<xs:element name="DigestValueMatch" type="xs:boolean" minOccurs="0" />
			<xs:element name="IssuerSerialMatch" type="xs:boolean" minOccurs="0" />
		</xs:sequence>
		<xs:attribute name="Certificate" type="xs:IDREF" use="required" />
	</xs:complexType>
	
	<xs:complexType name="TimestampedObjects">
		<xs:choice maxOccurs="unbounded">
			<xs:element name="TimestampedCertificate" type="TimestampedCertificate" />
			<xs:element name="TimestampedRevocationData" type="TimestampedRevocationData" />
			<xs:element name="TimestampedTimestamp" type="TimestampedTimestamp" />
			<xs:element name="TimestampedSignature" type="TimestampedSignature" />
		</xs:choice>
	</xs:complexType>
	
	<xs:complexType name="TimestampedObject" abstract="true"/>
    
	<xs:complexType name="TimestampedCertificate">
        <xs:complexContent>
            <xs:extension base="TimestampedObject">
				<xs:attribute name="Certificate" type="xs:IDREF" use="required" />
            </xs:extension>
        </xs:complexContent>
    </xs:complexType>
    
	<xs:complexType name="TimestampedRevocationData">
        <xs:complexContent>
            <xs:extension base="TimestampedObject">
				<xs:attribute name="Revocation" type="xs:IDREF" use="required" />
            </xs:extension>
        </xs:complexContent>
    </xs:complexType>
	
	<xs:complexType name="TimestampedTimestamp">
        <xs:complexContent>
            <xs:extension base="TimestampedObject">
				<xs:attribute name="Timestamp" type="xs:IDREF" use="required" />
            </xs:extension>
        </xs:complexContent>
    </xs:complexType>
    
	<xs:complexType name="TimestampedSignature">
        <xs:complexContent>
            <xs:extension base="TimestampedObject">
				<xs:attribute name="Signature" type="xs:IDREF" use="required" />
            </xs:extension>
        </xs:complexContent>
    </xs:complexType>
    
	<xs:complexType name="CertificateChain">
		<xs:sequence>
			<xs:element name="ChainItem" minOccurs="0" maxOccurs="unbounded">
				<xs:complexType>
					<xs:attribute name="Certificate" type="xs:IDREF" use="required" />
				</xs:complexType>
			</xs:element>
		</xs:sequence>
	</xs:complexType>
	
	<xs:complexType name="CertifiedRole">
		<xs:sequence>
			<xs:element name="CertifiedRole" type="xs:string" />
			<xs:element name="NotAfter" type="xs:dateTime" />
			<xs:element name="NotBefore" type="xs:dateTime" />
		</xs:sequence>
		<xs:attribute name="Category" type="xs:string" use="required" />
	</xs:complexType>
	
	<xs:complexType name="DigestAlgoAndValue">
		<xs:sequence>
			<xs:element name="DigestMethod" type="xs:string" minOccurs="0" /> <!-- Optional in case the digest cannot be retrieved -->
			<xs:element name="DigestValue" type="xs:base64Binary" minOccurs="0"/>
		</xs:sequence>
	</xs:complexType>
	
	<xs:complexType name="DigestMatcher">
		<xs:complexContent>
			<xs:extension base="DigestAlgoAndValue">
				<xs:sequence>
					<xs:element name="DataFound" type="xs:boolean" />
					<xs:element name="DataIntact" type="xs:boolean" />
				</xs:sequence>
				<xs:attribute name="type" type="DigestMatcherType" use="required" />
				<xs:attribute name="name" type="xs:string" use="optional"/>
			</xs:extension>
		</xs:complexContent>
	</xs:complexType>
	
	<xs:simpleType name="DigestMatcherType" final="restriction">
		<xs:restriction base="xs:string">
			<!-- XAdES -->
			<xs:enumeration value="REFERENCE" />
			<xs:enumeration value="OBJECT" />
			<xs:enumeration value="KEY_INFO" />
			<xs:enumeration value="MANIFEST" />
			<xs:enumeration value="MANIFEST_ENTRY" />
			<xs:enumeration value="SIGNED_PROPERTIES" />
			
			<!-- CAdES -->
			<xs:enumeration value="MESSAGE_DIGEST" />
			
			<!-- TIMESTAMP -->
			<xs:enumeration value="MESSAGE_IMPRINT" />
		</xs:restriction>
	</xs:simpleType>
	
	<xs:complexType name="FoundCertificate">
		<xs:attribute name="Certificate" type="xs:IDREF" use="required" />
		<xs:attribute name="Location" type="CertificateLocationType" use="required" />
	</xs:complexType>
	
	<xs:complexType name="FoundTimestamp">
		<xs:attribute name="Timestamp" type="xs:IDREF" use="required" />
	</xs:complexType>
	
	<xs:simpleType name="CertificateSourceType" final="restriction">
		<xs:restriction base="xs:string">
			<xs:enumeration value="TRUSTED_STORE" />
			<xs:enumeration value="TRUSTED_LIST" />
			<xs:enumeration value="SIGNATURE" />
			<xs:enumeration value="OCSP_RESPONSE" />
			<xs:enumeration value="OTHER" />
			<xs:enumeration value="AIA" />
			<xs:enumeration value="TIMESTAMP" />
			<xs:enumeration value="UNKNOWN" />
		</xs:restriction>
	</xs:simpleType>
	
	<xs:simpleType name="CertificateLocationType" final="restriction">
		<xs:restriction base="xs:string">
			<xs:enumeration value="KEY_INFO" />
			<xs:enumeration value="SIGNING_CERTIFICATE" />
			<xs:enumeration value="COMPLETE_CERTIFICATE_REFS" />
			<xs:enumeration value="ATTRIBUTE_CERTIFICATE_REFS" />
			<xs:enumeration value="CERTIFICATE_VALUES" />
			<xs:enumeration value="ATTR_AUTORITIES_CERT_VALUES" />
			<xs:enumeration value="TIMESTAMP_DATA_VALIDATION" />
			<xs:enumeration value="DSS" />
			<xs:enumeration value="VRI" />
		</xs:restriction>
	</xs:simpleType>
	
	<xs:complexType name="Timestamp">
		<xs:sequence>
			<xs:element name="ProductionTime" type="xs:dateTime" />
			<xs:element name="DigestMatcher" type="DigestMatcher" />
			<xs:element name="BasicSignature" type="BasicSignature" />
			<xs:element name="SigningCertificate" type="SigningCertificate" minOccurs="0" />
			<xs:element name="CertificateChain" type="CertificateChain" minOccurs="0" />

			<xs:element name="TimestampedObjects" type="TimestampedObjects" minOccurs="0" />

			<xs:element name="Base64Encoded" type="xs:base64Binary" minOccurs="0" />
		</xs:sequence>
		<xs:attribute name="Id" type="xs:ID" use="required" />
		<xs:attribute name="Type" type="xs:string" use="required" />
	</xs:complexType>
	
	<xs:complexType name="CertificateRevocation">
		<xs:sequence>
			<xs:element name="Status" type="xs:boolean" />
			<xs:element name="Reason" type="xs:string" minOccurs="0" />
			<xs:element name="RevocationDate" type="xs:dateTime" minOccurs="0" />
		</xs:sequence>
		<xs:attribute name="Revocation" type="xs:IDREF" use="required" />
	</xs:complexType>
	
	<xs:complexType name="Revocation">
		<xs:sequence>
			<xs:element name="Origin" type="RevocationOriginType" />
			<xs:element name="Type" type="RevocationType" />
			<xs:element name="SourceAddress" type="xs:string" minOccurs="0" />
			<xs:element name="ProductionDate" type="xs:dateTime" minOccurs="0" /> <!-- Can be null in case of no SUCCESSFUL response of OCSP -->
			<xs:element name="ThisUpdate" type="xs:dateTime" minOccurs="0" />
			<xs:element name="NextUpdate" type="xs:dateTime" minOccurs="0" />
			<xs:element name="ExpiredCertsOnCRL" type="xs:dateTime" minOccurs="0" /> <!-- CRL -->
			<xs:element name="ArchiveCutOff" type="xs:dateTime" minOccurs="0" /> <!-- OCSP -->
			<xs:element name="CertHashExtensionPresent" type="xs:boolean" minOccurs="0" /> <!-- OCSP -->
			<xs:element name="CertHashExtensionMatch" type="xs:boolean" minOccurs="0" /> <!-- OCSP -->
			<xs:element name="DigestAlgoAndValues" type="DigestAlgoAndValues" minOccurs="0" />
			<xs:element name="BasicSignature" type="BasicSignature" minOccurs="0" /> <!-- Can be null in case of no SUCCESSFUL response of OCSP -->
			<xs:element name="SigningCertificate" type="SigningCertificate" minOccurs="0" />
			<xs:element name="CertificateChain" type="CertificateChain" minOccurs="0" />
			<xs:element name="Base64Encoded" type="xs:base64Binary" minOccurs="0" />
		</xs:sequence>
		<xs:attribute name="Id" type="xs:ID" use="required" />
	</xs:complexType>
	
	<xs:complexType name="RelatedRevocation">
		<xs:sequence>
			<xs:element name="Certificate" type="xs:IDREF" />
			<xs:element name="Revocation" type="xs:IDREF" />
			<xs:element name="Type" type="RevocationType" />
			<xs:element name="Origin" type="RevocationOriginType" />
			<xs:element name="RevocationReferences">
				<xs:complexType>
					<xs:sequence>
						<xs:element name="RevocationRef" type="RevocationRef" minOccurs="0" maxOccurs="unbounded" />
					</xs:sequence>
				</xs:complexType>
			</xs:element>
		</xs:sequence>
	</xs:complexType>
	
	<xs:complexType name="RevocationRef">
		<xs:sequence>
			<xs:element name="DigestAlgoAndValue" type="DigestAlgoAndValue" minOccurs="0" />
			<xs:element name="ProducedAt" type="xs:dateTime" minOccurs="0" /> <!-- OCSP -->
			<xs:choice minOccurs="0"> <!-- OCSP -->
				<xs:element name="ResponderIdName" type="xs:string" /> <!-- OCSP -->
				<xs:element name="ResponderIdKey" type="xs:base64Binary" /> <!-- OCSP -->
			</xs:choice>
		</xs:sequence>
		<xs:attribute name="Type" type="RevocationType" /> <!--  optional, used in case of unused revocation reference -->
		<xs:attribute name="Location" type="RevocationRefLocationType" use="required" />
	</xs:complexType>
	
	<xs:simpleType name="RevocationType" final="restriction">
		<xs:restriction base="xs:string">
			<xs:enumeration value="CRL" />
			<xs:enumeration value="OCSP" />
		</xs:restriction>
	</xs:simpleType>
	
	<xs:simpleType name="RevocationOriginType" final="restriction">
		<xs:restriction base="xs:string">
			<xs:enumeration value="INTERNAL_REVOCATION_VALUES" />
			<xs:enumeration value="INTERNAL_ATTRIBUTE_REVOCATION_VALUES" />
			<xs:enumeration value="INTERNAL_TIMESTAMP_REVOCATION_VALUES" />
			<xs:enumeration value="INTERNAL_DSS" />
			<xs:enumeration value="INTERNAL_VRI" />
			<xs:enumeration value="SIGNATURE" />
			<xs:enumeration value="EXTERNAL" />
			<xs:enumeration value="CACHED" />
		</xs:restriction>
	</xs:simpleType>
	
	<xs:simpleType name="RevocationRefLocationType" final="restriction">
		<xs:restriction base="xs:string">
			<xs:enumeration value="COMPLETE_REVOCATION_REFS" />
			<xs:enumeration value="ATTRIBUTE_REVOCATION_REFS" />
		</xs:restriction>
	</xs:simpleType>
	
	<xs:complexType name="TrustedList">
		<xs:sequence>
			<xs:element name="CountryCode" type="xs:string" />
			<xs:element name="Url" type="xs:string" />	
			<xs:element name="SequenceNumber" type="xs:int" minOccurs="0" />
			<xs:element name="Version" type="xs:int" minOccurs="0" />
			<xs:element name="LastLoading" type="xs:dateTime" minOccurs="0" />
			<xs:element name="IssueDate" type="xs:dateTime" minOccurs="0" />
			<xs:element name="NextUpdate" type="xs:dateTime" minOccurs="0" />
			<xs:element name="WellSigned" type="xs:boolean" />
		</xs:sequence>
	</xs:complexType>
	
	<xs:complexType name="TrustedServiceProvider">
		<xs:sequence>
			<xs:element name="TSPName" type="xs:string" />
			<xs:element name="TSPRegistrationIdentifier" type="xs:string" minOccurs="0" />
			<xs:element name="CountryCode" type="xs:string" />
			
			<xs:element name="TrustedServices">
				<xs:complexType>
					<xs:sequence>
						<xs:element name="TrustedService" type="TrustedService" minOccurs="0" maxOccurs="unbounded" />
					</xs:sequence>
				</xs:complexType>
			</xs:element>
		</xs:sequence>
	</xs:complexType>
	
	<xs:complexType name="TrustedService">
		<xs:sequence>
			<xs:element name="ServiceDigitalIdentifier" type="xs:IDREF" />
			<xs:element name="ServiceName" type="xs:string" />
			<xs:element name="ServiceType" type="xs:string" />
			<xs:element name="Status" type="xs:string" />
			<xs:element name="StartDate" type="xs:dateTime" />
			<xs:element name="EndDate" type="xs:dateTime" minOccurs="0" />
			
			<xs:element name="CapturedQualifiers" minOccurs="0">
				<xs:complexType>
					<xs:sequence>
						<xs:element name="Qualifier" type="xs:string" minOccurs="0" maxOccurs="unbounded" />
					</xs:sequence>
				</xs:complexType>
			</xs:element>
			
			<xs:element name="AdditionalServiceInfoUris" minOccurs="0">
				<xs:complexType>
					<xs:sequence>
						<xs:element name="URI" type="xs:string" minOccurs="0" maxOccurs="unbounded" />
					</xs:sequence>
				</xs:complexType>
			</xs:element>
			
			<xs:element name="ServiceSupplyPoints" minOccurs="0">
				<xs:complexType>
					<xs:sequence>
						<xs:element name="URI" type="xs:string" minOccurs="0" maxOccurs="unbounded" />
					</xs:sequence>
				</xs:complexType>
			</xs:element>
			
			<xs:element name="expiredCertsRevocationInfo" type="xs:dateTime" minOccurs="0" />
		</xs:sequence>
	</xs:complexType>
	
	<xs:complexType name="DigestAlgoAndValues">
        <xs:sequence>
            <xs:element name="DigestAlgoAndValue" type="DigestAlgoAndValue" minOccurs="0" maxOccurs="unbounded" />
        </xs:sequence>
    </xs:complexType>
	
</xs:schema><|MERGE_RESOLUTION|>--- conflicted
+++ resolved
@@ -257,8 +257,7 @@
 				</xs:complexType>
 			</xs:element>
 			
-<<<<<<< HEAD
-			<xs:element name="Sources" minOccurs="0">
+			<xs:element name="Sources">
 				<xs:complexType>
 					<xs:sequence>
 						<xs:element name="Source" type="CertificateSourceType" maxOccurs="unbounded" />
@@ -266,9 +265,7 @@
 				</xs:complexType>
 			</xs:element>
 			
-=======
 			<xs:element name="DigestAlgoAndValues" type="DigestAlgoAndValues" minOccurs="0" />
->>>>>>> 50d55bf1
 			<xs:element name="NotAfter" type="xs:dateTime" />
 			<xs:element name="NotBefore" type="xs:dateTime" />
 			<xs:element name="PublicKeySize" type="xs:int" />
