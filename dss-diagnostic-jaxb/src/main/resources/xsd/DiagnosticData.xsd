--- conflicted
+++ resolved
@@ -136,17 +136,18 @@
 				</xs:complexType>
 			</xs:element>
 			
-<<<<<<< HEAD
 			<xs:element name="RelatedRevocations" minOccurs="0">
 				<xs:complexType>
 					<xs:sequence>
 						<xs:element name="CertificateRevocationRef" type="CertificateRevocationRef" minOccurs="0" maxOccurs="unbounded" />
-=======
+					</xs:sequence>
+				</xs:complexType>
+			</xs:element>
+			
 			<xs:element name="FoundCertificates" minOccurs="0">
 				<xs:complexType>
 					<xs:sequence>
 						<xs:element name="FoundCertificate" type="FoundCertificate" minOccurs="0" maxOccurs="unbounded" />
->>>>>>> 41b232c7
 					</xs:sequence>
 				</xs:complexType>
 			</xs:element>
