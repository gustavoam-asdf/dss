--- conflicted
+++ resolved
@@ -1623,11 +1623,7 @@
 			<xs:element name="TrustServiceLegalIdentifier" type="xs:string" />
 			<xs:element name="EquivalenceStatusStartingTime" type="xs:dateTime" />
 			<xs:element name="EquivalenceStatusEndingTime" type="xs:dateTime" minOccurs="0" />
-<<<<<<< HEAD
-			<xs:element name="OriginalThirdCountryMapping" type="OriginalThirdCountryTrustedServiceMapping" /> <!-- Information in TL before MRA applied -->
-=======
 			<xs:element name="OriginalThirdCountryMapping" type="OriginalThirdCountryTrustServiceMapping" /> <!-- Information in TL before MRA applied -->
->>>>>>> ae8482f3
 		</xs:sequence>
 	</xs:complexType>
 
