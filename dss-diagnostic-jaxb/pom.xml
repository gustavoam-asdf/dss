--- conflicted
+++ resolved
@@ -3,11 +3,7 @@
 	<parent>
 		<groupId>eu.europa.ec.joinup.sd-dss</groupId>
 		<artifactId>sd-dss</artifactId>
-<<<<<<< HEAD
-		<version>5.13</version>
-=======
 		<version>6.0</version>
->>>>>>> 98945a2b
 	</parent>
 
 	<artifactId>dss-diagnostic-jaxb</artifactId>
@@ -43,19 +39,6 @@
 							<locale>en</locale>
 
 							<extension>true</extension>
-<<<<<<< HEAD
-			                <args>
-			                    <arg>-Xxew</arg>
-			                    <arg>-Xxew:instantiate lazy</arg>
-			                </args>
-							 <plugins>
-			                    <plugin>
-			                        <groupId>com.github.jaxb-xew-plugin</groupId> <!-- Allows to add XmlElementWrapper -->
-			                        <artifactId>jaxb-xew-plugin</artifactId>
-                      					<version>1.11</version> <!-- version 2+ only for Jakarta v3+ -->
-			                    </plugin>
-			                </plugins>
-=======
 							<args>
 								<arg>-Xxew</arg>
 								<arg>-Xxew:instantiate lazy</arg>
@@ -67,7 +50,6 @@
 									<version>2.1</version>
 								</plugin>
 							</plugins>
->>>>>>> 98945a2b
 						</configuration>
 					</execution>
 				</executions>
