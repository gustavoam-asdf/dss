--- conflicted
+++ resolved
@@ -39,16 +39,12 @@
 	private final String filter;
 
 	public XPath2FilterTransform(String xPathExpression, String filter) {
-<<<<<<< HEAD
-		super(Transforms.TRANSFORM_XPATH2FILTER, xPathExpression);
-		Objects.requireNonNull(filter, "filter cannot be null!");
-=======
 		this(XAdESNamespaces.XMLDSIG, xPathExpression, filter);
 	}
 
 	public XPath2FilterTransform(DSSNamespace xmlDSigNamespace, String xPathExpression, String filter) {
 		super(xmlDSigNamespace, Transforms.TRANSFORM_XPATH2FILTER, xPathExpression);
->>>>>>> 7cc2b71e
+		Objects.requireNonNull(filter, "filter cannot be null!");
 		this.filter = filter;
 	}
 
