/**
 * DSS - Digital Signature Services
 * Copyright (C) 2015 European Commission, provided under the CEF programme
 * 
 * This file is part of the "DSS - Digital Signature Services" project.
 * 
 * This library is free software; you can redistribute it and/or
 * modify it under the terms of the GNU Lesser General Public
 * License as published by the Free Software Foundation; either
 * version 2.1 of the License, or (at your option) any later version.
 * 
 * This library is distributed in the hope that it will be useful,
 * but WITHOUT ANY WARRANTY; without even the implied warranty of
 * MERCHANTABILITY or FITNESS FOR A PARTICULAR PURPOSE.  See the GNU
 * Lesser General Public License for more details.
 * 
 * You should have received a copy of the GNU Lesser General Public
 * License along with this library; if not, write to the Free Software
 * Foundation, Inc., 51 Franklin Street, Fifth Floor, Boston, MA  02110-1301  USA
 */
package eu.europa.esig.dss.xades.reference;

import eu.europa.esig.dss.DomUtils;
import eu.europa.esig.dss.definition.DSSNamespace;
import eu.europa.esig.dss.definition.xmldsig.XMLDSigAttribute;
import eu.europa.esig.dss.definition.xmldsig.XMLDSigElement;
import eu.europa.esig.dss.xades.definition.XAdESNamespaces;
import org.w3c.dom.Document;
import org.w3c.dom.Element;

import java.util.Objects;

/**
 * The abstract implementation of a transfrom
 */
public abstract class AbstractTransform implements DSSTransform {

	/** The algorithm url string */
	protected final String algorithm;

	/** The namespace */
	protected DSSNamespace namespace = XAdESNamespaces.XMLDSIG;

<<<<<<< HEAD
	protected AbstractTransform(String algorithm) {
		this.algorithm = algorithm;
	}

	protected AbstractTransform(DSSNamespace xmlDSigNamespace, String algorithm) {
=======
	/**
	 * Default constructor
	 *
	 * @param algorithm {@link String} algorithm url
	 */
	public AbstractTransform(String algorithm) {
		this.algorithm = algorithm;
	}

	/**
	 * Constructor with namespace
	 *
	 * @param xmlDSigNamespace {@link DSSNamespace}
	 * @param algorithm {@link String}
	 */
	public AbstractTransform(DSSNamespace xmlDSigNamespace, String algorithm) {
>>>>>>> 344330b2
		this.namespace = xmlDSigNamespace;
		this.algorithm = algorithm;
	}
	
	@Override
	public String getAlgorithm() {
		return this.algorithm;
	}
	
	@Override
	public void setNamespace(DSSNamespace namespace) {
		this.namespace = namespace;
	}
	
	@Override
	public Element createTransform(Document document, Element parentNode) {
		final Element transformDom = DomUtils.addElement(document, parentNode, namespace, XMLDSigElement.TRANSFORM);
		transformDom.setAttribute(XMLDSigAttribute.ALGORITHM.getAttributeName(), algorithm);
		return transformDom;
	}

	@Override
	public int hashCode() {
		final int prime = 31;
		int result = 1;
		result = prime * result + ((algorithm == null) ? 0 : algorithm.hashCode());
		result = prime * result + ((namespace == null) ? 0 : namespace.hashCode());
		return result;
	}

	@Override
	public boolean equals(Object obj) {
		if (this == obj) {
			return true;
		}
		if (obj == null) {
			return false;
		}
		if (getClass() != obj.getClass()) {
			return false;
		}
		AbstractTransform other = (AbstractTransform) obj;
		if (!Objects.equals(algorithm, other.algorithm)) {
			return false;
		}
		if (!Objects.equals(namespace, other.namespace)) {
			return false;
		}
		return true;
	}

	@Override
	public String toString() {
		return "DSSTransform [algorithm=" + algorithm + ", namespace=" + namespace + "]";
	}
	
}<|MERGE_RESOLUTION|>--- conflicted
+++ resolved
@@ -41,13 +41,6 @@
 	/** The namespace */
 	protected DSSNamespace namespace = XAdESNamespaces.XMLDSIG;
 
-<<<<<<< HEAD
-	protected AbstractTransform(String algorithm) {
-		this.algorithm = algorithm;
-	}
-
-	protected AbstractTransform(DSSNamespace xmlDSigNamespace, String algorithm) {
-=======
 	/**
 	 * Default constructor
 	 *
@@ -64,7 +57,6 @@
 	 * @param algorithm {@link String}
 	 */
 	public AbstractTransform(DSSNamespace xmlDSigNamespace, String algorithm) {
->>>>>>> 344330b2
 		this.namespace = xmlDSigNamespace;
 		this.algorithm = algorithm;
 	}
