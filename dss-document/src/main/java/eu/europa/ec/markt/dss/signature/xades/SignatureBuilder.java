--- conflicted
+++ resolved
@@ -267,13 +267,8 @@
 		boolean firstCertificate = true; // The signing certificate can be directly in the TSL
 		for (final ChainCertificate chainCertificate : params.getCertificateChain()) {
 
-<<<<<<< HEAD
-			final X509Certificate x509Certificate = chainCertificate.getX509Certificate();
+			final CertificateToken x509Certificate = chainCertificate.getX509Certificate();
 			if (trustAnchorBPPolicy && (certificatePool != null)) {
-=======
-			final CertificateToken x509Certificate = chainCertificate.getX509Certificate();
-			if (trustAnchorBPPolicy && certificatePool != null) {
->>>>>>> 8fc29049
 
 				if (!certificatePool.get(x509Certificate.getSubjectX500Principal()).isEmpty()) {
 					if (firstCertificate) {
@@ -289,13 +284,9 @@
 
 	private void addCertificate(final Element x509DataDom, final CertificateToken x509Certificate) {
 
-<<<<<<< HEAD
-		final byte[] encoded = DSSUtils.getEncoded(x509Certificate);
+		final byte[] encoded = x509Certificate.getEncoded();
 		final String base64Encoded = Base64.encodeBase64String(encoded);
-=======
-		final byte[] encoded = x509Certificate.getEncoded();
-		final String base64Encoded = DSSUtils.base64Encode(encoded);
->>>>>>> 8fc29049
+
 		// <ds:X509Certificate>...</ds:X509Certificate>
 		DSSXMLUtils.addTextElement(documentDom, x509DataDom, XMLNS, DS_X509_CERTIFICATE, base64Encoded);
 	}
