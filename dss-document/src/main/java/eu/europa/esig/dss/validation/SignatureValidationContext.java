/**
 * DSS - Digital Signature Services
 * Copyright (C) 2015 European Commission, provided under the CEF programme
 * 
 * This file is part of the "DSS - Digital Signature Services" project.
 * 
 * This library is free software; you can redistribute it and/or
 * modify it under the terms of the GNU Lesser General Public
 * License as published by the Free Software Foundation; either
 * version 2.1 of the License, or (at your option) any later version.
 * 
 * This library is distributed in the hope that it will be useful,
 * but WITHOUT ANY WARRANTY; without even the implied warranty of
 * MERCHANTABILITY or FITNESS FOR A PARTICULAR PURPOSE.  See the GNU
 * Lesser General Public License for more details.
 * 
 * You should have received a copy of the GNU Lesser General Public
 * License along with this library; if not, write to the Free Software
 * Foundation, Inc., 51 Franklin Street, Fifth Floor, Boston, MA  02110-1301  USA
 */
package eu.europa.esig.dss.validation;

import eu.europa.esig.dss.CertificateReorderer;
import eu.europa.esig.dss.alert.status.Status;
import eu.europa.esig.dss.enumerations.RevocationReason;
import eu.europa.esig.dss.enumerations.RevocationType;
import eu.europa.esig.dss.model.x509.CertificateToken;
import eu.europa.esig.dss.model.x509.Token;
import eu.europa.esig.dss.model.x509.X500PrincipalHelper;
import eu.europa.esig.dss.model.x509.revocation.Revocation;
import eu.europa.esig.dss.model.x509.revocation.crl.CRL;
import eu.europa.esig.dss.model.x509.revocation.ocsp.OCSP;
import eu.europa.esig.dss.spi.DSSASN1Utils;
import eu.europa.esig.dss.spi.DSSRevocationUtils;
<<<<<<< HEAD
import eu.europa.esig.dss.spi.client.http.DataLoader;
=======
>>>>>>> 72a44003
import eu.europa.esig.dss.spi.x509.AlternateUrlsSourceAdapter;
import eu.europa.esig.dss.spi.x509.CandidatesForSigningCertificate;
import eu.europa.esig.dss.spi.x509.CertificateRef;
import eu.europa.esig.dss.spi.x509.CertificateSource;
import eu.europa.esig.dss.spi.x509.CertificateValidity;
import eu.europa.esig.dss.spi.x509.CommonTrustedCertificateSource;
import eu.europa.esig.dss.spi.x509.ListCertificateSource;
import eu.europa.esig.dss.spi.x509.ResponderId;
import eu.europa.esig.dss.spi.x509.aia.AIASource;
import eu.europa.esig.dss.spi.x509.revocation.OfflineRevocationSource;
import eu.europa.esig.dss.spi.x509.revocation.RevocationCertificateSource;
import eu.europa.esig.dss.spi.x509.revocation.RevocationSource;
import eu.europa.esig.dss.spi.x509.revocation.RevocationSourceAlternateUrlsSupport;
import eu.europa.esig.dss.spi.x509.revocation.RevocationToken;
import eu.europa.esig.dss.spi.x509.revocation.ocsp.OCSPToken;
import eu.europa.esig.dss.utils.Utils;
import eu.europa.esig.dss.validation.timestamp.TimestampToken;
import eu.europa.esig.dss.validation.timestamp.TimestampedReference;
import org.slf4j.Logger;
import org.slf4j.LoggerFactory;

import java.util.ArrayList;
import java.util.Arrays;
import java.util.Collection;
import java.util.Collections;
import java.util.Date;
import java.util.HashMap;
import java.util.HashSet;
import java.util.LinkedList;
import java.util.List;
import java.util.Map;
import java.util.Map.Entry;
import java.util.Objects;
import java.util.Set;

/**
 * During the validation of a signature, the software retrieves different X509 artifacts like Certificate, CRL and OCSP
 * Response. The SignatureValidationContext is a "cache" for
 * one validation request that contains every object retrieved so far.
 *
 */
public class SignatureValidationContext implements ValidationContext {

	private static final Logger LOG = LoggerFactory.getLogger(SignatureValidationContext.class);

	/**
	 * A set of certificates to process
	 */
	private final Set<CertificateToken> processedCertificates = new HashSet<>();

	/**
	 * A set of revocation data to process
	 */
	private final Set<RevocationToken<?>> processedRevocations = new HashSet<>();

	/**
	 * A set of timestamps to process
	 */
	private final Set<TimestampToken> processedTimestamps = new HashSet<>();

	/**
	 * The CertificateVerifier to use
	 */
	private CertificateVerifier certificateVerifier;

	/**
	 * Used to access certificate by AIA.
	 */
	private AIASource aiaSource;

	/** Map of tokens defining if they have been processed yet */
	private final Map<Token, Boolean> tokensToProcess = new HashMap<>();

	/** The last usage of a timestamp's certificate tokens */
	private final Map<CertificateToken, Date> lastTimestampCertChainDates = new HashMap<>();

	/** A map of token IDs and their corresponding POE times */
	private final Map<String, List<POE>> poeTimes = new HashMap<>();

	/** Cached map of tokens and their {@code CertificateToken} issuers */
	private final Map<Token, CertificateToken> tokenIssuerMap = new HashMap<>();

	/** External OCSP source */
	private RevocationSource<OCSP> remoteOCSPSource;

	/** External CRL source */
	private RevocationSource<CRL> remoteCRLSource;

	/** This strategy defines the revocation loading logic and returns OCSP or CRL token for a provided certificate */
	private RevocationDataLoadingStrategy revocationDataLoadingStrategy;

	/** External trusted certificate sources */
	private ListCertificateSource trustedCertSources;

	/** External adjunct certificate sources */
	private ListCertificateSource adjunctCertSources;

	/** CRLs from the document */
	private ListRevocationSource<CRL> documentCRLSource = new ListRevocationSource<>();

	/** OCSP from the document */
	private ListRevocationSource<OCSP> documentOCSPSource = new ListRevocationSource<>();

	/** Certificates from the document */
	private ListCertificateSource documentCertificateSource = new ListCertificateSource();
	
	/** Certificates collected from AIA */
	private ListCertificateSource aiaCertificateSources = new ListCertificateSource();

	/** Certificates collected from revocation tokens */
	private ListCertificateSource revocationCertificateSources = new ListCertificateSource();

	/**
	 * This variable set the behavior to follow for revocation retrieving in case of
	 * untrusted certificate chains.
	 */
	private boolean checkRevocationForUntrustedChains;

	/**
	 * This is the time at what the validation is carried out. It is used only for test purpose.
	 */
	protected Date currentTime = new Date();

	/**
	 * @param certificateVerifier
	 *            The certificates verifier (eg: using the TSL as list of trusted certificates).
	 */
	@Override
	public void initialize(final CertificateVerifier certificateVerifier) {
		Objects.requireNonNull(certificateVerifier);

		this.certificateVerifier = certificateVerifier;
		this.remoteCRLSource = certificateVerifier.getCrlSource();
		this.remoteOCSPSource = certificateVerifier.getOcspSource();
		this.aiaSource = certificateVerifier.getAIASource();
		this.revocationDataLoadingStrategy = certificateVerifier.getRevocationDataLoadingStrategy();
		this.adjunctCertSources = certificateVerifier.getAdjunctCertSources();
		this.trustedCertSources = certificateVerifier.getTrustedCertSources();
		this.checkRevocationForUntrustedChains = certificateVerifier.isCheckRevocationForUntrustedChains();
	}

	@Override
	public void addSignatureForVerification(final AdvancedSignature signature) {
		addDocumentCertificateSource(signature.getCertificateSource());
		addDocumentCRLSource(signature.getCRLSource());
		addDocumentOCSPSource(signature.getOCSPSource());
		registerPOE(signature.getId(), currentTime);

		// Add resolved certificates
		CertificateToken signingCertificate = signature.getSigningCertificateToken();
		if (signingCertificate != null) {
			addCertificateTokenForVerification(signingCertificate);
		} else {
			List<CertificateValidity> certificateValidities = signature.getCandidatesForSigningCertificate().getCertificateValidityList();
			if (Utils.isCollectionNotEmpty(certificateValidities)) {
				for (CertificateValidity certificateValidity : certificateValidities) {
					if (certificateValidity.isValid() && certificateValidity.getCertificateToken() != null) {
						addCertificateTokenForVerification(certificateValidity.getCertificateToken());
					}
				}
			}
		}

		prepareTimestamps(signature.getAllTimestamps());
		prepareCounterSignatures(signature.getCounterSignatures());
	}

	@Override
	public void addDocumentCertificateSource(CertificateSource certificateSource) {
		addCertificateSource(documentCertificateSource, certificateSource);
	}

	@Override
	public void addDocumentCertificateSource(ListCertificateSource listCertificateSource) {
		for (CertificateSource certificateSource : listCertificateSource.getSources()) {
			addDocumentCertificateSource(certificateSource);
		}
	}

	/**
	 * Adds {@code certificateSourceToAdd} to the given {@code listCertificateSource}
	 *
	 * @param listCertificateSource {@link ListCertificateSource} to enrich
	 * @param certificateSourceToAdd {@link CertificateSource} to add
	 */
	private void addCertificateSource(ListCertificateSource listCertificateSource, CertificateSource certificateSourceToAdd) {
		listCertificateSource.add(certificateSourceToAdd);

		// add all existing equivalent certificates for the validation
		ListCertificateSource allCertificateSources = getAllCertificateSources();
		for (CertificateToken certificateToken : certificateSourceToAdd.getCertificates()) {
			final Set<CertificateToken> equivalentCertificates = allCertificateSources.getByPublicKey(certificateToken.getPublicKey());
			for (CertificateToken equivalentCertificate : equivalentCertificates) {
				if (!certificateToken.getDSSIdAsString().equals(equivalentCertificate.getDSSIdAsString())) {
					addCertificateTokenForVerification(certificateToken);
				}
			}
		}
	}

	@Override
	public void addDocumentCRLSource(OfflineRevocationSource<CRL> crlSource) {
		documentCRLSource.add(crlSource);
	}

	@Override
	public void addDocumentCRLSource(ListRevocationSource<CRL> crlSource) {
		documentCRLSource.addAll(crlSource);
	}

	@Override
	public void addDocumentOCSPSource(OfflineRevocationSource<OCSP> ocspSource) {
		documentOCSPSource.add(ocspSource);
	}

	@Override
	public void addDocumentOCSPSource(ListRevocationSource<OCSP> ocspSource) {
		documentOCSPSource.addAll(ocspSource);
	}

	private void prepareTimestamps(final List<TimestampToken> timestampTokens) {
		for (final TimestampToken timestampToken : timestampTokens) {
			addTimestampTokenForVerification(timestampToken);
		}
	}

	private void prepareCounterSignatures(final List<AdvancedSignature> counterSignatures) {
		for (AdvancedSignature counterSignature : counterSignatures) {
			addSignatureForVerification(counterSignature);
		}
	}

	@Override
	public Date getCurrentTime() {
		return currentTime;
	}

	@Override
	public void setCurrentTime(final Date currentTime) {
		Objects.requireNonNull(currentTime);
		this.currentTime = currentTime;
	}

	/**
	 * This method returns a token to verify. If there is no more tokens to verify null is returned.
	 *
	 * @return token to verify or null
	 */
	private Token getNotYetVerifiedToken() {
		synchronized (tokensToProcess) {
			for (final Entry<Token, Boolean> entry : tokensToProcess.entrySet()) {
				if (entry.getValue() == null) {
					entry.setValue(true);
					return entry.getKey();
				}
			}
			return null;
		}
	}

	/**
	 * This method returns a timestamp token to verify. If there is no more tokens to verify null is returned.
	 *
	 * @return token to verify or null
	 */
	private TimestampToken getNotYetVerifiedTimestamp() {
		synchronized (tokensToProcess) {
			for (final Entry<Token, Boolean> entry : tokensToProcess.entrySet()) {
				if (entry.getValue() == null && entry.getKey() instanceof TimestampToken) {
					entry.setValue(true);
					return (TimestampToken) entry.getKey();
				}
			}
			return null;
		}
	}
	
	private final Map<CertificateToken, List<CertificateToken>> getOrderedCertificateChains() {
		final CertificateReorderer order = new CertificateReorderer(processedCertificates);
		return order.getOrderedCertificateChains();
	}

	/**
	 * This method builds the complete certificate chain from the given token.
	 *
	 * @param token
	 *              the token for which the certificate chain must be obtained.
	 * @return the built certificate chain
	 */
	private List<Token> getCertChain(final Token token) {
		List<Token> chain = new LinkedList<>();
		Token issuerCertificateToken = token;
		do {
			chain.add(issuerCertificateToken);
			issuerCertificateToken = getIssuer(issuerCertificateToken);
		} while (issuerCertificateToken != null && !chain.contains(issuerCertificateToken));
		return chain;
	}

	private CertificateToken getIssuer(final Token token) {
		// Return cached value
		CertificateToken issuerCertificateToken = getIssuerFromProcessedCertificates(token);
		if (issuerCertificateToken != null) {
			return issuerCertificateToken;
		}

		// Find issuer from sources
		ListCertificateSource allCertificateSources = getAllCertificateSources();

		Set<CertificateToken> candidates = getIssuersFromSources(token, allCertificateSources);
		issuerCertificateToken = getTokenIssuerFromCandidates(token, candidates);

		if ((issuerCertificateToken == null) && (token instanceof CertificateToken) && aiaSource != null) {
			final AIACertificateSource aiaCertificateSource = new AIACertificateSource((CertificateToken) token, aiaSource);
			issuerCertificateToken = aiaCertificateSource.getIssuerFromAIA();
			addCertificateSource(aiaCertificateSources, aiaCertificateSource);
		}
		
		if ((issuerCertificateToken == null) && (token instanceof OCSPToken)) {
			issuerCertificateToken = getOCSPIssuer((OCSPToken) token, allCertificateSources);
		}

		if ((issuerCertificateToken == null) && (token instanceof TimestampToken)) {
			issuerCertificateToken = getTSACertificate((TimestampToken) token, allCertificateSources);
		}

		if (issuerCertificateToken != null) {
			addCertificateTokenForVerification(issuerCertificateToken);
			tokenIssuerMap.put(token, issuerCertificateToken);
		}

		return issuerCertificateToken;
	}

	private CertificateToken getIssuerFromProcessedCertificates(Token token) {
		CertificateToken issuerCertificateToken = tokenIssuerMap.get(token);
		// isSignedBy(...) check is required when a certificates is present in different sources
		// in order to instantiate a public key of the signer
		if (issuerCertificateToken != null &&
				(token.getPublicKeyOfTheSigner() != null || token.isSignedBy(issuerCertificateToken))) {
			return issuerCertificateToken;
		}
		return null;
	}

	@Override
	public ListCertificateSource getAllCertificateSources() {
		ListCertificateSource allCertificateSources = new ListCertificateSource();
		allCertificateSources.addAll(documentCertificateSource);
		allCertificateSources.addAll(revocationCertificateSources);
		allCertificateSources.addAll(aiaCertificateSources);
		allCertificateSources.addAll(adjunctCertSources);
		allCertificateSources.addAll(trustedCertSources);
		return allCertificateSources;
	}

	@Override
	public ListCertificateSource getDocumentCertificateSource() {
		return documentCertificateSource;
	}

	@Override
	public ListRevocationSource<CRL> getDocumentCRLSource() {
		return documentCRLSource;
	}

	@Override
	public ListRevocationSource<OCSP> getDocumentOCSPSource() {
		return documentOCSPSource;
	}

	private Set<CertificateToken> getIssuersFromSources(Token token, ListCertificateSource allCertificateSources) {
		if (token.getPublicKeyOfTheSigner() != null) {
			return allCertificateSources.getByPublicKey(token.getPublicKeyOfTheSigner());
		} else if (token.getIssuerX500Principal() != null) {
			return allCertificateSources.getBySubject(new X500PrincipalHelper(token.getIssuerX500Principal()));
		}
		return Collections.emptySet();
	}

	private CertificateToken getOCSPIssuer(OCSPToken token, ListCertificateSource allCertificateSources) {
		Set<CertificateRef> signingCertificateRefs = token.getCertificateSource().getAllCertificateRefs();
		if (Utils.collectionSize(signingCertificateRefs) == 1) {
			CertificateRef signingCertificateRef = signingCertificateRefs.iterator().next();
			ResponderId responderId = signingCertificateRef.getResponderId();
			if (responderId != null) {
				Set<CertificateToken> issuerCandidates = new HashSet<>();
				if (responderId.getSki() != null) {
					issuerCandidates.addAll(allCertificateSources.getBySki(responderId.getSki()));
				}
				if (responderId.getX500Principal() != null) {
					issuerCandidates.addAll(allCertificateSources.getBySubject(new X500PrincipalHelper(responderId.getX500Principal())));
				}
				return getTokenIssuerFromCandidates(token, issuerCandidates);
			}

		}
		LOG.warn("Signing certificate is not found for an OCSPToken with id '{}'.", token.getDSSIdAsString());
		return null;
	}

	private CertificateToken getTSACertificate(TimestampToken timestamp, ListCertificateSource allCertificateSources) {
		CandidatesForSigningCertificate candidatesForSigningCertificate = timestamp.getCandidatesForSigningCertificate();
		CertificateValidity theBestCandidate = candidatesForSigningCertificate.getTheBestCandidate();
		if (theBestCandidate != null) {
			Set<CertificateToken> issuerCandidates = new HashSet<>();
			CertificateToken timestampSigner = theBestCandidate.getCertificateToken();
			if (timestampSigner == null) {
				issuerCandidates.addAll(allCertificateSources.getByCertificateIdentifier(theBestCandidate.getSignerInfo()));
			} else {
				issuerCandidates.add(timestampSigner);
			}
			return getTokenIssuerFromCandidates(timestamp, issuerCandidates);
		}
		return null;
	}

	private CertificateToken getTokenIssuerFromCandidates(Token token, Collection<CertificateToken> candidates) {
		List<CertificateToken> issuers = new ArrayList<>();
		for (CertificateToken candidate : candidates) {
			if (token.isSignedBy(candidate)) {
				issuers.add(candidate);
				if (candidate.isValidOn(token.getCreationDate())) {
					return candidate;
				}
			}
		}
		if (Utils.isCollectionNotEmpty(issuers)) {
			LOG.warn("No issuer found for the token creation date. The process continues with an issuer which has the same public key.");
			return issuers.iterator().next();
		}
		return null;
	}

	/**
	 * Adds a new token to the list of tokens to verify only if it was not already
	 * verified.
	 *
	 * @param token
	 *              token to verify
	 * @return true if the token was not yet verified, false otherwise.
	 */
	private boolean addTokenForVerification(final Token token) {
		if (token == null) {
			return false;
		}

		final boolean traceEnabled = LOG.isTraceEnabled();
		if (traceEnabled) {
			LOG.trace("addTokenForVerification: trying to acquire synchronized block");
		}

		synchronized (tokensToProcess) {
			try {
				if (tokensToProcess.containsKey(token)) {
					if (traceEnabled) {
						LOG.trace("Token was already in the list {}:{}", token.getClass().getSimpleName(), token.getAbbreviation());
					}
					return false;
				}

				tokensToProcess.put(token, null);
				registerPOE(token.getDSSIdAsString(), currentTime);
				if (traceEnabled) {
					LOG.trace("+ New {} to check: {}", token.getClass().getSimpleName(), token.getAbbreviation());
				}
				return true;
			} finally {
				if (traceEnabled) {
					LOG.trace("addTokenForVerification: almost left synchronized block");
				}
			}
		}
	}

	@Override
	public void addRevocationTokenForVerification(RevocationToken revocationToken) {
		if (addTokenForVerification(revocationToken)) {

			RevocationCertificateSource revocationCertificateSource = revocationToken.getCertificateSource();
			if (revocationCertificateSource != null) {
				addCertificateSource(revocationCertificateSources, revocationCertificateSource);
			}

			CertificateToken issuerCertificateToken = revocationToken.getIssuerCertificateToken();
			if (issuerCertificateToken != null) {
				addCertificateTokenForVerification(issuerCertificateToken);
			}

			final boolean added = processedRevocations.add(revocationToken);
			if (LOG.isTraceEnabled()) {
				if (added) {
					LOG.trace("RevocationToken added to processedRevocations: {} ", revocationToken);
				} else {
					LOG.trace("RevocationToken already present processedRevocations: {} ", revocationToken);
				}
			}

		}
	}

	@Override
	public void addCertificateTokenForVerification(final CertificateToken certificateToken) {
		if (addTokenForVerification(certificateToken)) {
			final boolean added = processedCertificates.add(certificateToken);
			if (LOG.isTraceEnabled()) {
				if (added) {
					LOG.trace("CertificateToken added to processedCertificates: {} ", certificateToken);
				} else {
					LOG.trace("CertificateToken already present processedCertificates: {} ", certificateToken);
				}
			}
		}
	}

	@Override
	public void addTimestampTokenForVerification(final TimestampToken timestampToken) {
		if (addTokenForVerification(timestampToken)) {
			addDocumentCertificateSource(timestampToken.getCertificateSource());
			addDocumentCRLSource(timestampToken.getCRLSource());
			addDocumentOCSPSource(timestampToken.getOCSPSource());

			List<CertificateValidity> certificateValidities = timestampToken.getCandidatesForSigningCertificate().getCertificateValidityList();
			if (Utils.isCollectionNotEmpty(certificateValidities)) {
				for (CertificateValidity certificateValidity : certificateValidities) {
					if (certificateValidity.isValid() && certificateValidity.getCertificateToken() != null) {
						addCertificateTokenForVerification(certificateValidity.getCertificateToken());
					}
				}
			}

			final boolean added = processedTimestamps.add(timestampToken);
			if (LOG.isTraceEnabled()) {
				if (added) {
					LOG.trace("TimestampToken added to processedTimestamps: {} ", processedTimestamps);
				} else {
					LOG.trace("TimestampToken already present processedTimestamps: {} ", processedTimestamps);
				}
			}
		}
	}

	private void registerUsageDate(TimestampToken timestampToken) {
		CertificateToken tsaCertificate = getTSACertificate(timestampToken, getAllCertificateSources());
		if (tsaCertificate == null) {
			LOG.warn("No Timestamp Certificate found. Chain is skipped.");
			return;
		}

		List<CertificateToken> tsaCertificateChain = toCertificateTokenChain(getCertChain(tsaCertificate));
		Date usageDate = timestampToken.getCreationDate();
		for (CertificateToken cert : tsaCertificateChain) {
			if (isSelfSignedOrTrusted(cert)) {
				break;
			}
			Date lastUsage = lastTimestampCertChainDates.get(cert);
			if (lastUsage == null || lastUsage.before(usageDate)) {
				lastTimestampCertChainDates.put(cert, usageDate);
			}
		}
		for (TimestampedReference timestampedReference : timestampToken.getTimestampedReferences()) {
			registerPOE(timestampedReference.getObjectId(), timestampToken);
		}
	}

	private void registerPOE(String tokenId, TimestampToken timestampToken) {
		List<POE> poeTimeList = poeTimes.get(tokenId);
		if (Utils.isCollectionEmpty(poeTimeList)) {
			poeTimeList = new ArrayList<>();
			poeTimes.put(tokenId, poeTimeList);
		}
		poeTimeList.add(new POE(timestampToken));
	}

	private void registerPOE(String tokenId, Date poeTime) {
		List<POE> poeTimeList = poeTimes.get(tokenId);
		if (Utils.isCollectionEmpty(poeTimeList)) {
			poeTimeList = new ArrayList<>();
			poeTimes.put(tokenId, poeTimeList);
		}
		poeTimeList.add(new POE(poeTime));
	}
	
	private List<CertificateToken> toCertificateTokenChain(List<Token> tokens) {
		List<CertificateToken> chain = new LinkedList<>();
		for (Token token : tokens) {
			if (token instanceof CertificateToken) {
				chain.add((CertificateToken) token);
			}
		}
		return chain;
	}

	@Override
	public void validate() {
		TimestampToken timestampToken = getNotYetVerifiedTimestamp();
		while (timestampToken != null) {
			getCertChain(timestampToken);
			registerUsageDate(timestampToken);
			timestampToken = getNotYetVerifiedTimestamp();
		}
		
		Token token = getNotYetVerifiedToken();
		while (token != null) {
			// extract the certificate chain and add missing tokens for verification
			List<Token> certChain = getCertChain(token);
			if (token instanceof CertificateToken) {
				getRevocationData((CertificateToken) token, certChain);
			}
			token = getNotYetVerifiedToken();
		}
	}



	/**
	 * Retrieves the revocation data from signature (if exists) or from the online
	 * sources. The issuer certificate must be provided, the underlining library
	 * (bouncy castle) needs it to build the request.
	 *
	 * @param certToken the current token
	 * @param certChain the complete chain
	 * @return a list of found {@link RevocationToken}s
	 */
	@SuppressWarnings({ "rawtypes", "unchecked" })
	private List<RevocationToken> getRevocationData(final CertificateToken certToken, List<Token> certChain) {

		if (LOG.isTraceEnabled()) {
			LOG.trace("Checking revocation data for : {}", certToken.getDSSIdAsString());
		}

		if (isRevocationDataNotRequired(certToken)) {
			LOG.debug("Revocation data is not required for certificate : {}", certToken.getDSSIdAsString());
			return Collections.emptyList();
		}

		CertificateToken issuerToken = getIssuer(certToken);
		if (issuerToken == null) {
			LOG.warn("Issuer not found for certificate {}", certToken.getDSSIdAsString());
			return Collections.emptyList();
		}

		List<RevocationToken> revocations = new ArrayList<>();

		// ALL Embedded revocation data
		if (documentCRLSource != null) {
			List<RevocationToken<CRL>> revocationTokens = documentCRLSource.getRevocationTokens(certToken, issuerToken);
			for (RevocationToken revocationToken : revocationTokens) {
				revocations.add(revocationToken);
				addRevocationTokenForVerification(revocationToken);
			}
		}

		if (documentOCSPSource != null) {
			List<RevocationToken<OCSP>> revocationTokens = documentOCSPSource.getRevocationTokens(certToken, issuerToken);
			for (RevocationToken revocationToken : revocationTokens) {
				revocations.add(revocationToken);
				addRevocationTokenForVerification(revocationToken);
			}
		}

		// add processed revocation tokens
		revocations.addAll(getRelatedRevocationTokens(certToken));
		
		if (Utils.isCollectionEmpty(revocations) || isRevocationDataRefreshNeeded(certToken, revocations)) {
			LOG.debug("The signature does not contain relative revocation data.");
			if (checkRevocationForUntrustedChains || containsTrustAnchor(certChain)) {
				LOG.trace("Revocation update is in progress for certificate : {}", certToken.getDSSIdAsString());
				CertificateToken trustAnchor = (CertificateToken) getFirstTrustAnchor(certChain);

<<<<<<< HEAD
				// Online resources (OCSP and CRL if OCSP doesn't reply)
				OCSPAndCRLRevocationSource onlineVerifier;
				if (!trustedCertSources.isEmpty() && (trustAnchor != null)) {
					LOG.trace("Initializing a revocation verifier for a trusted chain...");
					onlineVerifier = instantiateWithTrustServices(trustAnchor);
				} else {
					LOG.trace("Initializing a revocation verifier for not trusted chain...");
					onlineVerifier = new OCSPAndCRLRevocationSource(crlSource, ocspSource);
				}
=======
				// Fetch OCSP or CRL from online sources
				final RevocationToken<Revocation> onlineRevocationToken = getRevocationToken(
						certToken, issuerToken, trustAnchor);
>>>>>>> 72a44003

				// Check if the obtained revocation is not yet present
				if (onlineRevocationToken != null && !revocations.contains(onlineRevocationToken)) {
					LOG.debug("Obtained a new revocation data : {}, for certificate : {}",
							onlineRevocationToken.getDSSIdAsString(), certToken.getDSSIdAsString());
					revocations.add(onlineRevocationToken);
					addRevocationTokenForVerification(onlineRevocationToken);
				}
				
			} else {
				LOG.warn("External revocation check is skipped for untrusted certificate : {}", certToken.getDSSIdAsString());
			}
		}
		
		if (revocations.isEmpty()) {
			LOG.warn("No revocation found for the certificate {}", certToken.getDSSIdAsString());
		}

		return revocations;
	}

	private <T extends Token> boolean containsTrustAnchor(List<T> certChain) {
		return getFirstTrustAnchor(certChain) != null;
	}

	private <T extends Token> Token getFirstTrustAnchor(List<T> certChain) {
		for (T token : certChain) {
			if (isTrusted(token)) {
				return token;
			}
		}
		return null;
	}

	private RevocationToken getRevocationToken(CertificateToken certificateToken, CertificateToken issuerCertificate,
											   CertificateToken trustAnchor) {
		// configure the CompositeRevocationSource
		RevocationSource<OCSP> currentOCSPSource;
		RevocationSource<CRL> currentCRLSource;
		ListCertificateSource currentCertSource = null;
		if (!trustedCertSources.isEmpty() && (trustAnchor != null)) {
			LOG.trace("Initializing a revocation verifier for a trusted chain...");
			currentOCSPSource = instantiateOCSPWithTrustServices(trustAnchor);
			currentCRLSource = instantiateCRLWithTrustServices(trustAnchor);
			currentCertSource = trustedCertSources;
		} else {
			LOG.trace("Initializing a revocation verifier for not trusted chain...");
			currentOCSPSource = remoteOCSPSource;
			currentCRLSource = remoteCRLSource;
		}
		revocationDataLoadingStrategy.setOcspSource(currentOCSPSource);
		revocationDataLoadingStrategy.setCrlSource(currentCRLSource);
		revocationDataLoadingStrategy.setTrustedCertificateSource(currentCertSource);

		// fetch the data
		return revocationDataLoadingStrategy.getRevocationToken(certificateToken, issuerCertificate);
	}

	private RevocationSource<OCSP> instantiateOCSPWithTrustServices(CertificateToken trustAnchor) {
		List<String> alternativeOCSPUrls = getAlternativeOCSPUrls(trustAnchor);
		if (Utils.isCollectionNotEmpty(alternativeOCSPUrls) && remoteOCSPSource instanceof RevocationSourceAlternateUrlsSupport) {
			return new AlternateUrlsSourceAdapter<>((RevocationSourceAlternateUrlsSupport) remoteOCSPSource, alternativeOCSPUrls);
		} else {
			return remoteOCSPSource;
		}
	}

	private RevocationSource<CRL> instantiateCRLWithTrustServices(CertificateToken trustAnchor) {
		List<String> alternativeCRLUrls = getAlternativeCRLUrls(trustAnchor);
		if (Utils.isCollectionNotEmpty(alternativeCRLUrls) && remoteCRLSource instanceof RevocationSourceAlternateUrlsSupport) {
			return new AlternateUrlsSourceAdapter<>((RevocationSourceAlternateUrlsSupport) remoteCRLSource, alternativeCRLUrls);
		} else {
			return remoteCRLSource;
		}
	}

	private List<String> getAlternativeOCSPUrls(CertificateToken trustAnchor) {
		List<String> alternativeOCSPUrls = new ArrayList<>();
		for (CertificateSource certificateSource : trustedCertSources.getSources()) {
			if (certificateSource instanceof CommonTrustedCertificateSource) {
				CommonTrustedCertificateSource trustedCertSource = (CommonTrustedCertificateSource) certificateSource;
				alternativeOCSPUrls.addAll(trustedCertSource.getAlternativeOCSPUrls(trustAnchor));
			}
		}
		return alternativeOCSPUrls;
	}

	private List<String> getAlternativeCRLUrls(CertificateToken trustAnchor) {
		List<String> alternativeCRLUrls = new ArrayList<>();
		for (CertificateSource certificateSource : trustedCertSources.getSources()) {
			if (certificateSource instanceof CommonTrustedCertificateSource) {
				CommonTrustedCertificateSource trustedCertSource = (CommonTrustedCertificateSource) certificateSource;
				alternativeCRLUrls.addAll(trustedCertSource.getAlternativeCRLUrls(trustAnchor));
			}
		}
		return alternativeCRLUrls;
	}

	@Override
	public boolean checkAllRequiredRevocationDataPresent() {
		List<String> errors = new ArrayList<>();
		Map<CertificateToken, List<CertificateToken>> orderedCertificateChains = getOrderedCertificateChains();
		for (List<CertificateToken> orderedCertChain : orderedCertificateChains.values()) {
			checkRevocationForCertificateChainAgainstBestSignatureTime(orderedCertChain, null, errors);
		}
		if (!errors.isEmpty()) {
			Status status = new Status("Revocation data is missing for one or more certificate(s).", errors);
			certificateVerifier.getAlertOnMissingRevocationData().alert(status);
		}
		return errors.isEmpty();
	}
	
	private void checkRevocationForCertificateChainAgainstBestSignatureTime(List<CertificateToken> certificates,
			Date bestSignatureTime, List<String> errors) {
		for (CertificateToken certificateToken : certificates) {
			if (isSelfSignedOrTrusted(certificateToken)) {
				// break on the first trusted entry
				break;
			} else if (isOCSPNoCheckExtension(certificateToken)) {
				// skip the revocation check for OCSP certs if no check is specified
				continue;
			}
			
			boolean found = false;
			Date earliestNextUpdate = null; // used for informational purpose only

			List<RevocationToken> relatedRevocationTokens = getRelatedRevocationTokens(certificateToken);
			for (RevocationToken<Revocation> revocationToken : relatedRevocationTokens) {
				if (bestSignatureTime == null || revocationToken.getThisUpdate().after(bestSignatureTime)) {
					found = true;
					break;
				} else {
					if (revocationToken.getNextUpdate() != null &&
							(earliestNextUpdate == null || revocationToken.getNextUpdate().before(earliestNextUpdate))) {
						earliestNextUpdate = revocationToken.getNextUpdate();
					}
				}
			}
			
			if (!found) {
				if (!certificateVerifier.isCheckRevocationForUntrustedChains() && !containsTrustAnchor(certificates)) {
					errors.add(String.format("Revocation data is skipped for untrusted certificate chain for the token : '%s'", certificateToken.getDSSIdAsString()));
				} else if (bestSignatureTime == null) {
					// simple revocation presence check
					errors.add(String.format("No revocation data found for certificate : %s", certificateToken.getDSSIdAsString()));
				} else if (earliestNextUpdate != null) {
					errors.add(String.format(
							"No revocation data found after the best signature time [%s] "
							+ "for the certificate : %s. \n The nextUpdate available after : [%s]",
							bestSignatureTime, certificateToken.getDSSIdAsString(), earliestNextUpdate));
				} else {
					errors.add(String.format("No revocation data found after the best signature time [%s] for the certificate : %s", bestSignatureTime,
							certificateToken.getDSSIdAsString()));
				}
			}
		}
	}

	@Override
	public boolean checkAllPOECoveredByRevocationData() {
		List<String> errors = new ArrayList<>();
		for (Entry<CertificateToken, Date> entry : lastTimestampCertChainDates.entrySet()) {
			Date lastUsage = entry.getValue();

			CertificateToken certificateToken = entry.getKey();
			if (!isRevocationDataNotRequired(certificateToken)) {

				boolean foundValidRevocationDataAfterLastUsage = false;
				Date nextUpdate = null;

				List<RevocationToken> relatedRevocationTokens = getRelatedRevocationTokens(certificateToken);
				for (RevocationToken<Revocation> revocationToken : relatedRevocationTokens) {
					Date productionDate = revocationToken.getProductionDate();
					if (productionDate.after(lastUsage)) {
						foundValidRevocationDataAfterLastUsage = true;
						break;
					}

					Date currentNextUpdate = revocationToken.getNextUpdate();
					if (nextUpdate == null || (currentNextUpdate != null && nextUpdate.before(currentNextUpdate))) {
						nextUpdate = currentNextUpdate;
					}
				}
				if (!foundValidRevocationDataAfterLastUsage) {
					errors.add(String.format("POE certificate '%s' not covered by a valid revocation data (nextUpdate : %s)",
							certificateToken.getDSSIdAsString(), nextUpdate));
				}
			}
		}
		if (!errors.isEmpty()) {
			Status status = new Status("Revocation data is missing for one or more POE(s).", errors);
			certificateVerifier.getAlertOnUncoveredPOE().alert(status);
		}
		return errors.isEmpty();
	}

	@Override
	public boolean checkAllTimestampsValid() {
		Set<String> invalidTimestampIds = new HashSet<>();
		for (TimestampToken timestampToken : processedTimestamps) {
			if (!timestampToken.isSignatureIntact() || !timestampToken.isMessageImprintDataFound() ||
					!timestampToken.isMessageImprintDataIntact()) {
				invalidTimestampIds.add(timestampToken.getDSSIdAsString());
			}
		}
		if (!invalidTimestampIds.isEmpty()) {
			Status status = new Status("Broken timestamp(s) detected.", invalidTimestampIds);
			certificateVerifier.getAlertOnInvalidTimestamp().alert(status);
		}
		return invalidTimestampIds.isEmpty();
	}

	@Override
	public boolean checkAllCertificatesValid() {
		Set<String> invalidCertificateIds = new HashSet<>();
		for (CertificateToken certificateToken : processedCertificates) {
			if (!isRevocationDataNotRequired(certificateToken)) {
				List<RevocationToken> relatedRevocationTokens = getRelatedRevocationTokens(certificateToken);
				// check only available revocation data in order to not duplicate
				// the method {@code checkAllRequiredRevocationDataPresent()}
				if (Utils.isCollectionNotEmpty(relatedRevocationTokens)) {
					// check if there is a best-signature-time before the revocation date
					Date lowestPOETime = getLowestPOETime(certificateToken);
					for (RevocationToken<Revocation> revocationToken : relatedRevocationTokens) {
						if ((revocationToken.getStatus().isRevoked() && lowestPOETime != null &&
								!lowestPOETime.before(revocationToken.getRevocationDate())) ||
								!revocationToken.getStatus().isKnown()) {
							invalidCertificateIds.add(certificateToken.getDSSIdAsString());
						}
					}
				}
			}
		}
		if (!invalidCertificateIds.isEmpty()) {
			Status status = new Status("Revoked/Suspended certificate(s) detected.", invalidCertificateIds);
			certificateVerifier.getAlertOnRevokedCertificate().alert(status);
		}
		return invalidCertificateIds.isEmpty();
	}

	private boolean isRevocationDataNotRequired(CertificateToken certToken) {
		return isSelfSignedOrTrusted(certToken) || isOCSPNoCheckExtension(certToken);
	}
	
	private boolean isSelfSignedOrTrusted(CertificateToken certToken) {
		return certToken.isSelfSigned() || isTrusted(certToken);
	}
	
	private boolean isOCSPNoCheckExtension(CertificateToken certToken) {
		return DSSASN1Utils.hasIdPkixOcspNoCheckExtension(certToken);
	}

	private List<RevocationToken> getRelatedRevocationTokens(CertificateToken certificateToken) {
		List<RevocationToken> result = new ArrayList<>();
		for (RevocationToken<?> revocationToken : processedRevocations) {
			if (Utils.areStringsEqual(certificateToken.getDSSIdAsString(), revocationToken.getRelatedCertificateId())) {
				result.add(revocationToken);
			}
		}
		return result;
	}

	@SuppressWarnings({ "unchecked", "rawtypes" })
	private boolean isRevocationDataRefreshNeeded(CertificateToken certToken, List<RevocationToken> revocations) {
		// get last usage dates for the same timestamp certificate chain
		Date refreshNeededAfterTime = lastTimestampCertChainDates.get(certToken);
		if (refreshNeededAfterTime == null) {
			// the best signature time for other tokens (i.e. B-level and revocation data)
			// shall not return null
			refreshNeededAfterTime = getLowestPOETime(certToken);
		}
		boolean freshRevocationDataFound = false;
		for (RevocationToken<Revocation> revocationToken : revocations) {
			if (refreshNeededAfterTime != null && (refreshNeededAfterTime.before(revocationToken.getProductionDate()))
					&& (RevocationReason.CERTIFICATE_HOLD != revocationToken.getReason()
					&& isConsistent(revocationToken, certToken))) {
				freshRevocationDataFound = true;
				break;
			}
		}
		if (!freshRevocationDataFound) {
			LOG.debug("Revocation data refresh is needed");
			return true;
		}
		return false;
	}
	
	private Date getLowestPOETime(Token token) {
		Date lowestPOE = null;
		List<POE> poeList = poeTimes.get(token.getDSSIdAsString());
		if (Utils.isCollectionEmpty(poeList)) {
			throw new IllegalStateException("POE shall be defined before accessing the 'poeTimes' list!");
		}
		for (POE poe : poeList) {
			Date poeTime = poe.getTime();
			if (lowestPOE == null || poeTime.before(lowestPOE)) {
				lowestPOE = poeTime;
			}
		}
		return lowestPOE;
	}
	
	private boolean isConsistent(RevocationToken<Revocation> revocation, CertificateToken certToken) {
		List<CertificateToken> certificateTokenChain = toCertificateTokenChain(getCertChain(revocation));
		if (Utils.isCollectionEmpty(certificateTokenChain)) {
			LOG.debug("The revocation {} is not consistent! Issuer CertificateToken is not found.",
					revocation.getDSSIdAsString());
			return false;
		}

		if (RevocationType.OCSP.equals(revocation.getRevocationType()) &&
				!DSSRevocationUtils.checkIssuerValidAtRevocationProductionTime(revocation)) {
			LOG.debug("The revocation {} is not consistent! The revocation has been produced outside " +
					"the issuer certificate's validity range!", revocation.getDSSIdAsString());
			return false;
		}

		if (RevocationType.CRL.equals(revocation.getRevocationType()) && (
				!isInCertificateValidityRange(revocation, certToken))) {
			LOG.debug("The revocation '{}' was not issued during the validity period of the certificate! Certificate: {}",
					revocation.getDSSIdAsString(), certToken.getDSSIdAsString());
			return false;
		}
		
		if (revocation.getNextUpdate() != null) {
			return hasPOEAfterProductionAndBeforeNextUpdate(revocation);
		} else {
			// if the next update time is not defined, check the validity of the issuer's certificate
			// useful for short-life certificates (i.e. ocsp responder)
			return hasPOEInTheValidityRange(certificateTokenChain.iterator().next());
		}
	}

	private boolean isInCertificateValidityRange(RevocationToken<?> revocationToken, CertificateToken certificateToken) {
		final Date thisUpdate = revocationToken.getThisUpdate();
		final Date nextUpdate = revocationToken.getNextUpdate();
		final Date notAfter = certificateToken.getNotAfter();
		final Date notBefore = certificateToken.getNotBefore();
		return thisUpdate.compareTo(notAfter) <= 0 && (nextUpdate != null && nextUpdate.compareTo(notBefore) >= 0);
	}
	
	private boolean hasPOEAfterProductionAndBeforeNextUpdate(RevocationToken<Revocation> revocation) {
		List<POE> poeTimeList = poeTimes.get(revocation.getDSSIdAsString());
		if (Utils.isCollectionNotEmpty(poeTimeList)) {
			for (POE poeTime : poeTimeList) {
				if (isConsistentOnTime(revocation, poeTime.getTime())) {
					return true;
				}
			}
		}
		return false;
	}
	
	private boolean hasPOEInTheValidityRange(CertificateToken certificateToken) {
		List<POE> poeTimeList = poeTimes.get(certificateToken.getDSSIdAsString());
		if (Utils.isCollectionNotEmpty(poeTimeList)) {
			for (POE poeTime : poeTimeList) {
				if (certificateToken.isValidOn(poeTime.getTime())) {
					return true;
				}
				// continue
			}
		}
		return false;
	}
	
	private boolean isConsistentOnTime(RevocationToken<Revocation> revocationToken, Date date) {
		Date productionDate = revocationToken.getProductionDate();
		Date nextUpdate = revocationToken.getNextUpdate();
		return date.compareTo(productionDate) >= 0 && date.compareTo(nextUpdate) <= 0;
	}

	@Override
	public boolean checkAtLeastOneRevocationDataPresentAfterBestSignatureTime(AdvancedSignature signature) {
		List<String> errors = new ArrayList<>();
		CertificateToken signingCertificateToken = signature.getSigningCertificateToken();
		Map<CertificateToken, List<CertificateToken>> orderedCertificateChains = getOrderedCertificateChains();
		for (Map.Entry<CertificateToken, List<CertificateToken>> entry : orderedCertificateChains.entrySet()) {
			CertificateToken firstChainCertificate = entry.getKey();
			Date bestSignatureTime = firstChainCertificate.equals(signingCertificateToken) ? getEarliestTimestampTime()
					: lastTimestampCertChainDates.get(firstChainCertificate);
			checkRevocationForCertificateChainAgainstBestSignatureTime(entry.getValue(), bestSignatureTime, errors);
		}
		if (!errors.isEmpty()) {
			Status status = new Status("Fresh revocation data is missing for one or more certificate(s).", errors);
			certificateVerifier.getAlertOnNoRevocationAfterBestSignatureTime().alert(status);
		}
		return errors.isEmpty();
	}
	
	private Date getEarliestTimestampTime() {
		Date earliestDate = null;
		for (TimestampToken timestamp : getProcessedTimestamps()) {
			if (timestamp.getTimeStampType().coversSignature()) {
				Date timestampTime = timestamp.getCreationDate();
				if (earliestDate == null || timestampTime.before(earliestDate)) {
					earliestDate = timestampTime;
				}
			}
		}
		return earliestDate;
	}

	@Override
	public boolean checkSignatureNotExpired(AdvancedSignature signature) {
		CertificateToken signingCertificate = signature.getSigningCertificateToken();
		if (signingCertificate != null) {
			boolean signatureNotExpired = verifyCertificateTokenHasPOERecursively(signingCertificate, poeTimes.get(signature.getId()));
			if (!signatureNotExpired) {
				Status status = new Status("The signing certificate has been expired and " +
						"there is no POE during its validity range.", Arrays.asList(signingCertificate.getDSSIdAsString()));
				certificateVerifier.getAlertOnExpiredSignature().alert(status);
			}
			return signatureNotExpired;
		}
		return true;
	}

	private boolean verifyCertificateTokenHasPOERecursively(CertificateToken certificateToken, List<POE> poeTimeList) {
		if (Utils.isCollectionNotEmpty(poeTimeList)) {
			for (POE poeTime : poeTimeList) {
				if (certificateToken.isValidOn(poeTime.getTime())) {
					TimestampToken timestampToken = poeTime.getTimestampToken();
					if (timestampToken != null) {
						// check if the timestamp is valid at validation time
						CertificateToken issuerCertificateToken = getIssuer(timestampToken);
						if (issuerCertificateToken != null &&
								verifyCertificateTokenHasPOERecursively(issuerCertificateToken, poeTimes.get(timestampToken.getDSSIdAsString()))) {
							return true;
						}
					} else {
						// the certificate is valid at the current time
						return true;
					}
				}
			}
		}
		return false;
	}

	@Override
	public Set<CertificateToken> getProcessedCertificates() {
		return Collections.unmodifiableSet(processedCertificates);
	}

	@Override
	public Set<RevocationToken> getProcessedRevocations() {
		return Collections.unmodifiableSet(processedRevocations);
	}

	@Override
	public Set<TimestampToken> getProcessedTimestamps() {
		return Collections.unmodifiableSet(processedTimestamps);
	}

	private <T extends Token> boolean isTrusted(T token) {
		return token instanceof CertificateToken && trustedCertSources.isTrusted((CertificateToken) token);
	}

	@Override
	public ValidationData getValidationData(final AdvancedSignature signature) {
		return getValidationData(signature.getSigningCertificateToken());
	}

	@Override
	public ValidationData getValidationData(final TimestampToken timestampToken) {
		return getValidationData(getIssuer(timestampToken));
	}

	private ValidationData getValidationData(final CertificateToken certificateToken) {
		ValidationData validationData = new ValidationData();
		if (certificateToken != null) {
			populateValidationDataRecursively(certificateToken, validationData);
		}
		return validationData;
	}

	private void populateValidationDataRecursively(final Token token, final ValidationData validationData) {
		boolean added = validationData.addToken(token);
		if (added) {
			if (token instanceof CertificateToken) {
				List<RevocationToken> revocationTokens = getRelatedRevocationTokens((CertificateToken) token);
				for (RevocationToken revocationToken : revocationTokens) {
					populateValidationDataRecursively(revocationToken, validationData);
				}
			}
			CertificateToken issuerToken = getIssuer(token);
			if (issuerToken != null) {
				populateValidationDataRecursively(issuerToken, validationData);
			}
		}
	}

	/**
	 * This class defines a POE provided to the validation process or obtained from processed timestamps
	 */
	private static class POE {

		/** The POE time */
		private final Date time;

		/** The TimestampToken provided the POE, when present */
		private TimestampToken timestampToken;

		/**
		 * Default constructor to instantiate the object from a provided time
		 *
		 * @param time {@link Date}
		 */
		public POE(final Date time) {
			this.time = time;
		}

		/**
		 * Constructor to instantiate the POE object from a TimestampToken
		 *
		 * @param timestampToken {@link TimestampToken}
		 */
		public POE(TimestampToken timestampToken) {
			this.timestampToken = timestampToken;
			this.time = timestampToken.getCreationDate();
		}

		/**
		 * Returns the POE time
		 *
		 * @return {@link Date}
		 */
		public Date getTime() {
			return time;
		}

		/**
		 * Returns the TimestampToken used to create the POE, when present
		 *
		 * @return {@link TimestampToken} if it has been used for the POE, null otherwise
		 */
		public TimestampToken getTimestampToken() {
			return timestampToken;
		}

	}

}<|MERGE_RESOLUTION|>--- conflicted
+++ resolved
@@ -32,10 +32,6 @@
 import eu.europa.esig.dss.model.x509.revocation.ocsp.OCSP;
 import eu.europa.esig.dss.spi.DSSASN1Utils;
 import eu.europa.esig.dss.spi.DSSRevocationUtils;
-<<<<<<< HEAD
-import eu.europa.esig.dss.spi.client.http.DataLoader;
-=======
->>>>>>> 72a44003
 import eu.europa.esig.dss.spi.x509.AlternateUrlsSourceAdapter;
 import eu.europa.esig.dss.spi.x509.CandidatesForSigningCertificate;
 import eu.europa.esig.dss.spi.x509.CertificateRef;
@@ -706,21 +702,9 @@
 				LOG.trace("Revocation update is in progress for certificate : {}", certToken.getDSSIdAsString());
 				CertificateToken trustAnchor = (CertificateToken) getFirstTrustAnchor(certChain);
 
-<<<<<<< HEAD
-				// Online resources (OCSP and CRL if OCSP doesn't reply)
-				OCSPAndCRLRevocationSource onlineVerifier;
-				if (!trustedCertSources.isEmpty() && (trustAnchor != null)) {
-					LOG.trace("Initializing a revocation verifier for a trusted chain...");
-					onlineVerifier = instantiateWithTrustServices(trustAnchor);
-				} else {
-					LOG.trace("Initializing a revocation verifier for not trusted chain...");
-					onlineVerifier = new OCSPAndCRLRevocationSource(crlSource, ocspSource);
-				}
-=======
 				// Fetch OCSP or CRL from online sources
 				final RevocationToken<Revocation> onlineRevocationToken = getRevocationToken(
 						certToken, issuerToken, trustAnchor);
->>>>>>> 72a44003
 
 				// Check if the obtained revocation is not yet present
 				if (onlineRevocationToken != null && !revocations.contains(onlineRevocationToken)) {
