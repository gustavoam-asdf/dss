/**
 * DSS - Digital Signature Services
 * Copyright (C) 2015 European Commission, provided under the CEF programme
 * 
 * This file is part of the "DSS - Digital Signature Services" project.
 * 
 * This library is free software; you can redistribute it and/or
 * modify it under the terms of the GNU Lesser General Public
 * License as published by the Free Software Foundation; either
 * version 2.1 of the License, or (at your option) any later version.
 * 
 * This library is distributed in the hope that it will be useful,
 * but WITHOUT ANY WARRANTY; without even the implied warranty of
 * MERCHANTABILITY or FITNESS FOR A PARTICULAR PURPOSE.  See the GNU
 * Lesser General Public License for more details.
 * 
 * You should have received a copy of the GNU Lesser General Public
 * License along with this library; if not, write to the Free Software
 * Foundation, Inc., 51 Franklin Street, Fifth Floor, Boston, MA  02110-1301  USA
 */
package eu.europa.esig.dss.validation;

import eu.europa.esig.dss.diagnostic.jaxb.XmlBasicSignature;
import eu.europa.esig.dss.diagnostic.jaxb.XmlCertificate;
import eu.europa.esig.dss.diagnostic.jaxb.XmlCertificatePolicy;
import eu.europa.esig.dss.diagnostic.jaxb.XmlCertificateRef;
import eu.europa.esig.dss.diagnostic.jaxb.XmlCertificateRevocation;
import eu.europa.esig.dss.diagnostic.jaxb.XmlChainItem;
import eu.europa.esig.dss.diagnostic.jaxb.XmlDiagnosticData;
import eu.europa.esig.dss.diagnostic.jaxb.XmlDigestAlgoAndValue;
import eu.europa.esig.dss.diagnostic.jaxb.XmlDistinguishedName;
import eu.europa.esig.dss.diagnostic.jaxb.XmlFoundCertificates;
import eu.europa.esig.dss.diagnostic.jaxb.XmlIssuerSerial;
import eu.europa.esig.dss.diagnostic.jaxb.XmlLangAndValue;
import eu.europa.esig.dss.diagnostic.jaxb.XmlOID;
import eu.europa.esig.dss.diagnostic.jaxb.XmlOrphanCertificate;
import eu.europa.esig.dss.diagnostic.jaxb.XmlOrphanCertificateToken;
import eu.europa.esig.dss.diagnostic.jaxb.XmlOrphanRevocationToken;
import eu.europa.esig.dss.diagnostic.jaxb.XmlPSD2Info;
import eu.europa.esig.dss.diagnostic.jaxb.XmlPSD2Role;
import eu.europa.esig.dss.diagnostic.jaxb.XmlQCLimitValue;
import eu.europa.esig.dss.diagnostic.jaxb.XmlRelatedCertificate;
import eu.europa.esig.dss.diagnostic.jaxb.XmlRevocation;
import eu.europa.esig.dss.diagnostic.jaxb.XmlRevocationRef;
import eu.europa.esig.dss.diagnostic.jaxb.XmlSignerInfo;
import eu.europa.esig.dss.diagnostic.jaxb.XmlSigningCertificate;
import eu.europa.esig.dss.diagnostic.jaxb.XmlTrustedList;
import eu.europa.esig.dss.diagnostic.jaxb.XmlTrustedService;
import eu.europa.esig.dss.diagnostic.jaxb.XmlTrustedServiceProvider;
import eu.europa.esig.dss.enumerations.CertificateOrigin;
import eu.europa.esig.dss.enumerations.CertificateRefOrigin;
import eu.europa.esig.dss.enumerations.CertificateSourceType;
import eu.europa.esig.dss.enumerations.DigestAlgorithm;
import eu.europa.esig.dss.enumerations.EncryptionAlgorithm;
import eu.europa.esig.dss.enumerations.OidDescription;
import eu.europa.esig.dss.enumerations.RevocationOrigin;
import eu.europa.esig.dss.enumerations.RevocationRefOrigin;
import eu.europa.esig.dss.enumerations.RoleOfPspOid;
import eu.europa.esig.dss.enumerations.SignatureAlgorithm;
import eu.europa.esig.dss.enumerations.SignatureValidity;
import eu.europa.esig.dss.enumerations.TokenExtractionStrategy;
import eu.europa.esig.dss.model.DSSException;
import eu.europa.esig.dss.model.Digest;
import eu.europa.esig.dss.model.QCLimitValue;
import eu.europa.esig.dss.model.identifier.Identifier;
import eu.europa.esig.dss.model.x509.CertificateToken;
import eu.europa.esig.dss.model.x509.Token;
import eu.europa.esig.dss.model.x509.TokenComparator;
import eu.europa.esig.dss.model.x509.X500PrincipalHelper;
import eu.europa.esig.dss.model.x509.revocation.Revocation;
<<<<<<< HEAD
import eu.europa.esig.dss.model.x509.revocation.crl.CRL;
import eu.europa.esig.dss.model.x509.revocation.ocsp.OCSP;
=======
>>>>>>> 9811d446
import eu.europa.esig.dss.spi.DSSASN1Utils;
import eu.europa.esig.dss.spi.DSSUtils;
import eu.europa.esig.dss.spi.tsl.Condition;
import eu.europa.esig.dss.spi.tsl.ConditionForQualifiers;
import eu.europa.esig.dss.spi.tsl.DownloadInfoRecord;
import eu.europa.esig.dss.spi.tsl.LOTLInfo;
import eu.europa.esig.dss.spi.tsl.ParsingInfoRecord;
import eu.europa.esig.dss.spi.tsl.TLInfo;
import eu.europa.esig.dss.spi.tsl.TLValidationJobSummary;
import eu.europa.esig.dss.spi.tsl.TrustProperties;
import eu.europa.esig.dss.spi.tsl.TrustServiceProvider;
import eu.europa.esig.dss.spi.tsl.TrustServiceStatusAndInformationExtensions;
import eu.europa.esig.dss.spi.tsl.TrustedListsCertificateSource;
import eu.europa.esig.dss.spi.tsl.ValidationInfoRecord;
import eu.europa.esig.dss.spi.util.TimeDependentValues;
import eu.europa.esig.dss.spi.x509.CandidatesForSigningCertificate;
import eu.europa.esig.dss.spi.x509.CertificateIdentifier;
import eu.europa.esig.dss.spi.x509.CertificatePolicy;
import eu.europa.esig.dss.spi.x509.CertificateRef;
import eu.europa.esig.dss.spi.x509.CertificateSource;
import eu.europa.esig.dss.spi.x509.CertificateTokenRefMatcher;
import eu.europa.esig.dss.spi.x509.CertificateValidity;
import eu.europa.esig.dss.spi.x509.ListCertificateSource;
import eu.europa.esig.dss.spi.x509.PSD2QcType;
import eu.europa.esig.dss.spi.x509.ResponderId;
import eu.europa.esig.dss.spi.x509.RoleOfPSP;
import eu.europa.esig.dss.spi.x509.TokenCertificateSource;
<<<<<<< HEAD
import eu.europa.esig.dss.spi.x509.revocation.OfflineRevocationSource;
import eu.europa.esig.dss.spi.x509.revocation.RevocationRef;
import eu.europa.esig.dss.spi.x509.revocation.RevocationToken;
import eu.europa.esig.dss.spi.x509.revocation.crl.CRLRef;
import eu.europa.esig.dss.spi.x509.revocation.ocsp.OCSPCertificateSource;
=======
import eu.europa.esig.dss.spi.x509.revocation.RevocationRef;
import eu.europa.esig.dss.spi.x509.revocation.RevocationToken;
import eu.europa.esig.dss.spi.x509.revocation.crl.CRLRef;
>>>>>>> 9811d446
import eu.europa.esig.dss.spi.x509.revocation.ocsp.OCSPRef;
import eu.europa.esig.dss.spi.x509.revocation.ocsp.OCSPToken;
import eu.europa.esig.dss.utils.Utils;
import eu.europa.esig.dss.validation.timestamp.TimestampToken;
import org.bouncycastle.asn1.x500.style.BCStyle;
import org.slf4j.Logger;
import org.slf4j.LoggerFactory;

import javax.security.auth.x500.X500Principal;
import java.security.PublicKey;
import java.util.ArrayList;
import java.util.Arrays;
import java.util.Collection;
import java.util.Collections;
import java.util.Date;
import java.util.HashMap;
import java.util.HashSet;
import java.util.List;
import java.util.Map;
import java.util.Map.Entry;
import java.util.Set;

/**
 * Contains a common code for DiagnosticData building
 *
 */
public abstract class DiagnosticDataBuilder {

	private static final Logger LOG = LoggerFactory.getLogger(DiagnosticDataBuilder.class);

	/** The certificates used during the validation process */
	protected Set<CertificateToken> usedCertificates;

	/** The revocation used during the validation process */
	protected Set<RevocationToken<Revocation>> usedRevocations;

	/** The list of trusted certificate sources */
	protected ListCertificateSource trustedCertSources = new ListCertificateSource();

	/** The validation time */
	protected Date validationDate;

	/** A map between certificate tokens and source types where they been obtained from */
	protected Map<CertificateToken, Set<CertificateSourceType>> certificateSourceTypes;

	/** The token extraction strategy */
	protected TokenExtractionStrategy tokenExtractionStrategy = TokenExtractionStrategy.NONE;

	/** The digest algorithm to use for digest computation */
	protected DigestAlgorithm defaultDigestAlgorithm = DigestAlgorithm.SHA256;

	/** The cached map of certificates */
	protected Map<String, XmlCertificate> xmlCertsMap = new HashMap<>();

	/** The cached map of revocation data */
	protected Map<String, XmlRevocation> xmlRevocationsMap = new HashMap<>();

	/** The cached map of trusted lists */
	protected Map<String, XmlTrustedList> xmlTrustedListsMap = new HashMap<>();

	/** The cached map of orphan certificates */
	protected Map<String, XmlOrphanCertificateToken> xmlOrphanCertificateTokensMap = new HashMap<>();

	/** The cached map of orphan revocation data */
	protected Map<String, XmlOrphanRevocationToken> xmlOrphanRevocationTokensMap = new HashMap<>();

	/**
	 * A map between references ids and their related token ids (used to map
	 * references for timestamped refs)
	 */
	protected Map<String, String> referenceMap = new HashMap<>();

	/**
	 * A map between certificate id Strings and the related CertificateTokens
	 */
	protected Map<String, CertificateToken> certificateIdsMap = new HashMap<>();

	/**
	 * A map between certificate id Strings and the related CertificateTokens for signing certificates
	 */
	protected Map<String, CertificateToken> signingCertificateMap = new HashMap<>();

	/**
	 * This method allows to set the used certificates
	 * 
	 * @param usedCertificates the used certificates
	 * @return the builder
	 */
	public DiagnosticDataBuilder usedCertificates(Set<CertificateToken> usedCertificates) {
		this.usedCertificates = usedCertificates;
		return this;
	}

	/**
	 * This method allows to set the certificate source types
	 * 
	 * @param certificateSourceTypes the certificate source types
	 * @return the builder
	 */
	public DiagnosticDataBuilder certificateSourceTypes(
			Map<CertificateToken, Set<CertificateSourceType>> certificateSourceTypes) {
		this.certificateSourceTypes = certificateSourceTypes;
		return this;
	}

	/**
	 * This method allows to set the used revocation data
	 * 
	 * @param usedRevocations the used revocation data
	 * @return the builder
	 */
	public DiagnosticDataBuilder usedRevocations(Set<RevocationToken<Revocation>> usedRevocations) {
		this.usedRevocations = usedRevocations;
		return this;
	}

	/**
	 * This method allows to set the TrustedListsCertificateSources
	 * 
	 * @param trustedCertSources the list of trusted lists certificate sources
	 * @return the builder
	 */
	public DiagnosticDataBuilder trustedCertificateSources(ListCertificateSource trustedCertSources) {
		if (trustedCertSources.areAllCertSourcesTrusted()) {
			this.trustedCertSources = trustedCertSources;
		} else {
			throw new DSSException(
					"Trusted CertificateSource must contain only sources of type TRUSTED_STORE or TRUSTED_LIST!");
		}
		return this;
	}

	/**
	 * This method allows to set the validation date
	 * 
	 * @param validationDate the validation date
	 * @return the builder
	 */
	public DiagnosticDataBuilder validationDate(Date validationDate) {
		this.validationDate = validationDate;
		return this;
	}

	/**
	 * This method allows to set the {@link TokenExtractionStrategy} to follow for
	 * the token extraction
	 * 
	 * @param tokenExtractionStrategy {@link TokenExtractionStrategy} to use
	 * @return the builder
	 */
	public DiagnosticDataBuilder tokenExtractionStrategy(TokenExtractionStrategy tokenExtractionStrategy) {
		this.tokenExtractionStrategy = tokenExtractionStrategy;
		return this;
	}

	/**
	 * This method allows to set the default {@link DigestAlgorithm} which will be
	 * used for tokens' DigestAlgoAndValue calculation
	 * 
	 * @param digestAlgorithm {@link DigestAlgorithm} to set as default
	 * @return the builder
	 */
	public DiagnosticDataBuilder defaultDigestAlgorithm(DigestAlgorithm digestAlgorithm) {
		this.defaultDigestAlgorithm = digestAlgorithm;
		return this;
	}

	/**
	 * Builds {@code XmlDiagnosticData}
	 * 
	 * @return {@link XmlDiagnosticData}
	 */
	public XmlDiagnosticData build() {
		XmlDiagnosticData diagnosticData = new XmlDiagnosticData();
		diagnosticData.setValidationDate(validationDate);

		Collection<XmlCertificate> xmlCertificates = buildXmlCertificates(usedCertificates);
		diagnosticData.getUsedCertificates().addAll(xmlCertificates);
		linkSigningCertificateAndChains(usedCertificates);

		Collection<XmlRevocation> xmlRevocations = buildXmlRevocations(usedRevocations);
		diagnosticData.getUsedRevocations().addAll(xmlRevocations);

		linkCertificatesAndRevocations(usedCertificates);

		if (isUseTrustedLists()) {
			Collection<XmlTrustedList> trustedLists = buildXmlTrustedLists(trustedCertSources);
			diagnosticData.getTrustedLists().addAll(trustedLists);
			linkCertificatesAndTrustServices(usedCertificates);
		}

		return diagnosticData;
	}

	private boolean isUseTrustedLists() {
		if (!trustedCertSources.isEmpty()) {
			for (CertificateSource certificateSource : trustedCertSources.getSources()) {
				if (certificateSource instanceof TrustedListsCertificateSource) {
					return true;
				}
			}
		}
		return false;
	}

	private Collection<XmlCertificate> buildXmlCertificates(Set<CertificateToken> certificates) {
		List<XmlCertificate> builtCertificates = new ArrayList<>();
		if (Utils.isCollectionNotEmpty(certificates)) {
			List<CertificateToken> tokens = new ArrayList<>(certificates);
			Collections.sort(tokens, new TokenComparator());
			for (CertificateToken certificateToken : tokens) {
				String id = certificateToken.getDSSIdAsString();
				XmlCertificate xmlCertificate = xmlCertsMap.get(id);
				if (xmlCertificate == null) {
					xmlCertificate = buildDetachedXmlCertificate(certificateToken);
					xmlCertsMap.put(id, xmlCertificate);
				}
				builtCertificates.add(xmlCertificate);
			}
		}
		return builtCertificates;
	}

	private void linkSigningCertificateAndChains(Set<CertificateToken> certificates) {
		if (Utils.isCollectionNotEmpty(certificates)) {
			for (CertificateToken certificateToken : certificates) {
				certificateToken = getProcessedCertificateToken(certificateToken); // ensure the token is processed
				XmlCertificate xmlCertificate = xmlCertsMap.get(certificateToken.getDSSIdAsString());
				xmlCertificate.setSigningCertificate(getXmlSigningCertificate(certificateToken));
				xmlCertificate.setCertificateChain(getXmlForCertificateChain(certificateToken));
			}
		}
	}

	private void linkCertificatesAndTrustServices(Set<CertificateToken> certificates) {
		if (Utils.isCollectionNotEmpty(certificates)) {
			for (CertificateToken certificateToken : certificates) {
				XmlCertificate xmlCertificate = xmlCertsMap.get(certificateToken.getDSSIdAsString());
				xmlCertificate.setTrustedServiceProviders(getXmlTrustedServiceProviders(certificateToken));
			}
		}
	}

	private Collection<XmlRevocation> buildXmlRevocations(Set<RevocationToken<Revocation>> revocations) {
		List<XmlRevocation> builtRevocations = new ArrayList<>();
		if (Utils.isCollectionNotEmpty(revocations)) {
			List<RevocationToken<Revocation>> tokens = new ArrayList<>(revocations);
			Collections.sort(tokens, new TokenComparator());
			List<String> uniqueIds = new ArrayList<>(); // CRL can contain multiple entries
			for (RevocationToken<Revocation> revocationToken : tokens) {
				String id = revocationToken.getDSSIdAsString();
				if (uniqueIds.contains(id)) {
					continue;
				}
				XmlRevocation xmlRevocation = xmlRevocationsMap.get(id);
				if (xmlRevocation == null) {
					xmlRevocation = buildDetachedXmlRevocation(revocationToken);
					xmlRevocationsMap.put(id, xmlRevocation);
					builtRevocations.add(xmlRevocation);
				}
				uniqueIds.add(id);
			}
		}
		return builtRevocations;
	}

	private void linkCertificatesAndRevocations(Set<CertificateToken> certificates) {
		if (Utils.isCollectionNotEmpty(certificates)) {
			for (CertificateToken certificateToken : certificates) {
				XmlCertificate xmlCertificate = xmlCertsMap.get(certificateToken.getDSSIdAsString());
				Set<RevocationToken<Revocation>> revocationsForCert = getRevocationsForCert(certificateToken);
				for (RevocationToken<Revocation> revocationToken : revocationsForCert) {
					XmlRevocation xmlRevocation = xmlRevocationsMap.get(revocationToken.getDSSIdAsString());
					XmlCertificateRevocation xmlCertificateRevocation = new XmlCertificateRevocation();
					xmlCertificateRevocation.setRevocation(xmlRevocation);
					xmlCertificateRevocation.setStatus(revocationToken.getStatus());
					xmlCertificateRevocation.setRevocationDate(revocationToken.getRevocationDate());
					xmlCertificateRevocation.setReason(revocationToken.getReason());
					xmlCertificate.getRevocations().add(xmlCertificateRevocation);
				}
			}
		}
	}

	private Collection<XmlTrustedList> buildXmlTrustedLists(ListCertificateSource trustedCertificateSources) {
		List<XmlTrustedList> trustedLists = new ArrayList<>();

		Map<Identifier, XmlTrustedList> mapTrustedLists = new HashMap<>();
		Map<Identifier, XmlTrustedList> mapListOfTrustedLists = new HashMap<>();

		for (CertificateSource certificateSource : trustedCertificateSources.getSources()) {
			if (certificateSource instanceof TrustedListsCertificateSource) {
				TrustedListsCertificateSource tlCertSource = (TrustedListsCertificateSource) certificateSource;
				TLValidationJobSummary summary = tlCertSource.getSummary();
				if (summary != null) {
					Set<Identifier> tlIdentifiers = getTLIdentifiers(tlCertSource);
					for (Identifier tlId : tlIdentifiers) {
						if (!mapTrustedLists.containsKey(tlId)) {
							TLInfo tlInfoById = summary.getTLInfoById(tlId);
							if (tlInfoById != null) {
								mapTrustedLists.put(tlId, getXmlTrustedList(tlInfoById));
							}
						}
					}

					Set<Identifier> lotlIdentifiers = getLOTLIdentifiers(tlCertSource);
					for (Identifier lotlId : lotlIdentifiers) {
						if (!mapListOfTrustedLists.containsKey(lotlId)) {
							LOTLInfo lotlInfoById = summary.getLOTLInfoById(lotlId);
							if (lotlInfoById != null) {
								mapTrustedLists.put(lotlId, getXmlTrustedList(lotlInfoById));
							}
						}
					}

				} else {
					LOG.warn(
							"The TrustedListsCertificateSource does not contain TLValidationJobSummary. TLValidationJob is not performed!");
				}
			}
		}

		trustedLists.addAll(mapTrustedLists.values());
		trustedLists.addAll(mapListOfTrustedLists.values());
		return trustedLists;
	}

	private Set<Identifier> getTLIdentifiers(TrustedListsCertificateSource tlCS) {
		Set<Identifier> tlIdentifiers = new HashSet<>();
		for (CertificateToken certificateToken : usedCertificates) {
			List<TrustProperties> trustServices = tlCS.getTrustServices(certificateToken);
			for (TrustProperties trustProperties : trustServices) {
				tlIdentifiers.add(trustProperties.getTLIdentifier());
			}
		}
		return tlIdentifiers;
	}

	private Set<Identifier> getLOTLIdentifiers(TrustedListsCertificateSource tlCS) {
		Set<Identifier> lotlIdentifiers = new HashSet<>();
		for (CertificateToken certificateToken : usedCertificates) {
			List<TrustProperties> trustServices = tlCS.getTrustServices(certificateToken);
			for (TrustProperties trustProperties : trustServices) {
				Identifier lotlUrl = trustProperties.getLOTLIdentifier();
				if (lotlUrl != null) {
					lotlIdentifiers.add(lotlUrl);
				}
			}
		}
		return lotlIdentifiers;
	}

	private XmlTrustedList getXmlTrustedList(TLInfo tlInfo) {
		String id = tlInfo.getIdentifier().asXmlId();
		XmlTrustedList result = xmlTrustedListsMap.get(id);
		if (result == null) {
			result = new XmlTrustedList();
			if (tlInfo instanceof LOTLInfo) {
				result.setLOTL(true);
			}
			result.setId(id);
			result.setUrl(tlInfo.getUrl());
			ParsingInfoRecord parsingCacheInfo = tlInfo.getParsingCacheInfo();
			if (parsingCacheInfo != null) {
				result.setCountryCode(parsingCacheInfo.getTerritory());
				result.setIssueDate(parsingCacheInfo.getIssueDate());
				result.setNextUpdate(parsingCacheInfo.getNextUpdateDate());
				result.setSequenceNumber(parsingCacheInfo.getSequenceNumber());
				result.setVersion(parsingCacheInfo.getVersion());
			}
			DownloadInfoRecord downloadCacheInfo = tlInfo.getDownloadCacheInfo();
			if (downloadCacheInfo != null) {
				result.setLastLoading(downloadCacheInfo.getLastSuccessSynchronizationTime());
			}
			ValidationInfoRecord validationCacheInfo = tlInfo.getValidationCacheInfo();
			if (validationCacheInfo != null) {
				result.setWellSigned(validationCacheInfo.isValid());
			}
			xmlTrustedListsMap.put(id, result);
		}
		return result;
	}

	protected XmlSignerInfo getXmlSignerInfo(CertificateIdentifier certificateIdentifier) {
		XmlSignerInfo xmlSignerInfo = new XmlSignerInfo();
		if (certificateIdentifier.getIssuerName() != null) {
			xmlSignerInfo.setIssuerName(certificateIdentifier.getIssuerName().toString());
		}
		xmlSignerInfo.setSerialNumber(certificateIdentifier.getSerialNumber());
		xmlSignerInfo.setSki(certificateIdentifier.getSki());
		if (certificateIdentifier.isCurrent()) {
			xmlSignerInfo.setCurrent(certificateIdentifier.isCurrent());
		}
		return xmlSignerInfo;
	}

	private XmlSignerInfo getXmlSignerInfo(ResponderId responderId) {
		XmlSignerInfo xmlSignerInfo = new XmlSignerInfo();
		if (responderId.getX500Principal() != null) {
			xmlSignerInfo.setIssuerName(responderId.getX500Principal().toString());
		}
		xmlSignerInfo.setSki(responderId.getSki());
		return xmlSignerInfo;
	}

	protected XmlRevocation buildDetachedXmlRevocation(RevocationToken<Revocation> revocationToken) {

		final XmlRevocation xmlRevocation = new XmlRevocation();
		xmlRevocation.setId(revocationToken.getDSSIdAsString());

		if (revocationToken.isInternal()) {
			xmlRevocation.setOrigin(RevocationOrigin.INPUT_DOCUMENT);
		} else {
			xmlRevocation.setOrigin(revocationToken.getExternalOrigin());
		}
		xmlRevocation.setType(revocationToken.getRevocationType());

		xmlRevocation.setProductionDate(revocationToken.getProductionDate());
		xmlRevocation.setThisUpdate(revocationToken.getThisUpdate());
		xmlRevocation.setNextUpdate(revocationToken.getNextUpdate());
		xmlRevocation.setExpiredCertsOnCRL(revocationToken.getExpiredCertsOnCRL());
		xmlRevocation.setArchiveCutOff(revocationToken.getArchiveCutOff());

		String sourceURL = revocationToken.getSourceURL();
		if (Utils.isStringNotEmpty(sourceURL)) { // not empty = online
			xmlRevocation.setSourceAddress(sourceURL);
		}

		xmlRevocation.setBasicSignature(getXmlBasicSignature(revocationToken));

		xmlRevocation.setSigningCertificate(getXmlSigningCertificate(revocationToken));
		xmlRevocation.setCertificateChain(getXmlForCertificateChain(revocationToken));

		xmlRevocation.setCertHashExtensionPresent(revocationToken.isCertHashPresent());
		xmlRevocation.setCertHashExtensionMatch(revocationToken.isCertHashMatch());

		if (revocationToken.getCertificateSource() != null) {
			// in case of OCSP token
			xmlRevocation.setFoundCertificates(
					getXmlFoundCertificates(revocationToken.getDSSId(), revocationToken.getCertificateSource()));
		}

		if (tokenExtractionStrategy.isRevocationData()) {
			xmlRevocation.setBase64Encoded(revocationToken.getEncoded());
		} else {
			byte[] revocationDigest = revocationToken.getDigest(defaultDigestAlgorithm);
			xmlRevocation.setDigestAlgoAndValue(getXmlDigestAlgoAndValue(defaultDigestAlgorithm, revocationDigest));
		}

		return xmlRevocation;
	}

	protected <R extends Revocation> List<XmlRevocationRef> getXmlRevocationRefs(String tokenId,
			Map<RevocationRef<R>, Set<RevocationRefOrigin>> refsAndOrigins) {
		List<XmlRevocationRef> xmlRevocationRefs = new ArrayList<>();
		for (Entry<RevocationRef<R>, Set<RevocationRefOrigin>> entry : refsAndOrigins.entrySet()) {
			RevocationRef<R> ref = entry.getKey();
			Set<RevocationRefOrigin> origins = entry.getValue();
			XmlRevocationRef xmlRef = null;
			if (ref instanceof CRLRef) {
				xmlRef = getXmlCRLRevocationRef((CRLRef) ref, origins);
			} else {
				xmlRef = getXmlOCSPRevocationRef((OCSPRef) ref, origins);
			}
			referenceMap.put(ref.getDSSIdAsString(), tokenId);
			xmlRevocationRefs.add(xmlRef);
		}
		return xmlRevocationRefs;
	}

	protected XmlRevocationRef getXmlCRLRevocationRef(CRLRef crlRef, Set<RevocationRefOrigin> origins) {
		XmlRevocationRef xmlRevocationRef = new XmlRevocationRef();
		xmlRevocationRef.getOrigins().addAll(origins);
		if (crlRef.getDigest() != null) {
			xmlRevocationRef.setDigestAlgoAndValue(getXmlDigestAlgoAndValue(crlRef.getDigest()));
		}
		return xmlRevocationRef;
	}

	protected XmlRevocationRef getXmlOCSPRevocationRef(OCSPRef ocspRef, Set<RevocationRefOrigin> origins) {
		XmlRevocationRef xmlRevocationRef = new XmlRevocationRef();
		xmlRevocationRef.getOrigins().addAll(origins);
		if (ocspRef.getDigest() != null) {
			xmlRevocationRef.setDigestAlgoAndValue(getXmlDigestAlgoAndValue(ocspRef.getDigest()));
		}
		xmlRevocationRef.setProducedAt(ocspRef.getProducedAt());
		ResponderId responderId = ocspRef.getResponderId();
		if (responderId != null) {
			xmlRevocationRef.setResponderId(getXmlSignerInfo(responderId));
		}
		return xmlRevocationRef;
	}

	protected List<XmlChainItem> getXmlForCertificateChain(final Token token) {
		if (token != null) {
			final List<XmlChainItem> certChainTokens = new ArrayList<>();

			Set<Token> processedTokens = new HashSet<>();
			processedTokens.add(token);

			CertificateToken issuerToken = getIssuerCertificate(token);
			while (issuerToken != null) {
				certChainTokens.add(getXmlChainItem(issuerToken));
				if (issuerToken.isSelfSigned() || processedTokens.contains(issuerToken)) {
					break;
				}
				processedTokens.add(issuerToken);
				issuerToken = getIssuerCertificate(issuerToken);
			}

			return certChainTokens;
		}
		return null;
	}

	protected List<XmlChainItem> getXmlForCertificateChain(final PublicKey publicKey) {
		if (publicKey != null) {
			CertificateToken certificateByPubKey = getCertificateByPubKey(publicKey);
			if (certificateByPubKey != null) {
				final List<XmlChainItem> certChainTokens = new ArrayList<>();
				certChainTokens.add(getXmlChainItem(certificateByPubKey));
				List<XmlChainItem> certChain = getXmlForCertificateChain(certificateByPubKey);
				if (Utils.isCollectionNotEmpty(certChain)) {
					for (XmlChainItem chainItem : certChain) {
						if (certificateByPubKey.getDSSIdAsString().equals(chainItem.getCertificate().getId())) {
							break;
						}
						certChainTokens.add(chainItem);
					}
				}
				return certChainTokens;
			}
		}
		return null;
	}

	private XmlChainItem getXmlChainItem(final CertificateToken token) {
		final XmlChainItem chainItem = new XmlChainItem();
		chainItem.setCertificate(xmlCertsMap.get(token.getDSSIdAsString()));
		return chainItem;
	}

	/**
	 * This method creates the SigningCertificate element for the current token.
	 *
	 * @param token the token
	 * @return
	 */
	private XmlSigningCertificate getXmlSigningCertificate(final Token token) {
		final XmlSigningCertificate xmlSignCertType = new XmlSigningCertificate();
		final CertificateToken certificateByPubKey = getIssuerCertificate(token);
		if (certificateByPubKey != null) {
			xmlSignCertType.setCertificate(xmlCertsMap.get(certificateByPubKey.getDSSIdAsString()));
			signingCertificateMap.put(token.getDSSIdAsString(), certificateByPubKey);
		} else if (token.getPublicKeyOfTheSigner() != null) {
			xmlSignCertType.setPublicKey(token.getPublicKeyOfTheSigner().getEncoded());
		} else {
			return null;
		}
		return xmlSignCertType;
	}

	private CertificateToken getIssuerCertificate(final Token token) {
		if (token != null && token.getPublicKeyOfTheSigner() != null) {

			CertificateToken issuer = null;
			if (token instanceof OCSPToken) {
				issuer = getIssuerForOCSPToken((OCSPToken) token);
			}
			if (token instanceof TimestampToken) {
				issuer = getIssuerForTimestampToken((TimestampToken) token);
			}

			if (issuer != null) {
				return issuer;

			} else {
				List<CertificateToken> issuers = getCertsWithPublicKey(token.getPublicKeyOfTheSigner(),
						usedCertificates);
				if (Utils.isCollectionNotEmpty(issuers)) {
					for (CertificateToken cert : issuers) {
						if (cert.isValidOn(token.getCreationDate())) {
							return cert;
						}
					}
					return issuers.iterator().next();
				}
			}

		}
		return null;
	}

	private CertificateToken getIssuerForOCSPToken(final OCSPToken token) {
		List<CertificateToken> issuers = getCertsWithPublicKey(token.getPublicKeyOfTheSigner(),
				token.getCertificateSource().getCertificates());
		if (Utils.isCollectionNotEmpty(issuers)) {
			for (CertificateToken cert : issuers) {
				if (cert.isValidOn(token.getCreationDate())) {
					return cert;
				}
			}
		}
		return null;
	}

	private CertificateToken getIssuerForTimestampToken(final TimestampToken token) {
		List<CertificateToken> issuers = getCertsWithPublicKey(token.getPublicKeyOfTheSigner(),
				token.getCertificateSource().getCertificates());
		if (Utils.isCollectionNotEmpty(issuers)) {
			for (CertificateToken cert : issuers) {
				if (cert.isValidOn(token.getCreationDate())) {
					return cert;
				}
			}
		}
		return null;
	}

	private List<CertificateToken> getCertsWithPublicKey(final PublicKey publicKey,
			final Collection<CertificateToken> candidates) {
		List<CertificateToken> founds = new ArrayList<>();

		if (publicKey != null) {
			for (CertificateToken cert : candidates) {
				cert = getProcessedCertificateToken(cert);
				if (publicKey.equals(cert.getPublicKey())) {
					founds.add(cert);
					if (trustedCertSources.isTrusted(cert)) {
						return Arrays.asList(cert);
					}
				}
			}
		}
		return founds;
	}

	private CertificateToken getProcessedCertificateToken(CertificateToken certificateToken) {
		CertificateToken processedCertificateToken = certificateIdsMap.get(certificateToken.getDSSIdAsString());
		if (processedCertificateToken == null) {
			processedCertificateToken = certificateToken;
			certificateIdsMap.put(certificateToken.getDSSIdAsString(), certificateToken);
		}
		return processedCertificateToken;
	}

	protected XmlSigningCertificate getXmlSigningCertificate(Identifier tokenIdentifier,
			CertificateValidity certificateValidity) {
		XmlSigningCertificate xmlSignCertType = new XmlSigningCertificate();
		CertificateToken signingCertificate = getSigningCertificate(certificateValidity);
		if (signingCertificate != null) {
			xmlSignCertType.setCertificate(xmlCertsMap.get(signingCertificate.getDSSIdAsString()));
			signingCertificateMap.put(tokenIdentifier.asXmlId(), signingCertificate);
		} else if (certificateValidity.getPublicKey() != null) {
			xmlSignCertType.setPublicKey(certificateValidity.getPublicKey().getEncoded());
		} else if (certificateValidity.getSignerInfo() != null) {
			// TODO: add info to xsd
		}
		return xmlSignCertType;
	}

	private CertificateToken getSigningCertificate(CertificateValidity certificateValidity) {
		CertificateToken signingCertificateToken = certificateValidity.getCertificateToken();
		if (signingCertificateToken != null) {
			return signingCertificateToken;
		} else if (certificateValidity.getPublicKey() != null) {
			return getCertificateByPubKey(certificateValidity.getPublicKey());
		} else if (certificateValidity.getSignerInfo() != null) {
			return getCertificateByCertificateIdentifier(certificateValidity.getSignerInfo());
		}
		return null;
	}

	private CertificateToken getCertificateByPubKey(final PublicKey publicKey) {
		if (publicKey != null) {
			List<CertificateToken> issuers = getCertsWithPublicKey(publicKey, usedCertificates);
			if (Utils.isCollectionNotEmpty(issuers)) {
				return issuers.iterator().next();
			}
		}
		return null;
	}

	private CertificateToken getCertificateByCertificateIdentifier(final CertificateIdentifier certificateIdentifier) {
		if (certificateIdentifier == null) {
			return null;
		}

		List<CertificateToken> founds = new ArrayList<>();
		for (CertificateToken cert : usedCertificates) {
			if (certificateIdentifier.isRelatedToCertificate(cert)) {
				founds.add(cert);
				if (trustedCertSources.isTrusted(cert)) {
					return cert;
				}
			}
		}

		if (Utils.isCollectionNotEmpty(founds)) {
			return founds.iterator().next();
		}
		return null;
	}

	private XmlDistinguishedName getXmlDistinguishedName(final String x500PrincipalFormat, final String value) {
		final XmlDistinguishedName xmlDistinguishedName = new XmlDistinguishedName();
		xmlDistinguishedName.setFormat(x500PrincipalFormat);
		xmlDistinguishedName.setValue(value);
		return xmlDistinguishedName;
	}

	private List<String> getCleanedUrls(List<String> urls) {
		List<String> cleanedUrls = new ArrayList<>();
		for (String url : urls) {
			cleanedUrls.add(DSSUtils.removeControlCharacters(url));
		}
		return cleanedUrls;
	}

	protected XmlFoundCertificates getXmlFoundCertificates(Identifier tokenIdentifier,
			TokenCertificateSource certificateSource) {
		XmlFoundCertificates xmlFoundCertificates = new XmlFoundCertificates();
		xmlFoundCertificates.getRelatedCertificates()
				.addAll(getXmlRelatedCertificates(certificateSource));
		xmlFoundCertificates.getRelatedCertificates()
				.addAll(getXmlRelatedCertificateForOrphanReferences(certificateSource));
		CertificateToken signingCertificate = signingCertificateMap.get(tokenIdentifier.asXmlId());
		xmlFoundCertificates.getOrphanCertificates()
				.addAll(getOrphanCertificates(certificateSource, signingCertificate));
		return xmlFoundCertificates;
	}

	private List<XmlRelatedCertificate> getXmlRelatedCertificates(TokenCertificateSource certificateSource) {
		Map<String, XmlRelatedCertificate> relatedCertificatesMap = new HashMap<>();
		
		if (CertificateSourceType.OCSP_RESPONSE.equals(certificateSource.getCertificateSourceType())) {
			populateCertificateOriginMap(relatedCertificatesMap, CertificateOrigin.BASIC_OCSP_RESP,
					certificateSource.getCertificates(), certificateSource);

		} else {
			SignatureCertificateSource signatureCertificateSource = (SignatureCertificateSource) certificateSource;

			populateCertificateOriginMap(relatedCertificatesMap, CertificateOrigin.KEY_INFO,
					signatureCertificateSource.getKeyInfoCertificates(), certificateSource);
			populateCertificateOriginMap(relatedCertificatesMap, CertificateOrigin.SIGNED_DATA,
					signatureCertificateSource.getSignedDataCertificates(), certificateSource);
			populateCertificateOriginMap(relatedCertificatesMap, CertificateOrigin.CERTIFICATE_VALUES,
					signatureCertificateSource.getCertificateValues(), certificateSource);
			populateCertificateOriginMap(relatedCertificatesMap, CertificateOrigin.ATTR_AUTHORITIES_CERT_VALUES,
					signatureCertificateSource.getAttrAuthoritiesCertValues(), certificateSource);
			populateCertificateOriginMap(relatedCertificatesMap, CertificateOrigin.TIMESTAMP_VALIDATION_DATA,
					signatureCertificateSource.getTimeStampValidationDataCertValues(), certificateSource);
			populateCertificateOriginMap(relatedCertificatesMap, CertificateOrigin.DSS_DICTIONARY,
					signatureCertificateSource.getDSSDictionaryCertValues(), certificateSource);
			populateCertificateOriginMap(relatedCertificatesMap, CertificateOrigin.VRI_DICTIONARY,
					signatureCertificateSource.getVRIDictionaryCertValues(), certificateSource);
		}

		return new ArrayList<>(relatedCertificatesMap.values());
	}

	protected void populateCertificateOriginMap(Map<String, XmlRelatedCertificate> relatedCertificatesMap,
			CertificateOrigin origin, List<CertificateToken> certificateTokens,
			TokenCertificateSource certificateSource) {
		for (CertificateToken certificateToken : certificateTokens) {
			if (!relatedCertificatesMap.containsKey(certificateToken.getDSSIdAsString())) {
				XmlRelatedCertificate xmlFoundCertificate = getXmlRelatedCertificate(origin, certificateToken,
						certificateSource);
				relatedCertificatesMap.put(certificateToken.getDSSIdAsString(), xmlFoundCertificate);
			} else {
				XmlRelatedCertificate storedFoundCertificate = relatedCertificatesMap
						.get(certificateToken.getDSSIdAsString());
				if (!storedFoundCertificate.getOrigins().contains(origin)) {
					storedFoundCertificate.getOrigins().add(origin);
				}
			}
		}
	}

	protected XmlRelatedCertificate getXmlRelatedCertificate(CertificateOrigin origin, CertificateToken cert,
			TokenCertificateSource certificateSource) {
		XmlRelatedCertificate xrc = new XmlRelatedCertificate();
		xrc.getOrigins().add(origin);
		xrc.setCertificate(xmlCertsMap.get(cert.getDSSIdAsString()));
		List<CertificateRef> referencesForCertificateToken = certificateSource.getReferencesForCertificateToken(cert);
		for (CertificateRef certificateRef : referencesForCertificateToken) {
			for (CertificateRefOrigin refOrigin : certificateSource.getCertificateRefOrigins(certificateRef)) {
				XmlCertificateRef xmlCertificateRef = getXmlCertificateRef(certificateRef, refOrigin);
				if (CertificateRefOrigin.SIGNING_CERTIFICATE.equals(refOrigin)) {
					verifyAgainstCertificateToken(xmlCertificateRef, certificateRef, cert);
				}
				xrc.getCertificateRefs().add(xmlCertificateRef);
			}
			referenceMap.put(certificateRef.getDSSIdAsString(), cert.getDSSIdAsString());
		}
		return xrc;
	}

	protected XmlRelatedCertificate getXmlRelatedCertificate(TokenCertificateSource certificateSource,
			CertificateToken cert, CertificateRef certificateRef) {
		XmlRelatedCertificate xrc = new XmlRelatedCertificate();
		xrc.setCertificate(xmlCertsMap.get(cert.getDSSIdAsString()));
		for (CertificateRefOrigin refOrigin : certificateSource.getCertificateRefOrigins(certificateRef)) {
			XmlCertificateRef xmlCertificateRef = getXmlCertificateRef(certificateRef, refOrigin);
			if (CertificateRefOrigin.SIGNING_CERTIFICATE.equals(refOrigin)) {
				verifyAgainstCertificateToken(xmlCertificateRef, certificateRef, cert);
			}
			xrc.getCertificateRefs().add(xmlCertificateRef);
		}
		referenceMap.put(certificateRef.getDSSIdAsString(), cert.getDSSIdAsString());
		return xrc;
	}

	protected XmlCertificateRef getXmlCertificateRef(CertificateRef ref, CertificateRefOrigin origin) {
		XmlCertificateRef certificateRef = new XmlCertificateRef();
		CertificateIdentifier certificateIdentifier = ref.getCertificateIdentifier();
		if (certificateIdentifier != null) {
			certificateRef.setIssuerSerial(getXmlIssuerSerial(certificateIdentifier));
		}
		Digest refDigest = ref.getCertDigest();
		ResponderId responderId = ref.getResponderId();
		if (refDigest != null) {
			certificateRef
					.setDigestAlgoAndValue(getXmlDigestAlgoAndValue(refDigest.getAlgorithm(), refDigest.getValue()));
		} else if (certificateIdentifier != null) {
			certificateRef.setSerialInfo(getXmlSignerInfo(certificateIdentifier));
		} else if (responderId != null) {
			certificateRef.setSerialInfo(getXmlSignerInfo(responderId));
		}
		certificateRef.setOrigin(origin);
		return certificateRef;
	}

	private List<XmlOrphanCertificate> getOrphanCertificates(TokenCertificateSource certificateSource,
			CertificateToken signingCertificate) {
		List<XmlOrphanCertificate> orphanCertificates = new ArrayList<>();

		// Orphan Certificate References
		List<CertificateRef> orphanCertificateRefs = certificateSource.getOrphanCertificateRefs();
		for (CertificateRef orphanCertificateRef : orphanCertificateRefs) {
			// create orphan if certificate is not present
			if (getUsedCertificateByCertificateRef(orphanCertificateRef) == null) {
				orphanCertificates
						.add(createXmlOrphanCertificate(certificateSource, orphanCertificateRef, signingCertificate));
			}
		}

		return orphanCertificates;
	}

	private XmlOrphanCertificate createXmlOrphanCertificate(TokenCertificateSource certificateSource,
			CertificateRef orphanCertificateRef, CertificateToken signingCertificate) {
		XmlOrphanCertificate orphanCertificate = new XmlOrphanCertificate();
		orphanCertificate.setToken(createXmlOrphanCertificateToken(orphanCertificateRef));
		for (CertificateRefOrigin refOrigin : certificateSource.getCertificateRefOrigins(orphanCertificateRef)) {
			XmlCertificateRef xmlCertificateRef = getXmlCertificateRef(orphanCertificateRef, refOrigin);
			if (CertificateRefOrigin.SIGNING_CERTIFICATE.equals(refOrigin)) {
				verifyAgainstCertificateToken(xmlCertificateRef, orphanCertificateRef, signingCertificate);
			}
			orphanCertificate.getCertificateRefs().add(xmlCertificateRef);
		}
		return orphanCertificate;
	}

	private XmlOrphanCertificateToken createXmlOrphanCertificateToken(CertificateRef orphanCertificateRef) {
		XmlOrphanCertificateToken orphanToken = new XmlOrphanCertificateToken();
		orphanToken.setId(orphanCertificateRef.getDSSIdAsString());
		if (orphanCertificateRef.getCertDigest() != null) {
			orphanToken.setDigestAlgoAndValue(getXmlDigestAlgoAndValue(orphanCertificateRef.getCertDigest()));
		}
		xmlOrphanCertificateTokensMap.put(orphanCertificateRef.getDSSIdAsString(), orphanToken);
		return orphanToken;
	}

<<<<<<< HEAD
	private List<XmlFoundTimestamp> getXmlFoundTimestamps(AdvancedSignature signature) {
		List<XmlFoundTimestamp> foundTimestamps = new ArrayList<>();
		for (TimestampToken timestampToken : signature.getAllTimestamps()) {
			XmlFoundTimestamp foundTimestamp = new XmlFoundTimestamp();
			foundTimestamp.setTimestamp(xmlTimestampsMap.get(timestampToken.getDSSIdAsString()));
			foundTimestamp.setLocation(timestampToken.getTimestampLocation());
			foundTimestamps.add(foundTimestamp);
		}
		return foundTimestamps;
	}
	
	private XmlFoundRevocations getXmlFoundRevocations(OfflineRevocationSource<CRL> crlSource, OfflineRevocationSource<OCSP> ocspSource) {
		XmlFoundRevocations foundRevocations = new XmlFoundRevocations();
		foundRevocations.getRelatedRevocations().addAll(getXmlRelatedRevocations(crlSource, ocspSource));
		foundRevocations.getOrphanRevocations().addAll(getXmlOrphanRevocations(crlSource, ocspSource));
		foundRevocations.getOrphanRevocations().addAll(getXmlOrphanRevocationRefs(crlSource, ocspSource));
		return foundRevocations;
	}
	
	private List<XmlRelatedRevocation> getXmlRelatedRevocations(OfflineRevocationSource<CRL> crlSource, OfflineRevocationSource<OCSP> ocspSource) {
		List<XmlRelatedRevocation> xmlRelatedRevocations = new ArrayList<>();
		addRelatedRevocations(xmlRelatedRevocations, crlSource);
		addRelatedRevocations(xmlRelatedRevocations, ocspSource);
		return xmlRelatedRevocations;
	}

	private <R extends Revocation> void addRelatedRevocations(List<XmlRelatedRevocation> result, OfflineRevocationSource<R> source) {
		for (Entry<RevocationToken<R>, Set<RevocationOrigin>> entry : source.getUniqueRevocationTokensWithOrigins().entrySet()) {
			RevocationToken<R> token = entry.getKey();
			String id = token.getDSSIdAsString();
			XmlRevocation xmlRevocation = xmlRevocationsMap.get(id);
			if (xmlRevocation != null) {
				XmlRelatedRevocation xmlRelatedRevocation = new XmlRelatedRevocation();
				xmlRelatedRevocation.setRevocation(xmlRevocation);
				xmlRelatedRevocation.setType(token.getRevocationType());
				xmlRelatedRevocation.getOrigins().addAll(entry.getValue());
				xmlRelatedRevocation.getRevocationRefs()
						.addAll(getXmlRevocationRefs(xmlRevocation.getId(), source.findRefsAndOriginsForRevocationToken(token)));
				result.add(xmlRelatedRevocation);
			}
		}
	}

	private List<XmlOrphanRevocation> getXmlOrphanRevocations(OfflineRevocationSource<CRL> crlSource, OfflineRevocationSource<OCSP> ocspSource) {
		List<XmlOrphanRevocation> xmlOrphanRevocations = new ArrayList<>();
		addOrphanRevocations(xmlOrphanRevocations, crlSource);
		addOrphanRevocations(xmlOrphanRevocations, ocspSource);
		return xmlOrphanRevocations;
	}

	private <R extends Revocation> void addOrphanRevocations(List<XmlOrphanRevocation> xmlOrphanRevocations, OfflineRevocationSource<R> source) {
		Map<EncapsulatedRevocationTokenIdentifier, Set<RevocationOrigin>> allBinariesWithOrigins = source.getAllRevocationBinariesWithOrigins();
		for (Entry<EncapsulatedRevocationTokenIdentifier, Set<RevocationOrigin>> entry : allBinariesWithOrigins.entrySet()) {
			EncapsulatedRevocationTokenIdentifier token = entry.getKey();
			String tokenId = token.asXmlId();
			if (!xmlRevocationsMap.containsKey(tokenId)) {
				XmlOrphanRevocation xmlOrphanRevocation = getXmlOrphanRevocation(token, entry.getValue());
				xmlOrphanRevocation.getRevocationRefs().addAll(getXmlRevocationRefs(tokenId, source.findRefsAndOriginsForBinary(token)));
				xmlOrphanRevocations.add(xmlOrphanRevocation);
			}
		}
	}

	private List<XmlOrphanRevocation> getXmlOrphanRevocationRefs(OfflineRevocationSource<CRL> crlSource, OfflineRevocationSource<OCSP> ocspSource) {
		List<XmlOrphanRevocation> xmlOrphanRevocationRefs = new ArrayList<>();
		addOrphanRevocationRefs(xmlOrphanRevocationRefs, crlSource, commonCRLSource);
		addOrphanRevocationRefs(xmlOrphanRevocationRefs, ocspSource, commonOCSPSource);
		return xmlOrphanRevocationRefs;
	}

	private <R extends Revocation> void addOrphanRevocationRefs(List<XmlOrphanRevocation> xmlOrphanRevocationRefs, OfflineRevocationSource<R> source, ListRevocationSource<R> allSources) {
		Map<RevocationRef<R>, Set<RevocationRefOrigin>> orphanRevocationReferencesWithOrigins = source.getOrphanRevocationReferencesWithOrigins();
		for (Entry<RevocationRef<R>, Set<RevocationRefOrigin>> entry : orphanRevocationReferencesWithOrigins.entrySet()) {
			RevocationRef<R> ref = entry.getKey();
			if (allSources.isOrphan(ref) && sourceDoesNotContainOrphanBinaries(source, ref)) {
				xmlOrphanRevocationRefs.add(createOrphanRevocationFromRef(ref, entry.getValue()));
			}
		}
	}
	
	private <R extends Revocation> boolean sourceDoesNotContainOrphanBinaries(OfflineRevocationSource<R> source, RevocationRef<R> ref) {
		String tokenId = referenceMap.get(ref.getDSSIdAsString());
		if (tokenId == null) {
			return true;
		}
		for (Identifier revocationIdentifier : source.getAllRevocationBinaries()) {
			if (tokenId.equals(revocationIdentifier.asXmlId())) {
				return false;
			}
		}
		return true;
	}

	private <R extends Revocation> List<XmlRevocationRef> getXmlRevocationRefs(String tokenId, Map<RevocationRef<R>, Set<RevocationRefOrigin>> refsAndOrigins) {
		List<XmlRevocationRef> xmlRevocationRefs = new ArrayList<>();
		for (Entry<RevocationRef<R>, Set<RevocationRefOrigin>> entry : refsAndOrigins.entrySet()) {
			RevocationRef<R> ref = entry.getKey();
			Set<RevocationRefOrigin> origins = entry.getValue();
			XmlRevocationRef xmlRef = null;
			if (ref instanceof CRLRef) {
				xmlRef = getXmlCRLRevocationRef((CRLRef) ref, origins);
			} else {
				xmlRef = getXmlOCSPRevocationRef((OCSPRef) ref, origins);
			}
			referenceMap.put(ref.getDSSIdAsString(), tokenId);
			xmlRevocationRefs.add(xmlRef);
		}
		return xmlRevocationRefs;
	}
	
	private XmlRevocationRef getXmlCRLRevocationRef(CRLRef crlRef, Set<RevocationRefOrigin> origins) {
		XmlRevocationRef xmlRevocationRef = new XmlRevocationRef();
		xmlRevocationRef.getOrigins().addAll(origins);
		if (crlRef.getDigest() != null) {
			xmlRevocationRef.setDigestAlgoAndValue(getXmlDigestAlgoAndValue(crlRef.getDigest()));
		}
		return xmlRevocationRef;
	}
	
	private XmlRevocationRef getXmlOCSPRevocationRef(OCSPRef ocspRef, Set<RevocationRefOrigin> origins) {
		XmlRevocationRef xmlRevocationRef = new XmlRevocationRef();
		xmlRevocationRef.getOrigins().addAll(origins);
		if (ocspRef.getDigest() != null) {
			xmlRevocationRef.setDigestAlgoAndValue(getXmlDigestAlgoAndValue(ocspRef.getDigest()));
		}
		xmlRevocationRef.setProducedAt(ocspRef.getProducedAt());
		ResponderId responderId = ocspRef.getResponderId();
		if (responderId != null) {
			xmlRevocationRef.setResponderId(getXmlSignerInfo(responderId));
		}
		return xmlRevocationRef;
	}
	
	private <R extends Revocation> XmlOrphanRevocation getXmlOrphanRevocation(EncapsulatedRevocationTokenIdentifier token, Set<RevocationOrigin> origins) {
		XmlOrphanRevocation xmlOrphanRevocation = new XmlOrphanRevocation();
		if (token instanceof CRLBinary) {
			xmlOrphanRevocation.setType(RevocationType.CRL);
		} else {
			xmlOrphanRevocation.setType(RevocationType.OCSP);
		}
		xmlOrphanRevocation.getOrigins().addAll(origins);
		xmlOrphanRevocation.setToken(createOrphanTokenFromRevocationIdentifier(token));
		return xmlOrphanRevocation;
	}
	
	private XmlOrphanRevocationToken createOrphanTokenFromRevocationIdentifier(EncapsulatedRevocationTokenIdentifier revocationIdentifier) {
		XmlOrphanRevocationToken orphanToken = new XmlOrphanRevocationToken();
		String tokenId = revocationIdentifier.asXmlId();
		orphanToken.setId(tokenId);
		if (tokenExtractionStategy.isRevocationData()) {
			orphanToken.setBase64Encoded(revocationIdentifier.getBinaries());
		} else {
			byte[] digestValue = revocationIdentifier.getDigestValue(defaultDigestAlgorithm);
			orphanToken.setDigestAlgoAndValue(getXmlDigestAlgoAndValue(defaultDigestAlgorithm, digestValue));
		}
		if (revocationIdentifier instanceof CRLBinary) {
			orphanToken.setType(RevocationType.CRL);
		} else {
			orphanToken.setType(RevocationType.OCSP);
		}
		xmlOrphanRevocationTokensMap.put(tokenId, orphanToken);
		return orphanToken;
	}
	
	private <R extends Revocation> XmlOrphanRevocation createOrphanRevocationFromRef(RevocationRef<R> ref, Set<RevocationRefOrigin> origins) {
		XmlOrphanRevocation xmlOrphanRevocation = new XmlOrphanRevocation();
		
		XmlOrphanRevocationToken orphanToken = new XmlOrphanRevocationToken();
		orphanToken.setId(ref.getDSSIdAsString());
		if (ref.getDigest() != null) {
			orphanToken.setDigestAlgoAndValue(getXmlDigestAlgoAndValue(ref.getDigest()));
		}
		xmlOrphanRevocationTokensMap.put(ref.getDSSIdAsString(), orphanToken);
		
		xmlOrphanRevocation.setToken(orphanToken);
		if (ref instanceof CRLRef) {
			orphanToken.setType(RevocationType.CRL);
			xmlOrphanRevocation.setType(RevocationType.CRL);
			xmlOrphanRevocation.getRevocationRefs().add(getXmlCRLRevocationRef((CRLRef) ref, origins));
		} else {
			orphanToken.setType(RevocationType.OCSP);
			xmlOrphanRevocation.setType(RevocationType.OCSP);
			xmlOrphanRevocation.getRevocationRefs().add(getXmlOCSPRevocationRef((OCSPRef) ref, origins));
		}
		return xmlOrphanRevocation;
	}
	
	/**
	 * This method deals with the signature policy. The retrieved information is
	 * transformed to the JAXB object.
	 *
	 * @param signaturePolicy
	 *                        The Signature Policy
	 * 
	 */
	private XmlPolicy getXmlPolicy(AdvancedSignature signature) {
		SignaturePolicy signaturePolicy = signature.getPolicyId();
		if (signaturePolicy == null) {
			return null;
		}

		final XmlPolicy xmlPolicy = new XmlPolicy();

		xmlPolicy.setId(signaturePolicy.getIdentifier());
		xmlPolicy.setUrl(DSSUtils.removeControlCharacters(signaturePolicy.getUrl()));
		xmlPolicy.setDescription(signaturePolicy.getDescription());
		xmlPolicy.setDocumentationReferences(signaturePolicy.getDocumentationReferences());
		xmlPolicy.setNotice(signaturePolicy.getNotice());
		xmlPolicy.setZeroHash(signaturePolicy.isZeroHash());

		final Digest digest = signaturePolicy.getDigest();
		if (digest != null) {
			xmlPolicy.setDigestAlgoAndValue(getXmlDigestAlgoAndValue(digest));
		}

		try {
			SignaturePolicyValidator validator = null;
			ServiceLoader<SignaturePolicyValidator> loader = ServiceLoader.load(SignaturePolicyValidator.class);
			Iterator<SignaturePolicyValidator> validatorOptions = loader.iterator();

			if (validatorOptions.hasNext()) {
				for (SignaturePolicyValidator signaturePolicyValidator : loader) {
					signaturePolicyValidator.setSignature(signature);
					if (signaturePolicyValidator.canValidate()) {
						validator = signaturePolicyValidator;
						break;
					}
				}
			}

			if (validator == null) {
				// if not empty and no other implementation is found for ASN1 signature policies
				validator = new BasicASNSignaturePolicyValidator();
				validator.setSignature(signature);
			}

			validator.validate();
			xmlPolicy.setAsn1Processable(validator.isAsn1Processable());
			if (!signaturePolicy.isZeroHash()) {
				xmlPolicy.setDigestAlgorithmsEqual(validator.isDigestAlgorithmsEqual());
			}
			xmlPolicy.setIdentified(validator.isIdentified());
			xmlPolicy.setStatus(validator.isStatus());
			if (Utils.isStringNotBlank(validator.getProcessingErrors())) {
				xmlPolicy.setProcessingError(validator.getProcessingErrors());
			}
		} catch (Exception e) {
			// When any error (communication) we just set the status to false
			xmlPolicy.setStatus(false);
			xmlPolicy.setProcessingError(e.getMessage());
			// Do nothing
			String errorMessage = "An error occurred during validation a signature policy with id '{}'. Reason : [{}]";
			if (LOG.isDebugEnabled()) {
				LOG.error(errorMessage, signaturePolicy.getIdentifier(), e.getMessage(), e);
			} else {
				LOG.error(errorMessage, signaturePolicy.getIdentifier(), e.getMessage());
			}
		}
		return xmlPolicy;
	}

	private XmlTimestamp buildDetachedXmlTimestamp(final TimestampToken timestampToken) {

		final XmlTimestamp xmlTimestampToken = new XmlTimestamp();

		xmlTimestampToken.setId(timestampToken.getDSSIdAsString());
		xmlTimestampToken.setType(timestampToken.getTimeStampType());
		xmlTimestampToken.setArchiveTimestampType(timestampToken.getArchiveTimestampType()); // property is defined only for archival timestamps
		xmlTimestampToken.setProductionTime(timestampToken.getGenerationTime());
		xmlTimestampToken.setTimestampFilename(timestampToken.getFileName());
		xmlTimestampToken.getDigestMatchers().addAll(getXmlDigestMatchers(timestampToken));
		xmlTimestampToken.setBasicSignature(getXmlBasicSignature(timestampToken));
		xmlTimestampToken.setSignerInformationStore(getXmlSignerInformationStore(timestampToken.getSignerInformationStoreInfos()));
		xmlTimestampToken.setPDFRevision(getXmlPDFRevision(timestampToken.getPdfRevision())); // used only for PAdES RFC 3161 timestamps

		final CandidatesForSigningCertificate candidatesForSigningCertificate = timestampToken.getCandidatesForSigningCertificate();
		final CertificateValidity theCertificateValidity = candidatesForSigningCertificate.getTheCertificateValidity();
		if (theCertificateValidity != null) {
			xmlTimestampToken.setSigningCertificate(getXmlSigningCertificate(timestampToken.getDSSId(), theCertificateValidity));
			xmlTimestampToken.setCertificateChain(getXmlForCertificateChain(theCertificateValidity.getPublicKey()));
		}
		
		xmlTimestampToken.setFoundCertificates(getXmlFoundCertificates(timestampToken.getDSSId(), timestampToken.getCertificateSource()));
		xmlTimestampToken.setFoundRevocations(getXmlFoundRevocations(timestampToken.getCRLSource(), timestampToken.getOCSPSource()));

		if (tokenExtractionStategy.isTimestamp()) {
			xmlTimestampToken.setBase64Encoded(timestampToken.getEncoded());
		} else {
			byte[] certDigest = timestampToken.getDigest(defaultDigestAlgorithm);
			xmlTimestampToken.setDigestAlgoAndValue(getXmlDigestAlgoAndValue(defaultDigestAlgorithm, certDigest));
		}

		return xmlTimestampToken;
	}
	
	private List<XmlDigestMatcher> getXmlDigestMatchers(TimestampToken timestampToken) {
		List<XmlDigestMatcher> digestMatchers = new ArrayList<>();
		digestMatchers.add(getImprintDigestMatcher(timestampToken));
		digestMatchers.addAll(getManifestEntriesDigestMatchers(timestampToken.getManifestFile()));
		return digestMatchers;
	}

	private XmlDigestMatcher getImprintDigestMatcher(TimestampToken timestampToken) {
		XmlDigestMatcher digestMatcher = new XmlDigestMatcher();
		digestMatcher.setType(DigestMatcherType.MESSAGE_IMPRINT);
		Digest messageImprint = timestampToken.getMessageImprint();
		if (messageImprint != null) {
			digestMatcher.setDigestMethod(messageImprint.getAlgorithm());
			digestMatcher.setDigestValue(messageImprint.getValue());
		}
		digestMatcher.setDataFound(timestampToken.isMessageImprintDataFound());
		digestMatcher.setDataIntact(timestampToken.isMessageImprintDataIntact());
		ManifestFile manifestFile = timestampToken.getManifestFile();
		if (manifestFile != null) {
			digestMatcher.setName(manifestFile.getFilename());
		}
		return digestMatcher;
	}
	
	private List<XmlDigestMatcher> getManifestEntriesDigestMatchers(ManifestFile manifestFile) {
		List<XmlDigestMatcher> digestMatchers = new ArrayList<>();
		if (manifestFile != null && Utils.isCollectionNotEmpty(manifestFile.getEntries())) {
			for (ManifestEntry entry : manifestFile.getEntries()) {
				XmlDigestMatcher digestMatcher = new XmlDigestMatcher();
				digestMatcher.setType(DigestMatcherType.MANIFEST_ENTRY);
				Digest digest = entry.getDigest();
				if (digest != null) {
					digestMatcher.setDigestMethod(digest.getAlgorithm());
					digestMatcher.setDigestValue(digest.getValue());
				}
				digestMatcher.setDataFound(entry.isFound());
				digestMatcher.setDataIntact(entry.isIntact());
				digestMatcher.setName(entry.getFileName());
				
				digestMatchers.add(digestMatcher);
=======
	protected List<XmlRelatedCertificate> getXmlRelatedCertificateForOrphanReferences(
			TokenCertificateSource certificateSource) {
		List<XmlRelatedCertificate> relatedCertificates = new ArrayList<>();
		for (CertificateRef certificateRef : certificateSource.getOrphanCertificateRefs()) {
			CertificateToken certificateToken = getUsedCertificateByCertificateRef(certificateRef);
			if (certificateToken != null) {
				relatedCertificates.add(getXmlRelatedCertificate(certificateSource, certificateToken, certificateRef));
>>>>>>> 9811d446
			}
		}
		return relatedCertificates;
	}

	protected CertificateToken getUsedCertificateByCertificateRef(CertificateRef certificateRef) {
		CertificateTokenRefMatcher matcher = new CertificateTokenRefMatcher();
		for (CertificateToken certificateToken : usedCertificates) {
			if (matcher.match(certificateToken, certificateRef)) {
				return certificateToken;
			}
		}
		return null;
	}

	protected void verifyAgainstCertificateToken(XmlCertificateRef xmlCertificateRef, CertificateRef ref,
			CertificateToken signingCertificate) {
		CertificateTokenRefMatcher tokenRefMatcher = new CertificateTokenRefMatcher();
		XmlDigestAlgoAndValue digestAlgoAndValue = xmlCertificateRef.getDigestAlgoAndValue();
		if (digestAlgoAndValue != null) {
			digestAlgoAndValue
					.setMatch(signingCertificate != null && tokenRefMatcher.matchByDigest(signingCertificate, ref));
		}
		XmlIssuerSerial issuerSerial = xmlCertificateRef.getIssuerSerial();
		if (issuerSerial != null) {
			issuerSerial
					.setMatch(signingCertificate != null && tokenRefMatcher.matchByIssuerName(signingCertificate, ref)
							&& tokenRefMatcher.matchBySerialNumber(signingCertificate, ref));
		}
	}

	private XmlIssuerSerial getXmlIssuerSerial(CertificateIdentifier certificateIdentifier) {
		XmlIssuerSerial xmlIssuerSerial = new XmlIssuerSerial();
		xmlIssuerSerial.setValue(certificateIdentifier.getIssuerSerialEncoded());
		return xmlIssuerSerial;
	}

	protected XmlBasicSignature getXmlBasicSignature(final Token token) {
		final XmlBasicSignature xmlBasicSignatureType = new XmlBasicSignature();

		SignatureAlgorithm signatureAlgorithm = token.getSignatureAlgorithm();
		if (signatureAlgorithm != null) {
			xmlBasicSignatureType.setEncryptionAlgoUsedToSignThisToken(signatureAlgorithm.getEncryptionAlgorithm());
			xmlBasicSignatureType.setDigestAlgoUsedToSignThisToken(signatureAlgorithm.getDigestAlgorithm());
			xmlBasicSignatureType
					.setMaskGenerationFunctionUsedToSignThisToken(signatureAlgorithm.getMaskGenerationFunction());
		}
		xmlBasicSignatureType.setKeyLengthUsedToSignThisToken(DSSPKUtils.getPublicKeySize(token));

		SignatureValidity signatureValidity = token.getSignatureValidity();
		if (SignatureValidity.NOT_EVALUATED != signatureValidity) {
			final boolean signatureValid = SignatureValidity.VALID == token.getSignatureValidity();
			xmlBasicSignatureType.setSignatureIntact(signatureValid);
			xmlBasicSignatureType.setSignatureValid(signatureValid);
		}
		return xmlBasicSignatureType;
	}

	protected XmlCertificate buildDetachedXmlCertificate(CertificateToken certToken) {
		final XmlCertificate xmlCert = new XmlCertificate();
		xmlCert.setId(certToken.getDSSIdAsString());

		X500PrincipalHelper subject = certToken.getSubject();
		xmlCert.getSubjectDistinguishedName()
				.add(getXmlDistinguishedName(X500Principal.CANONICAL, subject.getCanonical()));
		xmlCert.getSubjectDistinguishedName().add(getXmlDistinguishedName(X500Principal.RFC2253, subject.getRFC2253()));

		X500PrincipalHelper issuer = certToken.getIssuer();
		xmlCert.getIssuerDistinguishedName()
				.add(getXmlDistinguishedName(X500Principal.CANONICAL, issuer.getCanonical()));
		xmlCert.getIssuerDistinguishedName().add(getXmlDistinguishedName(X500Principal.RFC2253, issuer.getRFC2253()));

		xmlCert.setSerialNumber(certToken.getSerialNumber());

		xmlCert.setSubjectSerialNumber(DSSASN1Utils.extractAttributeFromX500Principal(BCStyle.SERIALNUMBER, subject));
		xmlCert.setTitle(DSSASN1Utils.extractAttributeFromX500Principal(BCStyle.T, subject));
		xmlCert.setCommonName(DSSASN1Utils.extractAttributeFromX500Principal(BCStyle.CN, subject));
		xmlCert.setLocality(DSSASN1Utils.extractAttributeFromX500Principal(BCStyle.L, subject));
		xmlCert.setState(DSSASN1Utils.extractAttributeFromX500Principal(BCStyle.ST, subject));
		xmlCert.setCountryName(DSSASN1Utils.extractAttributeFromX500Principal(BCStyle.C, subject));
		xmlCert.setOrganizationIdentifier(
				DSSASN1Utils.extractAttributeFromX500Principal(BCStyle.ORGANIZATION_IDENTIFIER, subject));
		xmlCert.setOrganizationName(DSSASN1Utils.extractAttributeFromX500Principal(BCStyle.O, subject));
		xmlCert.setOrganizationalUnit(DSSASN1Utils.extractAttributeFromX500Principal(BCStyle.OU, subject));
		xmlCert.setGivenName(DSSASN1Utils.extractAttributeFromX500Principal(BCStyle.GIVENNAME, subject));
		xmlCert.setSurname(DSSASN1Utils.extractAttributeFromX500Principal(BCStyle.SURNAME, subject));
		xmlCert.setPseudonym(DSSASN1Utils.extractAttributeFromX500Principal(BCStyle.PSEUDONYM, subject));
		xmlCert.setEmail(DSSASN1Utils.extractAttributeFromX500Principal(BCStyle.E, subject));

		List<String> subjectAlternativeNames = DSSASN1Utils.getSubjectAlternativeNames(certToken);
		if (Utils.isCollectionNotEmpty(subjectAlternativeNames)) {
			xmlCert.setSubjectAlternativeNames(subjectAlternativeNames);
		}

		xmlCert.setAuthorityInformationAccessUrls(getCleanedUrls(DSSASN1Utils.getCAAccessLocations(certToken)));
		xmlCert.setOCSPAccessUrls(getCleanedUrls(DSSASN1Utils.getOCSPAccessLocations(certToken)));
		xmlCert.setCRLDistributionPoints(getCleanedUrls(DSSASN1Utils.getCrlUrls(certToken)));

		xmlCert.setSources(getXmlCertificateSources(certToken));

		xmlCert.setNotAfter(certToken.getNotAfter());
		xmlCert.setNotBefore(certToken.getNotBefore());
		final PublicKey publicKey = certToken.getPublicKey();
		xmlCert.setPublicKeySize(DSSPKUtils.getPublicKeySize(publicKey));
		xmlCert.setPublicKeyEncryptionAlgo(EncryptionAlgorithm.forKey(publicKey));
		xmlCert.setEntityKey(certToken.getEntityKey().asXmlId());

		xmlCert.setKeyUsageBits(certToken.getKeyUsageBits());
		xmlCert.setExtendedKeyUsages(getXmlOids(DSSASN1Utils.getExtendedKeyUsage(certToken)));

		xmlCert.setIdPkixOcspNoCheck(DSSASN1Utils.hasIdPkixOcspNoCheckExtension(certToken));

		xmlCert.setPSD2Info(getPSD2Info(certToken));
		xmlCert.setQCLimitValue(getQCLimitValue(certToken));

		xmlCert.setBasicSignature(getXmlBasicSignature(certToken));

		xmlCert.setQCStatementIds(getXmlOids(DSSASN1Utils.getQCStatementsIdList(certToken)));
		xmlCert.setQCTypes(getXmlOids(DSSASN1Utils.getQCTypesIdList(certToken)));
		xmlCert.setCertificatePolicies(getXmlCertificatePolicies(DSSASN1Utils.getCertificatePolicies(certToken)));
		xmlCert.setSemanticsIdentifier(getXmlOid(DSSASN1Utils.getSemanticsIdentifier(certToken)));

		xmlCert.setSelfSigned(certToken.isSelfSigned());
		xmlCert.setTrusted(trustedCertSources.isTrusted(certToken));

		if (tokenExtractionStrategy.isCertificate()) {
			xmlCert.setBase64Encoded(certToken.getEncoded());
		} else {
			byte[] certDigest = certToken.getDigest(defaultDigestAlgorithm);
			xmlCert.setDigestAlgoAndValue(getXmlDigestAlgoAndValue(defaultDigestAlgorithm, certDigest));
		}

		return xmlCert;
	}

	private XmlOID getXmlOid(OidDescription oidDescription) {
		if (oidDescription == null) {
			return null;
		}
		XmlOID xmlOID = new XmlOID();
		xmlOID.setValue(oidDescription.getOid());
		xmlOID.setDescription(oidDescription.getDescription());
		return xmlOID;
	}

	private XmlPSD2Info getPSD2Info(CertificateToken certToken) {
		PSD2QcType psd2QcStatement = DSSASN1Utils.getPSD2QcStatement(certToken);
		if (psd2QcStatement != null) {
			XmlPSD2Info xmlInfo = new XmlPSD2Info();
			xmlInfo.setNcaId(psd2QcStatement.getNcaId());
			xmlInfo.setNcaName(psd2QcStatement.getNcaName());
			List<RoleOfPSP> rolesOfPSP = psd2QcStatement.getRolesOfPSP();
			List<XmlPSD2Role> psd2Roles = new ArrayList<>();
			for (RoleOfPSP roleOfPSP : rolesOfPSP) {
				XmlPSD2Role xmlRole = new XmlPSD2Role();
				RoleOfPspOid role = roleOfPSP.getPspOid();
				xmlRole.setPspOid(getXmlOid(role));
				xmlRole.setPspName(roleOfPSP.getPspName());
				psd2Roles.add(xmlRole);
			}
			xmlInfo.setPSD2Roles(psd2Roles);
			return xmlInfo;
		}
		return null;
	}

	private XmlQCLimitValue getQCLimitValue(CertificateToken certToken) {
		QCLimitValue qcLimitValue = DSSASN1Utils.getQcLimitValue(certToken);
		if (qcLimitValue != null) {
			XmlQCLimitValue xmlQCLimitValue = new XmlQCLimitValue();
			xmlQCLimitValue.setCurrency(qcLimitValue.getCurrency());
			xmlQCLimitValue.setAmount(qcLimitValue.getAmount());
			xmlQCLimitValue.setExponent(qcLimitValue.getExponent());
			return xmlQCLimitValue;
		}
		return null;
	}

	private List<CertificateSourceType> getXmlCertificateSources(final CertificateToken token) {
		List<CertificateSourceType> certificateSources = new ArrayList<>();
		if (certificateSourceTypes != null) {
			Set<CertificateSourceType> sourceTypes = certificateSourceTypes.get(token);
			if (sourceTypes != null) {
				certificateSources.addAll(sourceTypes);
			}
		}
		if (Utils.isCollectionEmpty(certificateSources)) {
			certificateSources.add(CertificateSourceType.UNKNOWN);
		}
		return certificateSources;
	}

	private Set<RevocationToken<Revocation>> getRevocationsForCert(CertificateToken certToken) {
		Set<RevocationToken<Revocation>> revocations = new HashSet<>();
		if (Utils.isCollectionNotEmpty(usedRevocations)) {
			for (RevocationToken<Revocation> revocationToken : usedRevocations) {
				if (Utils.areStringsEqual(certToken.getDSSIdAsString(), revocationToken.getRelatedCertificateID())) {
					revocations.add(revocationToken);
				}
			}
		}
		return revocations;
	}

	private List<XmlCertificatePolicy> getXmlCertificatePolicies(List<CertificatePolicy> certificatePolicies) {
		List<XmlCertificatePolicy> result = new ArrayList<>();
		for (CertificatePolicy cp : certificatePolicies) {
			XmlCertificatePolicy xmlCP = new XmlCertificatePolicy();
			xmlCP.setValue(cp.getOid());
			xmlCP.setDescription(OidRepository.getDescription(cp.getOid()));
			xmlCP.setCpsUrl(DSSUtils.removeControlCharacters(cp.getCpsUrl()));
			result.add(xmlCP);
		}
		return result;
	}

	private List<XmlOID> getXmlOids(List<String> oidList) {
		List<XmlOID> result = new ArrayList<>();
		if (Utils.isCollectionNotEmpty(oidList)) {
			for (String oid : oidList) {
				XmlOID xmlOID = new XmlOID();
				xmlOID.setValue(oid);
				xmlOID.setDescription(OidRepository.getDescription(oid));
				result.add(xmlOID);
			}
		}
		return result;
	}

	private List<XmlTrustedServiceProvider> getXmlTrustedServiceProviders(CertificateToken certToken) {
		List<XmlTrustedServiceProvider> result = new ArrayList<>();
		Map<CertificateToken, List<TrustProperties>> servicesByTrustedCert = getRelatedTrustServices(certToken);
		for (Entry<CertificateToken, List<TrustProperties>> entry : servicesByTrustedCert.entrySet()) {
			CertificateToken trustedCert = entry.getKey();
			List<TrustProperties> services = entry.getValue();

			Map<TrustServiceProvider, List<TrustProperties>> servicesByProviders = classifyByServiceProvider(services);

			for (Entry<TrustServiceProvider, List<TrustProperties>> servicesByProvider : servicesByProviders
					.entrySet()) {

				List<TrustProperties> trustServices = servicesByProvider.getValue();
				XmlTrustedServiceProvider serviceProvider = buildXmlTrustedServiceProvider(
						trustServices.iterator().next());
				serviceProvider.setTrustedServices(buildXmlTrustedServices(trustServices, certToken, trustedCert));
				result.add(serviceProvider);
			}

		}
		return Collections.unmodifiableList(result);
	}

	private XmlTrustedServiceProvider buildXmlTrustedServiceProvider(TrustProperties trustProperties) {
		XmlTrustedServiceProvider result = new XmlTrustedServiceProvider();
		if (trustProperties.getLOTLIdentifier() != null) {
			result.setLOTL(xmlTrustedListsMap.get(trustProperties.getLOTLIdentifier().asXmlId()));
		}
		if (trustProperties.getTLIdentifier() != null) {
			result.setTL(xmlTrustedListsMap.get(trustProperties.getTLIdentifier().asXmlId()));
		}
		TrustServiceProvider tsp = trustProperties.getTrustServiceProvider();
		result.setTSPNames(getLangAndValues(tsp.getNames()));
		result.setTSPTradeNames(getLangAndValues(tsp.getTradeNames()));
		result.setTSPRegistrationIdentifiers(tsp.getRegistrationIdentifiers());
		return result;
	}

	private List<XmlLangAndValue> getLangAndValues(Map<String, List<String>> map) {
		if (Utils.isMapNotEmpty(map)) {
			List<XmlLangAndValue> result = new ArrayList<>();
			for (Entry<String, List<String>> entry : map.entrySet()) {
				String lang = entry.getKey();
				for (String value : entry.getValue()) {
					XmlLangAndValue langAndValue = new XmlLangAndValue();
					langAndValue.setLang(lang);
					langAndValue.setValue(value);
					result.add(langAndValue);
				}
			}
			return result;
		}
		return null;
	}

	private Map<CertificateToken, List<TrustProperties>> getRelatedTrustServices(CertificateToken certToken) {
		Map<CertificateToken, List<TrustProperties>> result = new HashMap<>();
		Set<CertificateToken> processedTokens = new HashSet<>();
		for (CertificateSource trustedSource : trustedCertSources.getSources()) {
			if (trustedSource instanceof TrustedListsCertificateSource) {
				TrustedListsCertificateSource trustedCertSource = (TrustedListsCertificateSource) trustedSource;
				while (certToken != null) {
					List<TrustProperties> trustServices = trustedCertSource.getTrustServices(certToken);
					if (!trustServices.isEmpty()) {
						result.put(certToken, trustServices);
					}
					if (certToken.isSelfSigned() || processedTokens.contains(certToken)) {
						break;
					}
					processedTokens.add(certToken);
					certToken = getIssuerCertificate(certToken);
				}
			}
		}
		return result;
	}

	private List<XmlTrustedService> buildXmlTrustedServices(List<TrustProperties> trustPropertiesList,
			CertificateToken certToken, CertificateToken trustedCert) {
		List<XmlTrustedService> result = new ArrayList<>();

		for (TrustProperties trustProperties : trustPropertiesList) {
			TimeDependentValues<TrustServiceStatusAndInformationExtensions> trustService = trustProperties
					.getTrustService();
			List<TrustServiceStatusAndInformationExtensions> serviceStatusAfterOfEqualsCertIssuance = trustService
					.getAfter(certToken.getNotBefore());
			if (Utils.isCollectionNotEmpty(serviceStatusAfterOfEqualsCertIssuance)) {
				for (TrustServiceStatusAndInformationExtensions serviceInfoStatus : serviceStatusAfterOfEqualsCertIssuance) {
					XmlTrustedService trustedService = new XmlTrustedService();

					trustedService.setServiceDigitalIdentifier(xmlCertsMap.get(trustedCert.getDSSIdAsString()));
					trustedService.setServiceNames(getLangAndValues(serviceInfoStatus.getNames()));
					trustedService.setServiceType(serviceInfoStatus.getType());
					trustedService.setStatus(serviceInfoStatus.getStatus());
					trustedService.setStartDate(serviceInfoStatus.getStartDate());
					trustedService.setEndDate(serviceInfoStatus.getEndDate());

					List<String> qualifiers = getQualifiers(serviceInfoStatus, certToken);
					if (Utils.isCollectionNotEmpty(qualifiers)) {
						trustedService.setCapturedQualifiers(qualifiers);
					}

					List<String> additionalServiceInfoUris = serviceInfoStatus.getAdditionalServiceInfoUris();
					if (Utils.isCollectionNotEmpty(additionalServiceInfoUris)) {
						trustedService.setAdditionalServiceInfoUris(additionalServiceInfoUris);
					}

					List<String> serviceSupplyPoints = serviceInfoStatus.getServiceSupplyPoints();
					if (Utils.isCollectionNotEmpty(serviceSupplyPoints)) {
						trustedService.setServiceSupplyPoints(serviceSupplyPoints);
					}

					trustedService.setExpiredCertsRevocationInfo(serviceInfoStatus.getExpiredCertsRevocationInfo());

					result.add(trustedService);
				}
			}
		}
		return Collections.unmodifiableList(result);
	}

	private Map<TrustServiceProvider, List<TrustProperties>> classifyByServiceProvider(
			List<TrustProperties> trustPropertiesList) {
		Map<TrustServiceProvider, List<TrustProperties>> servicesByProviders = new HashMap<>();
		if (Utils.isCollectionNotEmpty(trustPropertiesList)) {
			for (TrustProperties trustProperties : trustPropertiesList) {
				TrustServiceProvider currentTrustServiceProvider = trustProperties.getTrustServiceProvider();
				List<TrustProperties> list = servicesByProviders.get(currentTrustServiceProvider);
				if (list == null) {
					list = new ArrayList<>();
					servicesByProviders.put(currentTrustServiceProvider, list);
				}
				list.add(trustProperties);
			}
		}
		return servicesByProviders;
	}

	/**
	 * Retrieves all the qualifiers for which the corresponding conditionEntry is
	 * true.
	 *
	 * @param certificateToken
	 * @return
	 */
	private List<String> getQualifiers(TrustServiceStatusAndInformationExtensions serviceInfoStatus,
			CertificateToken certificateToken) {
		LOG.trace("--> GET_QUALIFIERS()");
		List<String> list = new ArrayList<>();
		final List<ConditionForQualifiers> conditionsForQualifiers = serviceInfoStatus.getConditionsForQualifiers();
		if (Utils.isCollectionNotEmpty(conditionsForQualifiers)) {
			for (ConditionForQualifiers conditionForQualifiers : conditionsForQualifiers) {
				Condition condition = conditionForQualifiers.getCondition();
				if (condition.check(certificateToken)) {
					list.addAll(conditionForQualifiers.getQualifiers());
				}
			}
		}
		return list;
	}

	protected XmlDigestAlgoAndValue getXmlDigestAlgoAndValue(Digest digest) {
		if (digest == null) {
			return getXmlDigestAlgoAndValue(null, null);
		} else {
			return getXmlDigestAlgoAndValue(digest.getAlgorithm(), digest.getValue());
		}
	}

	protected XmlDigestAlgoAndValue getXmlDigestAlgoAndValue(DigestAlgorithm digestAlgo, byte[] digestValue) {
		XmlDigestAlgoAndValue xmlDigestAlgAndValue = new XmlDigestAlgoAndValue();
		xmlDigestAlgAndValue.setDigestMethod(digestAlgo);
		xmlDigestAlgAndValue.setDigestValue(digestValue == null ? DSSUtils.EMPTY_BYTE_ARRAY : digestValue);
		return xmlDigestAlgAndValue;
	}

}<|MERGE_RESOLUTION|>--- conflicted
+++ resolved
@@ -1,19 +1,19 @@
 /**
  * DSS - Digital Signature Services
  * Copyright (C) 2015 European Commission, provided under the CEF programme
- * 
+ *
  * This file is part of the "DSS - Digital Signature Services" project.
- * 
+ *
  * This library is free software; you can redistribute it and/or
  * modify it under the terms of the GNU Lesser General Public
  * License as published by the Free Software Foundation; either
  * version 2.1 of the License, or (at your option) any later version.
- * 
+ *
  * This library is distributed in the hope that it will be useful,
  * but WITHOUT ANY WARRANTY; without even the implied warranty of
  * MERCHANTABILITY or FITNESS FOR A PARTICULAR PURPOSE.  See the GNU
  * Lesser General Public License for more details.
- * 
+ *
  * You should have received a copy of the GNU Lesser General Public
  * License along with this library; if not, write to the Free Software
  * Foundation, Inc., 51 Franklin Street, Fifth Floor, Boston, MA  02110-1301  USA
@@ -68,11 +68,6 @@
 import eu.europa.esig.dss.model.x509.TokenComparator;
 import eu.europa.esig.dss.model.x509.X500PrincipalHelper;
 import eu.europa.esig.dss.model.x509.revocation.Revocation;
-<<<<<<< HEAD
-import eu.europa.esig.dss.model.x509.revocation.crl.CRL;
-import eu.europa.esig.dss.model.x509.revocation.ocsp.OCSP;
-=======
->>>>>>> 9811d446
 import eu.europa.esig.dss.spi.DSSASN1Utils;
 import eu.europa.esig.dss.spi.DSSUtils;
 import eu.europa.esig.dss.spi.tsl.Condition;
@@ -88,7 +83,6 @@
 import eu.europa.esig.dss.spi.tsl.TrustedListsCertificateSource;
 import eu.europa.esig.dss.spi.tsl.ValidationInfoRecord;
 import eu.europa.esig.dss.spi.util.TimeDependentValues;
-import eu.europa.esig.dss.spi.x509.CandidatesForSigningCertificate;
 import eu.europa.esig.dss.spi.x509.CertificateIdentifier;
 import eu.europa.esig.dss.spi.x509.CertificatePolicy;
 import eu.europa.esig.dss.spi.x509.CertificateRef;
@@ -100,17 +94,9 @@
 import eu.europa.esig.dss.spi.x509.ResponderId;
 import eu.europa.esig.dss.spi.x509.RoleOfPSP;
 import eu.europa.esig.dss.spi.x509.TokenCertificateSource;
-<<<<<<< HEAD
-import eu.europa.esig.dss.spi.x509.revocation.OfflineRevocationSource;
 import eu.europa.esig.dss.spi.x509.revocation.RevocationRef;
 import eu.europa.esig.dss.spi.x509.revocation.RevocationToken;
 import eu.europa.esig.dss.spi.x509.revocation.crl.CRLRef;
-import eu.europa.esig.dss.spi.x509.revocation.ocsp.OCSPCertificateSource;
-=======
-import eu.europa.esig.dss.spi.x509.revocation.RevocationRef;
-import eu.europa.esig.dss.spi.x509.revocation.RevocationToken;
-import eu.europa.esig.dss.spi.x509.revocation.crl.CRLRef;
->>>>>>> 9811d446
 import eu.europa.esig.dss.spi.x509.revocation.ocsp.OCSPRef;
 import eu.europa.esig.dss.spi.x509.revocation.ocsp.OCSPToken;
 import eu.europa.esig.dss.utils.Utils;
@@ -195,7 +181,7 @@
 
 	/**
 	 * This method allows to set the used certificates
-	 * 
+	 *
 	 * @param usedCertificates the used certificates
 	 * @return the builder
 	 */
@@ -206,7 +192,7 @@
 
 	/**
 	 * This method allows to set the certificate source types
-	 * 
+	 *
 	 * @param certificateSourceTypes the certificate source types
 	 * @return the builder
 	 */
@@ -218,7 +204,7 @@
 
 	/**
 	 * This method allows to set the used revocation data
-	 * 
+	 *
 	 * @param usedRevocations the used revocation data
 	 * @return the builder
 	 */
@@ -229,7 +215,7 @@
 
 	/**
 	 * This method allows to set the TrustedListsCertificateSources
-	 * 
+	 *
 	 * @param trustedCertSources the list of trusted lists certificate sources
 	 * @return the builder
 	 */
@@ -245,7 +231,7 @@
 
 	/**
 	 * This method allows to set the validation date
-	 * 
+	 *
 	 * @param validationDate the validation date
 	 * @return the builder
 	 */
@@ -257,7 +243,7 @@
 	/**
 	 * This method allows to set the {@link TokenExtractionStrategy} to follow for
 	 * the token extraction
-	 * 
+	 *
 	 * @param tokenExtractionStrategy {@link TokenExtractionStrategy} to use
 	 * @return the builder
 	 */
@@ -269,7 +255,7 @@
 	/**
 	 * This method allows to set the default {@link DigestAlgorithm} which will be
 	 * used for tokens' DigestAlgoAndValue calculation
-	 * 
+	 *
 	 * @param digestAlgorithm {@link DigestAlgorithm} to set as default
 	 * @return the builder
 	 */
@@ -280,7 +266,7 @@
 
 	/**
 	 * Builds {@code XmlDiagnosticData}
-	 * 
+	 *
 	 * @return {@link XmlDiagnosticData}
 	 */
 	public XmlDiagnosticData build() {
@@ -564,7 +550,7 @@
 	}
 
 	protected <R extends Revocation> List<XmlRevocationRef> getXmlRevocationRefs(String tokenId,
-			Map<RevocationRef<R>, Set<RevocationRefOrigin>> refsAndOrigins) {
+																				 Map<RevocationRef<R>, Set<RevocationRefOrigin>> refsAndOrigins) {
 		List<XmlRevocationRef> xmlRevocationRefs = new ArrayList<>();
 		for (Entry<RevocationRef<R>, Set<RevocationRefOrigin>> entry : refsAndOrigins.entrySet()) {
 			RevocationRef<R> ref = entry.getKey();
@@ -731,7 +717,7 @@
 	}
 
 	private List<CertificateToken> getCertsWithPublicKey(final PublicKey publicKey,
-			final Collection<CertificateToken> candidates) {
+														 final Collection<CertificateToken> candidates) {
 		List<CertificateToken> founds = new ArrayList<>();
 
 		if (publicKey != null) {
@@ -758,7 +744,7 @@
 	}
 
 	protected XmlSigningCertificate getXmlSigningCertificate(Identifier tokenIdentifier,
-			CertificateValidity certificateValidity) {
+															 CertificateValidity certificateValidity) {
 		XmlSigningCertificate xmlSignCertType = new XmlSigningCertificate();
 		CertificateToken signingCertificate = getSigningCertificate(certificateValidity);
 		if (signingCertificate != null) {
@@ -831,7 +817,7 @@
 	}
 
 	protected XmlFoundCertificates getXmlFoundCertificates(Identifier tokenIdentifier,
-			TokenCertificateSource certificateSource) {
+														   TokenCertificateSource certificateSource) {
 		XmlFoundCertificates xmlFoundCertificates = new XmlFoundCertificates();
 		xmlFoundCertificates.getRelatedCertificates()
 				.addAll(getXmlRelatedCertificates(certificateSource));
@@ -845,7 +831,7 @@
 
 	private List<XmlRelatedCertificate> getXmlRelatedCertificates(TokenCertificateSource certificateSource) {
 		Map<String, XmlRelatedCertificate> relatedCertificatesMap = new HashMap<>();
-		
+
 		if (CertificateSourceType.OCSP_RESPONSE.equals(certificateSource.getCertificateSourceType())) {
 			populateCertificateOriginMap(relatedCertificatesMap, CertificateOrigin.BASIC_OCSP_RESP,
 					certificateSource.getCertificates(), certificateSource);
@@ -873,8 +859,8 @@
 	}
 
 	protected void populateCertificateOriginMap(Map<String, XmlRelatedCertificate> relatedCertificatesMap,
-			CertificateOrigin origin, List<CertificateToken> certificateTokens,
-			TokenCertificateSource certificateSource) {
+												CertificateOrigin origin, List<CertificateToken> certificateTokens,
+												TokenCertificateSource certificateSource) {
 		for (CertificateToken certificateToken : certificateTokens) {
 			if (!relatedCertificatesMap.containsKey(certificateToken.getDSSIdAsString())) {
 				XmlRelatedCertificate xmlFoundCertificate = getXmlRelatedCertificate(origin, certificateToken,
@@ -891,7 +877,7 @@
 	}
 
 	protected XmlRelatedCertificate getXmlRelatedCertificate(CertificateOrigin origin, CertificateToken cert,
-			TokenCertificateSource certificateSource) {
+															 TokenCertificateSource certificateSource) {
 		XmlRelatedCertificate xrc = new XmlRelatedCertificate();
 		xrc.getOrigins().add(origin);
 		xrc.setCertificate(xmlCertsMap.get(cert.getDSSIdAsString()));
@@ -910,7 +896,7 @@
 	}
 
 	protected XmlRelatedCertificate getXmlRelatedCertificate(TokenCertificateSource certificateSource,
-			CertificateToken cert, CertificateRef certificateRef) {
+															 CertificateToken cert, CertificateRef certificateRef) {
 		XmlRelatedCertificate xrc = new XmlRelatedCertificate();
 		xrc.setCertificate(xmlCertsMap.get(cert.getDSSIdAsString()));
 		for (CertificateRefOrigin refOrigin : certificateSource.getCertificateRefOrigins(certificateRef)) {
@@ -945,7 +931,7 @@
 	}
 
 	private List<XmlOrphanCertificate> getOrphanCertificates(TokenCertificateSource certificateSource,
-			CertificateToken signingCertificate) {
+															 CertificateToken signingCertificate) {
 		List<XmlOrphanCertificate> orphanCertificates = new ArrayList<>();
 
 		// Orphan Certificate References
@@ -962,7 +948,7 @@
 	}
 
 	private XmlOrphanCertificate createXmlOrphanCertificate(TokenCertificateSource certificateSource,
-			CertificateRef orphanCertificateRef, CertificateToken signingCertificate) {
+															CertificateRef orphanCertificateRef, CertificateToken signingCertificate) {
 		XmlOrphanCertificate orphanCertificate = new XmlOrphanCertificate();
 		orphanCertificate.setToken(createXmlOrphanCertificateToken(orphanCertificateRef));
 		for (CertificateRefOrigin refOrigin : certificateSource.getCertificateRefOrigins(orphanCertificateRef)) {
@@ -985,343 +971,6 @@
 		return orphanToken;
 	}
 
-<<<<<<< HEAD
-	private List<XmlFoundTimestamp> getXmlFoundTimestamps(AdvancedSignature signature) {
-		List<XmlFoundTimestamp> foundTimestamps = new ArrayList<>();
-		for (TimestampToken timestampToken : signature.getAllTimestamps()) {
-			XmlFoundTimestamp foundTimestamp = new XmlFoundTimestamp();
-			foundTimestamp.setTimestamp(xmlTimestampsMap.get(timestampToken.getDSSIdAsString()));
-			foundTimestamp.setLocation(timestampToken.getTimestampLocation());
-			foundTimestamps.add(foundTimestamp);
-		}
-		return foundTimestamps;
-	}
-	
-	private XmlFoundRevocations getXmlFoundRevocations(OfflineRevocationSource<CRL> crlSource, OfflineRevocationSource<OCSP> ocspSource) {
-		XmlFoundRevocations foundRevocations = new XmlFoundRevocations();
-		foundRevocations.getRelatedRevocations().addAll(getXmlRelatedRevocations(crlSource, ocspSource));
-		foundRevocations.getOrphanRevocations().addAll(getXmlOrphanRevocations(crlSource, ocspSource));
-		foundRevocations.getOrphanRevocations().addAll(getXmlOrphanRevocationRefs(crlSource, ocspSource));
-		return foundRevocations;
-	}
-	
-	private List<XmlRelatedRevocation> getXmlRelatedRevocations(OfflineRevocationSource<CRL> crlSource, OfflineRevocationSource<OCSP> ocspSource) {
-		List<XmlRelatedRevocation> xmlRelatedRevocations = new ArrayList<>();
-		addRelatedRevocations(xmlRelatedRevocations, crlSource);
-		addRelatedRevocations(xmlRelatedRevocations, ocspSource);
-		return xmlRelatedRevocations;
-	}
-
-	private <R extends Revocation> void addRelatedRevocations(List<XmlRelatedRevocation> result, OfflineRevocationSource<R> source) {
-		for (Entry<RevocationToken<R>, Set<RevocationOrigin>> entry : source.getUniqueRevocationTokensWithOrigins().entrySet()) {
-			RevocationToken<R> token = entry.getKey();
-			String id = token.getDSSIdAsString();
-			XmlRevocation xmlRevocation = xmlRevocationsMap.get(id);
-			if (xmlRevocation != null) {
-				XmlRelatedRevocation xmlRelatedRevocation = new XmlRelatedRevocation();
-				xmlRelatedRevocation.setRevocation(xmlRevocation);
-				xmlRelatedRevocation.setType(token.getRevocationType());
-				xmlRelatedRevocation.getOrigins().addAll(entry.getValue());
-				xmlRelatedRevocation.getRevocationRefs()
-						.addAll(getXmlRevocationRefs(xmlRevocation.getId(), source.findRefsAndOriginsForRevocationToken(token)));
-				result.add(xmlRelatedRevocation);
-			}
-		}
-	}
-
-	private List<XmlOrphanRevocation> getXmlOrphanRevocations(OfflineRevocationSource<CRL> crlSource, OfflineRevocationSource<OCSP> ocspSource) {
-		List<XmlOrphanRevocation> xmlOrphanRevocations = new ArrayList<>();
-		addOrphanRevocations(xmlOrphanRevocations, crlSource);
-		addOrphanRevocations(xmlOrphanRevocations, ocspSource);
-		return xmlOrphanRevocations;
-	}
-
-	private <R extends Revocation> void addOrphanRevocations(List<XmlOrphanRevocation> xmlOrphanRevocations, OfflineRevocationSource<R> source) {
-		Map<EncapsulatedRevocationTokenIdentifier, Set<RevocationOrigin>> allBinariesWithOrigins = source.getAllRevocationBinariesWithOrigins();
-		for (Entry<EncapsulatedRevocationTokenIdentifier, Set<RevocationOrigin>> entry : allBinariesWithOrigins.entrySet()) {
-			EncapsulatedRevocationTokenIdentifier token = entry.getKey();
-			String tokenId = token.asXmlId();
-			if (!xmlRevocationsMap.containsKey(tokenId)) {
-				XmlOrphanRevocation xmlOrphanRevocation = getXmlOrphanRevocation(token, entry.getValue());
-				xmlOrphanRevocation.getRevocationRefs().addAll(getXmlRevocationRefs(tokenId, source.findRefsAndOriginsForBinary(token)));
-				xmlOrphanRevocations.add(xmlOrphanRevocation);
-			}
-		}
-	}
-
-	private List<XmlOrphanRevocation> getXmlOrphanRevocationRefs(OfflineRevocationSource<CRL> crlSource, OfflineRevocationSource<OCSP> ocspSource) {
-		List<XmlOrphanRevocation> xmlOrphanRevocationRefs = new ArrayList<>();
-		addOrphanRevocationRefs(xmlOrphanRevocationRefs, crlSource, commonCRLSource);
-		addOrphanRevocationRefs(xmlOrphanRevocationRefs, ocspSource, commonOCSPSource);
-		return xmlOrphanRevocationRefs;
-	}
-
-	private <R extends Revocation> void addOrphanRevocationRefs(List<XmlOrphanRevocation> xmlOrphanRevocationRefs, OfflineRevocationSource<R> source, ListRevocationSource<R> allSources) {
-		Map<RevocationRef<R>, Set<RevocationRefOrigin>> orphanRevocationReferencesWithOrigins = source.getOrphanRevocationReferencesWithOrigins();
-		for (Entry<RevocationRef<R>, Set<RevocationRefOrigin>> entry : orphanRevocationReferencesWithOrigins.entrySet()) {
-			RevocationRef<R> ref = entry.getKey();
-			if (allSources.isOrphan(ref) && sourceDoesNotContainOrphanBinaries(source, ref)) {
-				xmlOrphanRevocationRefs.add(createOrphanRevocationFromRef(ref, entry.getValue()));
-			}
-		}
-	}
-	
-	private <R extends Revocation> boolean sourceDoesNotContainOrphanBinaries(OfflineRevocationSource<R> source, RevocationRef<R> ref) {
-		String tokenId = referenceMap.get(ref.getDSSIdAsString());
-		if (tokenId == null) {
-			return true;
-		}
-		for (Identifier revocationIdentifier : source.getAllRevocationBinaries()) {
-			if (tokenId.equals(revocationIdentifier.asXmlId())) {
-				return false;
-			}
-		}
-		return true;
-	}
-
-	private <R extends Revocation> List<XmlRevocationRef> getXmlRevocationRefs(String tokenId, Map<RevocationRef<R>, Set<RevocationRefOrigin>> refsAndOrigins) {
-		List<XmlRevocationRef> xmlRevocationRefs = new ArrayList<>();
-		for (Entry<RevocationRef<R>, Set<RevocationRefOrigin>> entry : refsAndOrigins.entrySet()) {
-			RevocationRef<R> ref = entry.getKey();
-			Set<RevocationRefOrigin> origins = entry.getValue();
-			XmlRevocationRef xmlRef = null;
-			if (ref instanceof CRLRef) {
-				xmlRef = getXmlCRLRevocationRef((CRLRef) ref, origins);
-			} else {
-				xmlRef = getXmlOCSPRevocationRef((OCSPRef) ref, origins);
-			}
-			referenceMap.put(ref.getDSSIdAsString(), tokenId);
-			xmlRevocationRefs.add(xmlRef);
-		}
-		return xmlRevocationRefs;
-	}
-	
-	private XmlRevocationRef getXmlCRLRevocationRef(CRLRef crlRef, Set<RevocationRefOrigin> origins) {
-		XmlRevocationRef xmlRevocationRef = new XmlRevocationRef();
-		xmlRevocationRef.getOrigins().addAll(origins);
-		if (crlRef.getDigest() != null) {
-			xmlRevocationRef.setDigestAlgoAndValue(getXmlDigestAlgoAndValue(crlRef.getDigest()));
-		}
-		return xmlRevocationRef;
-	}
-	
-	private XmlRevocationRef getXmlOCSPRevocationRef(OCSPRef ocspRef, Set<RevocationRefOrigin> origins) {
-		XmlRevocationRef xmlRevocationRef = new XmlRevocationRef();
-		xmlRevocationRef.getOrigins().addAll(origins);
-		if (ocspRef.getDigest() != null) {
-			xmlRevocationRef.setDigestAlgoAndValue(getXmlDigestAlgoAndValue(ocspRef.getDigest()));
-		}
-		xmlRevocationRef.setProducedAt(ocspRef.getProducedAt());
-		ResponderId responderId = ocspRef.getResponderId();
-		if (responderId != null) {
-			xmlRevocationRef.setResponderId(getXmlSignerInfo(responderId));
-		}
-		return xmlRevocationRef;
-	}
-	
-	private <R extends Revocation> XmlOrphanRevocation getXmlOrphanRevocation(EncapsulatedRevocationTokenIdentifier token, Set<RevocationOrigin> origins) {
-		XmlOrphanRevocation xmlOrphanRevocation = new XmlOrphanRevocation();
-		if (token instanceof CRLBinary) {
-			xmlOrphanRevocation.setType(RevocationType.CRL);
-		} else {
-			xmlOrphanRevocation.setType(RevocationType.OCSP);
-		}
-		xmlOrphanRevocation.getOrigins().addAll(origins);
-		xmlOrphanRevocation.setToken(createOrphanTokenFromRevocationIdentifier(token));
-		return xmlOrphanRevocation;
-	}
-	
-	private XmlOrphanRevocationToken createOrphanTokenFromRevocationIdentifier(EncapsulatedRevocationTokenIdentifier revocationIdentifier) {
-		XmlOrphanRevocationToken orphanToken = new XmlOrphanRevocationToken();
-		String tokenId = revocationIdentifier.asXmlId();
-		orphanToken.setId(tokenId);
-		if (tokenExtractionStategy.isRevocationData()) {
-			orphanToken.setBase64Encoded(revocationIdentifier.getBinaries());
-		} else {
-			byte[] digestValue = revocationIdentifier.getDigestValue(defaultDigestAlgorithm);
-			orphanToken.setDigestAlgoAndValue(getXmlDigestAlgoAndValue(defaultDigestAlgorithm, digestValue));
-		}
-		if (revocationIdentifier instanceof CRLBinary) {
-			orphanToken.setType(RevocationType.CRL);
-		} else {
-			orphanToken.setType(RevocationType.OCSP);
-		}
-		xmlOrphanRevocationTokensMap.put(tokenId, orphanToken);
-		return orphanToken;
-	}
-	
-	private <R extends Revocation> XmlOrphanRevocation createOrphanRevocationFromRef(RevocationRef<R> ref, Set<RevocationRefOrigin> origins) {
-		XmlOrphanRevocation xmlOrphanRevocation = new XmlOrphanRevocation();
-		
-		XmlOrphanRevocationToken orphanToken = new XmlOrphanRevocationToken();
-		orphanToken.setId(ref.getDSSIdAsString());
-		if (ref.getDigest() != null) {
-			orphanToken.setDigestAlgoAndValue(getXmlDigestAlgoAndValue(ref.getDigest()));
-		}
-		xmlOrphanRevocationTokensMap.put(ref.getDSSIdAsString(), orphanToken);
-		
-		xmlOrphanRevocation.setToken(orphanToken);
-		if (ref instanceof CRLRef) {
-			orphanToken.setType(RevocationType.CRL);
-			xmlOrphanRevocation.setType(RevocationType.CRL);
-			xmlOrphanRevocation.getRevocationRefs().add(getXmlCRLRevocationRef((CRLRef) ref, origins));
-		} else {
-			orphanToken.setType(RevocationType.OCSP);
-			xmlOrphanRevocation.setType(RevocationType.OCSP);
-			xmlOrphanRevocation.getRevocationRefs().add(getXmlOCSPRevocationRef((OCSPRef) ref, origins));
-		}
-		return xmlOrphanRevocation;
-	}
-	
-	/**
-	 * This method deals with the signature policy. The retrieved information is
-	 * transformed to the JAXB object.
-	 *
-	 * @param signaturePolicy
-	 *                        The Signature Policy
-	 * 
-	 */
-	private XmlPolicy getXmlPolicy(AdvancedSignature signature) {
-		SignaturePolicy signaturePolicy = signature.getPolicyId();
-		if (signaturePolicy == null) {
-			return null;
-		}
-
-		final XmlPolicy xmlPolicy = new XmlPolicy();
-
-		xmlPolicy.setId(signaturePolicy.getIdentifier());
-		xmlPolicy.setUrl(DSSUtils.removeControlCharacters(signaturePolicy.getUrl()));
-		xmlPolicy.setDescription(signaturePolicy.getDescription());
-		xmlPolicy.setDocumentationReferences(signaturePolicy.getDocumentationReferences());
-		xmlPolicy.setNotice(signaturePolicy.getNotice());
-		xmlPolicy.setZeroHash(signaturePolicy.isZeroHash());
-
-		final Digest digest = signaturePolicy.getDigest();
-		if (digest != null) {
-			xmlPolicy.setDigestAlgoAndValue(getXmlDigestAlgoAndValue(digest));
-		}
-
-		try {
-			SignaturePolicyValidator validator = null;
-			ServiceLoader<SignaturePolicyValidator> loader = ServiceLoader.load(SignaturePolicyValidator.class);
-			Iterator<SignaturePolicyValidator> validatorOptions = loader.iterator();
-
-			if (validatorOptions.hasNext()) {
-				for (SignaturePolicyValidator signaturePolicyValidator : loader) {
-					signaturePolicyValidator.setSignature(signature);
-					if (signaturePolicyValidator.canValidate()) {
-						validator = signaturePolicyValidator;
-						break;
-					}
-				}
-			}
-
-			if (validator == null) {
-				// if not empty and no other implementation is found for ASN1 signature policies
-				validator = new BasicASNSignaturePolicyValidator();
-				validator.setSignature(signature);
-			}
-
-			validator.validate();
-			xmlPolicy.setAsn1Processable(validator.isAsn1Processable());
-			if (!signaturePolicy.isZeroHash()) {
-				xmlPolicy.setDigestAlgorithmsEqual(validator.isDigestAlgorithmsEqual());
-			}
-			xmlPolicy.setIdentified(validator.isIdentified());
-			xmlPolicy.setStatus(validator.isStatus());
-			if (Utils.isStringNotBlank(validator.getProcessingErrors())) {
-				xmlPolicy.setProcessingError(validator.getProcessingErrors());
-			}
-		} catch (Exception e) {
-			// When any error (communication) we just set the status to false
-			xmlPolicy.setStatus(false);
-			xmlPolicy.setProcessingError(e.getMessage());
-			// Do nothing
-			String errorMessage = "An error occurred during validation a signature policy with id '{}'. Reason : [{}]";
-			if (LOG.isDebugEnabled()) {
-				LOG.error(errorMessage, signaturePolicy.getIdentifier(), e.getMessage(), e);
-			} else {
-				LOG.error(errorMessage, signaturePolicy.getIdentifier(), e.getMessage());
-			}
-		}
-		return xmlPolicy;
-	}
-
-	private XmlTimestamp buildDetachedXmlTimestamp(final TimestampToken timestampToken) {
-
-		final XmlTimestamp xmlTimestampToken = new XmlTimestamp();
-
-		xmlTimestampToken.setId(timestampToken.getDSSIdAsString());
-		xmlTimestampToken.setType(timestampToken.getTimeStampType());
-		xmlTimestampToken.setArchiveTimestampType(timestampToken.getArchiveTimestampType()); // property is defined only for archival timestamps
-		xmlTimestampToken.setProductionTime(timestampToken.getGenerationTime());
-		xmlTimestampToken.setTimestampFilename(timestampToken.getFileName());
-		xmlTimestampToken.getDigestMatchers().addAll(getXmlDigestMatchers(timestampToken));
-		xmlTimestampToken.setBasicSignature(getXmlBasicSignature(timestampToken));
-		xmlTimestampToken.setSignerInformationStore(getXmlSignerInformationStore(timestampToken.getSignerInformationStoreInfos()));
-		xmlTimestampToken.setPDFRevision(getXmlPDFRevision(timestampToken.getPdfRevision())); // used only for PAdES RFC 3161 timestamps
-
-		final CandidatesForSigningCertificate candidatesForSigningCertificate = timestampToken.getCandidatesForSigningCertificate();
-		final CertificateValidity theCertificateValidity = candidatesForSigningCertificate.getTheCertificateValidity();
-		if (theCertificateValidity != null) {
-			xmlTimestampToken.setSigningCertificate(getXmlSigningCertificate(timestampToken.getDSSId(), theCertificateValidity));
-			xmlTimestampToken.setCertificateChain(getXmlForCertificateChain(theCertificateValidity.getPublicKey()));
-		}
-		
-		xmlTimestampToken.setFoundCertificates(getXmlFoundCertificates(timestampToken.getDSSId(), timestampToken.getCertificateSource()));
-		xmlTimestampToken.setFoundRevocations(getXmlFoundRevocations(timestampToken.getCRLSource(), timestampToken.getOCSPSource()));
-
-		if (tokenExtractionStategy.isTimestamp()) {
-			xmlTimestampToken.setBase64Encoded(timestampToken.getEncoded());
-		} else {
-			byte[] certDigest = timestampToken.getDigest(defaultDigestAlgorithm);
-			xmlTimestampToken.setDigestAlgoAndValue(getXmlDigestAlgoAndValue(defaultDigestAlgorithm, certDigest));
-		}
-
-		return xmlTimestampToken;
-	}
-	
-	private List<XmlDigestMatcher> getXmlDigestMatchers(TimestampToken timestampToken) {
-		List<XmlDigestMatcher> digestMatchers = new ArrayList<>();
-		digestMatchers.add(getImprintDigestMatcher(timestampToken));
-		digestMatchers.addAll(getManifestEntriesDigestMatchers(timestampToken.getManifestFile()));
-		return digestMatchers;
-	}
-
-	private XmlDigestMatcher getImprintDigestMatcher(TimestampToken timestampToken) {
-		XmlDigestMatcher digestMatcher = new XmlDigestMatcher();
-		digestMatcher.setType(DigestMatcherType.MESSAGE_IMPRINT);
-		Digest messageImprint = timestampToken.getMessageImprint();
-		if (messageImprint != null) {
-			digestMatcher.setDigestMethod(messageImprint.getAlgorithm());
-			digestMatcher.setDigestValue(messageImprint.getValue());
-		}
-		digestMatcher.setDataFound(timestampToken.isMessageImprintDataFound());
-		digestMatcher.setDataIntact(timestampToken.isMessageImprintDataIntact());
-		ManifestFile manifestFile = timestampToken.getManifestFile();
-		if (manifestFile != null) {
-			digestMatcher.setName(manifestFile.getFilename());
-		}
-		return digestMatcher;
-	}
-	
-	private List<XmlDigestMatcher> getManifestEntriesDigestMatchers(ManifestFile manifestFile) {
-		List<XmlDigestMatcher> digestMatchers = new ArrayList<>();
-		if (manifestFile != null && Utils.isCollectionNotEmpty(manifestFile.getEntries())) {
-			for (ManifestEntry entry : manifestFile.getEntries()) {
-				XmlDigestMatcher digestMatcher = new XmlDigestMatcher();
-				digestMatcher.setType(DigestMatcherType.MANIFEST_ENTRY);
-				Digest digest = entry.getDigest();
-				if (digest != null) {
-					digestMatcher.setDigestMethod(digest.getAlgorithm());
-					digestMatcher.setDigestValue(digest.getValue());
-				}
-				digestMatcher.setDataFound(entry.isFound());
-				digestMatcher.setDataIntact(entry.isIntact());
-				digestMatcher.setName(entry.getFileName());
-				
-				digestMatchers.add(digestMatcher);
-=======
 	protected List<XmlRelatedCertificate> getXmlRelatedCertificateForOrphanReferences(
 			TokenCertificateSource certificateSource) {
 		List<XmlRelatedCertificate> relatedCertificates = new ArrayList<>();
@@ -1329,7 +978,6 @@
 			CertificateToken certificateToken = getUsedCertificateByCertificateRef(certificateRef);
 			if (certificateToken != null) {
 				relatedCertificates.add(getXmlRelatedCertificate(certificateSource, certificateToken, certificateRef));
->>>>>>> 9811d446
 			}
 		}
 		return relatedCertificates;
@@ -1346,7 +994,7 @@
 	}
 
 	protected void verifyAgainstCertificateToken(XmlCertificateRef xmlCertificateRef, CertificateRef ref,
-			CertificateToken signingCertificate) {
+												 CertificateToken signingCertificate) {
 		CertificateTokenRefMatcher tokenRefMatcher = new CertificateTokenRefMatcher();
 		XmlDigestAlgoAndValue digestAlgoAndValue = xmlCertificateRef.getDigestAlgoAndValue();
 		if (digestAlgoAndValue != null) {
@@ -1637,7 +1285,7 @@
 	}
 
 	private List<XmlTrustedService> buildXmlTrustedServices(List<TrustProperties> trustPropertiesList,
-			CertificateToken certToken, CertificateToken trustedCert) {
+															CertificateToken certToken, CertificateToken trustedCert) {
 		List<XmlTrustedService> result = new ArrayList<>();
 
 		for (TrustProperties trustProperties : trustPropertiesList) {
@@ -1705,7 +1353,7 @@
 	 * @return
 	 */
 	private List<String> getQualifiers(TrustServiceStatusAndInformationExtensions serviceInfoStatus,
-			CertificateToken certificateToken) {
+									   CertificateToken certificateToken) {
 		LOG.trace("--> GET_QUALIFIERS()");
 		List<String> list = new ArrayList<>();
 		final List<ConditionForQualifiers> conditionsForQualifiers = serviceInfoStatus.getConditionsForQualifiers();
