--- conflicted
+++ resolved
@@ -20,32 +20,6 @@
  */
 package eu.europa.esig.dss.validation;
 
-<<<<<<< HEAD
-=======
-import java.security.PublicKey;
-import java.util.ArrayList;
-import java.util.Arrays;
-import java.util.Collection;
-import java.util.Collections;
-import java.util.Date;
-import java.util.EnumMap;
-import java.util.HashMap;
-import java.util.HashSet;
-import java.util.Iterator;
-import java.util.List;
-import java.util.Map;
-import java.util.Map.Entry;
-import java.util.ServiceLoader;
-import java.util.Set;
-
-import javax.security.auth.x500.X500Principal;
-
-import org.bouncycastle.asn1.x500.style.BCStyle;
-import org.slf4j.Logger;
-import org.slf4j.LoggerFactory;
-
-import eu.europa.esig.dss.crl.CRLBinary;
->>>>>>> d87bc3c8
 import eu.europa.esig.dss.diagnostic.jaxb.XmlBasicSignature;
 import eu.europa.esig.dss.diagnostic.jaxb.XmlCertificate;
 import eu.europa.esig.dss.diagnostic.jaxb.XmlCertificatePolicy;
@@ -85,11 +59,7 @@
 import eu.europa.esig.dss.enumerations.MRAEquivalenceContext;
 import eu.europa.esig.dss.enumerations.MRAStatus;
 import eu.europa.esig.dss.enumerations.OidDescription;
-<<<<<<< HEAD
 import eu.europa.esig.dss.enumerations.QCType;
-=======
-import eu.europa.esig.dss.enumerations.QCStatement;
->>>>>>> d87bc3c8
 import eu.europa.esig.dss.enumerations.RevocationOrigin;
 import eu.europa.esig.dss.enumerations.RevocationRefOrigin;
 import eu.europa.esig.dss.enumerations.RoleOfPspOid;
@@ -110,11 +80,8 @@
 import eu.europa.esig.dss.model.x509.revocation.Revocation;
 import eu.europa.esig.dss.spi.DSSASN1Utils;
 import eu.europa.esig.dss.spi.DSSUtils;
-<<<<<<< HEAD
 import eu.europa.esig.dss.spi.QcStatementUtils;
-=======
 import eu.europa.esig.dss.spi.tsl.CertificateContentEquivalence;
->>>>>>> d87bc3c8
 import eu.europa.esig.dss.spi.tsl.Condition;
 import eu.europa.esig.dss.spi.tsl.ConditionForQualifiers;
 import eu.europa.esig.dss.spi.tsl.DownloadInfoRecord;
@@ -129,15 +96,9 @@
 import eu.europa.esig.dss.spi.tsl.TrustProperties;
 import eu.europa.esig.dss.spi.tsl.TrustServiceProvider;
 import eu.europa.esig.dss.spi.tsl.TrustServiceStatusAndInformationExtensions;
-import eu.europa.esig.dss.spi.tsl.TrustServiceStatusAndInformationExtensions.TrustServiceStatusAndInformationExtensionsBuilder;
 import eu.europa.esig.dss.spi.tsl.TrustedListsCertificateSource;
 import eu.europa.esig.dss.spi.tsl.ValidationInfoRecord;
 import eu.europa.esig.dss.spi.util.TimeDependentValues;
-<<<<<<< HEAD
-=======
-import eu.europa.esig.dss.spi.x509.CandidatesForSigningCertificate;
-import eu.europa.esig.dss.spi.x509.CertificateIdentifier;
->>>>>>> d87bc3c8
 import eu.europa.esig.dss.spi.x509.CertificatePolicy;
 import eu.europa.esig.dss.spi.x509.CertificateRef;
 import eu.europa.esig.dss.spi.x509.CertificateSource;
@@ -160,14 +121,15 @@
 import javax.security.auth.x500.X500Principal;
 import java.security.PublicKey;
 import java.util.ArrayList;
+import java.util.Arrays;
 import java.util.Collection;
 import java.util.Collections;
 import java.util.Date;
+import java.util.EnumMap;
 import java.util.HashMap;
 import java.util.HashSet;
 import java.util.List;
 import java.util.Map;
-import java.util.Map.Entry;
 import java.util.Set;
 
 /**
@@ -175,7 +137,6 @@
  *
  */
 public abstract class DiagnosticDataBuilder {
-
 	private static final Logger LOG = LoggerFactory.getLogger(DiagnosticDataBuilder.class);
 
 	/** The certificates used during the validation process */
@@ -640,9 +601,9 @@
 	 * @return a list of {@link XmlRevocationRef}s
 	 */
 	protected <R extends Revocation> List<XmlRevocationRef> getXmlRevocationRefs(String tokenId,
-	 		Map<RevocationRef<R>, Set<RevocationRefOrigin>> refsAndOrigins) {
+																				 Map<RevocationRef<R>, Set<RevocationRefOrigin>> refsAndOrigins) {
 		List<XmlRevocationRef> xmlRevocationRefs = new ArrayList<>();
-		for (Entry<RevocationRef<R>, Set<RevocationRefOrigin>> entry : refsAndOrigins.entrySet()) {
+		for (Map.Entry<RevocationRef<R>, Set<RevocationRefOrigin>> entry : refsAndOrigins.entrySet()) {
 			RevocationRef<R> ref = entry.getKey();
 			Set<RevocationRefOrigin> origins = entry.getValue();
 			XmlRevocationRef xmlRef;
@@ -1343,7 +1304,7 @@
 	 * @param signingCertificate {@link CertificateToken}
 	 */
 	protected void verifyAgainstCertificateToken(XmlCertificateRef xmlCertificateRef, CertificateRef ref,
-			CertificateToken signingCertificate) {
+												 CertificateToken signingCertificate) {
 		CertificateTokenRefMatcher tokenRefMatcher = new CertificateTokenRefMatcher();
 		XmlDigestAlgoAndValue digestAlgoAndValue = xmlCertificateRef.getDigestAlgoAndValue();
 		if (digestAlgoAndValue != null) {
@@ -1629,13 +1590,13 @@
 	private List<XmlTrustedServiceProvider> getXmlTrustedServiceProviders(CertificateToken certToken) {
 		List<XmlTrustedServiceProvider> result = new ArrayList<>();
 		Map<CertificateToken, List<TrustProperties>> servicesByTrustedCert = getRelatedTrustServices(certToken);
-		for (Entry<CertificateToken, List<TrustProperties>> entry : servicesByTrustedCert.entrySet()) {
+		for (Map.Entry<CertificateToken, List<TrustProperties>> entry : servicesByTrustedCert.entrySet()) {
 			CertificateToken trustedCert = entry.getKey();
 			List<TrustProperties> services = entry.getValue();
 
 			Map<TrustServiceProvider, List<TrustProperties>> servicesByProviders = classifyByServiceProvider(services);
 
-			for (Entry<TrustServiceProvider, List<TrustProperties>> servicesByProvider : servicesByProviders
+			for (Map.Entry<TrustServiceProvider, List<TrustProperties>> servicesByProvider : servicesByProviders
 					.entrySet()) {
 
 				List<TrustProperties> trustServices = servicesByProvider.getValue();
@@ -1667,7 +1628,7 @@
 	private List<XmlLangAndValue> getLangAndValues(Map<String, List<String>> map) {
 		if (Utils.isMapNotEmpty(map)) {
 			List<XmlLangAndValue> result = new ArrayList<>();
-			for (Entry<String, List<String>> entry : map.entrySet()) {
+			for (Map.Entry<String, List<String>> entry : map.entrySet()) {
 				String lang = entry.getKey();
 				for (String value : entry.getValue()) {
 					XmlLangAndValue langAndValue = new XmlLangAndValue();
@@ -1714,75 +1675,18 @@
 		List<XmlTrustedService> result = new ArrayList<>();
 
 		for (TrustProperties trustProperties : trustPropertiesList) {
-<<<<<<< HEAD
 			TimeDependentValues<TrustServiceStatusAndInformationExtensions> trustService = trustProperties
 					.getTrustService();
 			List<TrustServiceStatusAndInformationExtensions> serviceStatusAfterOfEqualsCertIssuance = trustService
 					.getAfter(certToken.getNotBefore());
 			if (Utils.isCollectionNotEmpty(serviceStatusAfterOfEqualsCertIssuance)) {
 				for (TrustServiceStatusAndInformationExtensions serviceInfoStatus : serviceStatusAfterOfEqualsCertIssuance) {
-					XmlTrustedService trustedService = buildXmlTrustedService(serviceInfoStatus, certToken, trustedCert);
-=======
-
-			MRA mra = trustProperties.getMra();
-
-			TimeDependentValues<TrustServiceStatusAndInformationExtensions> trustService = trustProperties.getTrustService();
-			List<TrustServiceStatusAndInformationExtensions> serviceStatusAfterOfEqualsCertIssuance = trustService.getAfter(certToken.getNotBefore());
-			if (Utils.isCollectionNotEmpty(serviceStatusAfterOfEqualsCertIssuance)) {
-				for (TrustServiceStatusAndInformationExtensions serviceInfoStatus : serviceStatusAfterOfEqualsCertIssuance) {
-
-					Boolean enactedMra = null;
-					if (mra != null) {
-						LOG.info("MRA");
-						enactedMra = false;
-
-						List<ServiceEquivalence> equivalences = new ArrayList<>();
-						Date startDate = serviceInfoStatus.getStartDate();
-						for (ServiceEquivalence serviceEquivalence : mra.getServiceEquivalence()) {
-							if (MRAStatus.ENACTED == serviceEquivalence.getStatus()
-									&& startDate.compareTo(serviceEquivalence.getStartDate()) >= 0) {
-								enactedMra = true;
-								equivalences.add(serviceEquivalence);
-							}
-						}
-
-						if (equivalences.size() == 1) {
-							serviceInfoStatus = translate(serviceInfoStatus, certToken, equivalences.iterator().next());
-						} else {
-							LOG.warn("More than one equivalence");
-						}
-
+					List<ServiceEquivalence> mraEquivalences = getMRAServiceEquivalences(trustProperties, serviceInfoStatus);
+					boolean enactedMra = Utils.isCollectionNotEmpty(mraEquivalences);
+					if (enactedMra) {
+						serviceInfoStatus = applyMra(serviceInfoStatus, certToken, mraEquivalences);
 					}
-
-					XmlTrustedService trustedService = new XmlTrustedService();
-
-					trustedService.setServiceDigitalIdentifier(xmlCertsMap.get(trustedCert.getDSSIdAsString()));
-					trustedService.setServiceNames(getLangAndValues(serviceInfoStatus.getNames()));
-
-					trustedService.setServiceType(serviceInfoStatus.getType());
-					List<String> additionalServiceInfoUris = serviceInfoStatus.getAdditionalServiceInfoUris();
-					if (Utils.isCollectionNotEmpty(additionalServiceInfoUris)) {
-						trustedService.setAdditionalServiceInfoUris(additionalServiceInfoUris);
-					}
-
-					trustedService.setStatus(serviceInfoStatus.getStatus());
-					trustedService.setStartDate(serviceInfoStatus.getStartDate());
-					trustedService.setEndDate(serviceInfoStatus.getEndDate());
-					trustedService.setEnactedMRA(enactedMra);
-
-					List<String> serviceSupplyPoints = serviceInfoStatus.getServiceSupplyPoints();
-					if (Utils.isCollectionNotEmpty(serviceSupplyPoints)) {
-						trustedService.setServiceSupplyPoints(serviceSupplyPoints);
-					}
-
-					trustedService.setExpiredCertsRevocationInfo(serviceInfoStatus.getExpiredCertsRevocationInfo());
-
-					List<String> qualifiers = getQualifiers(serviceInfoStatus, certToken);
-					if (Utils.isCollectionNotEmpty(qualifiers)) {
-						trustedService.setCapturedQualifiers(qualifiers);
-					}
-
->>>>>>> d87bc3c8
+					XmlTrustedService trustedService = buildXmlTrustedService(serviceInfoStatus, certToken, trustedCert, enactedMra);
 					result.add(trustedService);
 				}
 			}
@@ -1790,9 +1694,37 @@
 		return Collections.unmodifiableList(result);
 	}
 
-<<<<<<< HEAD
+	private List<ServiceEquivalence> getMRAServiceEquivalences(TrustProperties trustProperties,
+															   TrustServiceStatusAndInformationExtensions serviceInfoStatus) {
+		MRA mra = trustProperties.getMra();
+		if (mra != null) {
+			LOG.info("MRA");
+			final List<ServiceEquivalence> equivalences = new ArrayList<>();
+			Date startDate = serviceInfoStatus.getStartDate();
+			for (ServiceEquivalence serviceEquivalence : mra.getServiceEquivalence()) {
+				if (MRAStatus.ENACTED == serviceEquivalence.getStatus()
+						&& startDate.compareTo(serviceEquivalence.getStartDate()) >= 0) {
+					equivalences.add(serviceEquivalence);
+				}
+			}
+			return equivalences;
+		}
+		return Collections.emptyList();
+	}
+
+	private TrustServiceStatusAndInformationExtensions applyMra(TrustServiceStatusAndInformationExtensions serviceInfoStatus,
+																CertificateToken certToken, List<ServiceEquivalence> mraEquivalences) {
+		if (mraEquivalences.size() == 1) {
+			serviceInfoStatus = translate(serviceInfoStatus, certToken, mraEquivalences.iterator().next());
+		} else {
+			LOG.warn("More than one equivalence");
+		}
+		return serviceInfoStatus;
+	}
+
 	private XmlTrustedService buildXmlTrustedService(TrustServiceStatusAndInformationExtensions serviceInfoStatus,
-													 CertificateToken certToken, CertificateToken trustedCert) {
+													 CertificateToken certToken, CertificateToken trustedCert,
+													 boolean enactedMra) {
 		XmlTrustedService trustedService = new XmlTrustedService();
 
 		trustedService.setServiceDigitalIdentifier(xmlCertsMap.get(trustedCert.getDSSIdAsString()));
@@ -1801,6 +1733,7 @@
 		trustedService.setStatus(serviceInfoStatus.getStatus());
 		trustedService.setStartDate(serviceInfoStatus.getStartDate());
 		trustedService.setEndDate(serviceInfoStatus.getEndDate());
+		trustedService.setEnactedMRA(enactedMra);
 
 		List<String> qualifiers = getQualifiers(serviceInfoStatus, certToken);
 		if (Utils.isCollectionNotEmpty(qualifiers)) {
@@ -1820,7 +1753,8 @@
 		trustedService.setExpiredCertsRevocationInfo(serviceInfoStatus.getExpiredCertsRevocationInfo());
 
 		return trustedService;
-=======
+	}
+
 	private TrustServiceStatusAndInformationExtensions translate(
 			TrustServiceStatusAndInformationExtensions serviceInfoStatus, CertificateToken certToken,
 			ServiceEquivalence serviceEquivalence) {
@@ -1829,89 +1763,15 @@
 		return equivalent;
 	}
 
-	private void overrideCertContent(CertificateToken certToken, ServiceEquivalence serviceEquivalence) {
-		EnumMap<MRAEquivalenceContext, CertificateContentEquivalence> certificateContentEquivalences = serviceEquivalence.getCertificateContentEquivalences();
-
-		for (Entry<MRAEquivalenceContext, CertificateContentEquivalence> equivalence : certificateContentEquivalences.entrySet()) {
-			CertificateContentEquivalence certificateContentEquivalence = equivalence.getValue();
-			Condition condition = certificateContentEquivalence.getCondition();
-
-			if (condition.check(certToken)) {
-				LOG.info("MRA condition match ({})", equivalence.getKey());
-				QCStatementOids contentReplacement = certificateContentEquivalence.getContentReplacement();
-
-				switch (equivalence.getKey()) {
-				case QC_COMPLIANCE:
-					remplaceCompliance(certToken, contentReplacement);
-					break;
-				case QC_TYPE:
-					remplaceType(certToken, contentReplacement);
-					break;
-				case QC_QSCD:
-					remplaceQCSD(certToken, contentReplacement);
-					break;
-				default:
-					LOG.warn("Unsupported equivalence context {}", equivalence.getKey());
-					break;
-				}
-			}
-		}
-	}
-
-	private void remplaceCompliance(CertificateToken certToken, QCStatementOids contentReplacement) {
-		String id = certToken.getDSSIdAsString();
-		XmlCertificate xmlCertificate = xmlCertsMap.get(id);
-		List<XmlOID> originals = xmlCertificate.getQCStatementIds();
-		List<XmlOID> news = getXmlOids(contentReplacement.getQcStatementIds());
-
-		Iterator<XmlOID> iterator = originals.iterator();
-		while (iterator.hasNext()) {
-			XmlOID current = iterator.next();
-			if (QCStatement.QC_COMPLIANCE.getOid().equals(current.getValue())) {
-				iterator.remove();
-			}
-		}
-		originals.addAll(news);
-
-		xmlCertsMap.put(id, xmlCertificate);
-	}
-
-	private void remplaceQCSD(CertificateToken certToken, QCStatementOids contentReplacement) {
-		String id = certToken.getDSSIdAsString();
-		XmlCertificate xmlCertificate = xmlCertsMap.get(id);
-		List<XmlOID> originals = xmlCertificate.getQCStatementIds();
-		List<XmlOID> news = getXmlOids(contentReplacement.getQcStatementIds());
-
-		Iterator<XmlOID> iterator = originals.iterator();
-		while (iterator.hasNext()) {
-			XmlOID current = iterator.next();
-			if (QCStatement.QC_SSCD.getOid().equals(current.getValue())) {
-				iterator.remove();
-			}
-		}
-		originals.addAll(news);
-
-		xmlCertsMap.put(id, xmlCertificate);
-	}
-
-	private void remplaceType(CertificateToken certToken, QCStatementOids contentReplacement) {
-		String id = certToken.getDSSIdAsString();
-		XmlCertificate xmlCertificate = xmlCertsMap.get(id);
-		xmlCertificate.getQCTypes().clear();
-		xmlCertificate.setQCTypes(null);
-		xmlCertificate.setQCTypes(getXmlOids(contentReplacement.getQcTypeIds()));
-		xmlCertsMap.put(id, xmlCertificate);
-	}
-
-
 	private TrustServiceStatusAndInformationExtensions getEquivalent(
 			TrustServiceStatusAndInformationExtensions serviceInfoStatus,
 			ServiceEquivalence serviceEquivalence) {
-		
+
 		ServiceTypeASi typeASiSubstitution = getTypeASiSubstitution(serviceInfoStatus, serviceEquivalence);
 		String status = getStatusSubstitution(serviceInfoStatus, serviceEquivalence);
 
-		TrustServiceStatusAndInformationExtensionsBuilder builder = new TrustServiceStatusAndInformationExtensionsBuilder();
+		TrustServiceStatusAndInformationExtensions.TrustServiceStatusAndInformationExtensionsBuilder builder =
+				new TrustServiceStatusAndInformationExtensions.TrustServiceStatusAndInformationExtensionsBuilder();
 		builder.setType(typeASiSubstitution.getType());
 		builder.setAdditionalServiceInfoUris(Arrays.asList(typeASiSubstitution.getAsi()));
 		builder.setStatus(status);
@@ -1928,7 +1788,7 @@
 	private ServiceTypeASi getTypeASiSubstitution(
 			TrustServiceStatusAndInformationExtensions serviceInfoStatus,
 			ServiceEquivalence serviceEquivalence) {
-		for (Entry<ServiceTypeASi, ServiceTypeASi> expectedSubstitution : serviceEquivalence.getTypeAsiEquivalence()
+		for (Map.Entry<ServiceTypeASi, ServiceTypeASi> expectedSubstitution : serviceEquivalence.getTypeAsiEquivalence()
 				.entrySet()) {
 			ServiceTypeASi expected = expectedSubstitution.getKey();
 			if (Utils.areStringsEqual(serviceInfoStatus.getType(), expected.getType())) {
@@ -1941,7 +1801,7 @@
 	private String getStatusSubstitution(TrustServiceStatusAndInformationExtensions serviceInfoStatus,
 			ServiceEquivalence serviceEquivalence) {
 		Map<List<String>, List<String>> statusEquivalence = serviceEquivalence.getStatusEquivalence();
-		for (Entry<List<String>, List<String>> equivalence : statusEquivalence.entrySet()) {
+		for (Map.Entry<List<String>, List<String>> equivalence : statusEquivalence.entrySet()) {
 			List<String> expected = equivalence.getKey();
 			if (expected.contains(serviceInfoStatus.getStatus())) {
 				return equivalence.getValue().iterator().next();
@@ -1949,7 +1809,70 @@
 
 		}
 		return null;
->>>>>>> d87bc3c8
+	}
+
+	private void overrideCertContent(CertificateToken certToken, ServiceEquivalence serviceEquivalence) {
+		EnumMap<MRAEquivalenceContext, CertificateContentEquivalence> certificateContentEquivalences = serviceEquivalence.getCertificateContentEquivalences();
+		XmlCertificate xmlCertificate = xmlCertsMap.get(certToken.getDSSIdAsString());
+		if (xmlCertificate == null) {
+			throw new IllegalStateException(String.format(
+					"XmlCertificate with Id '%s' is not yet created!", certToken.getDSSIdAsString()));
+		}
+		XmlQcStatements qcStatements = xmlCertificate.getQcStatements();
+		if (qcStatements == null) {
+			qcStatements = new XmlQcStatements();
+			xmlCertificate.setQcStatements(qcStatements);
+		}
+
+		for (Map.Entry<MRAEquivalenceContext, CertificateContentEquivalence> equivalence : certificateContentEquivalences.entrySet()) {
+			MRAEquivalenceContext equivalenceContext = equivalence.getKey();
+			CertificateContentEquivalence certificateContentEquivalence = equivalence.getValue();
+
+			Condition condition = certificateContentEquivalence.getCondition();
+			if (condition.check(certToken)) {
+				LOG.info("MRA condition match ({})", equivalenceContext);
+				QCStatementOids contentReplacement = certificateContentEquivalence.getContentReplacement();
+
+				switch (equivalenceContext) {
+					case QC_COMPLIANCE:
+						replaceCompliance(qcStatements, contentReplacement);
+						break;
+					case QC_TYPE:
+						replaceType(qcStatements, contentReplacement);
+						break;
+					case QC_QSCD:
+						replaceQSCD(qcStatements, contentReplacement);
+						break;
+					default:
+						LOG.warn("Unsupported equivalence context {}", equivalence.getKey());
+						break;
+				}
+			}
+		}
+	}
+
+	private void replaceCompliance(XmlQcStatements qcStatements, QCStatementOids contentReplacement) {
+		boolean isQcCompliance = false;
+		for (String oid : contentReplacement.getQcStatementIds()) {
+			if (QcStatementUtils.isQcCompliance(oid)) {
+				isQcCompliance = true;
+			}
+		}
+		qcStatements.getQcCompliance().setPresent(isQcCompliance);
+	}
+
+	private void replaceType(XmlQcStatements qcStatements, QCStatementOids contentReplacement) {
+		qcStatements.setQcTypes(getXmlOids(contentReplacement.getQcTypeIds()));
+	}
+
+	private void replaceQSCD(XmlQcStatements qcStatements, QCStatementOids contentReplacement) {
+		boolean isQcSSCD = false;
+		for (String oid : contentReplacement.getQcStatementIds()) {
+			if (QcStatementUtils.isQcSSCD(oid)) {
+				isQcSSCD = true;
+			}
+		}
+		qcStatements.getQcSSCD().setPresent(isQcSSCD);
 	}
 
 	private Map<TrustServiceProvider, List<TrustProperties>> classifyByServiceProvider(
