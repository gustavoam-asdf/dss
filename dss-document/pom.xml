--- conflicted
+++ resolved
@@ -7,11 +7,7 @@
 	<parent>
 		<groupId>eu.europa.ec.joinup.sd-dss</groupId>
 		<artifactId>sd-dss</artifactId>
-<<<<<<< HEAD
-		<version>4.4.0</version>
-=======
 		<version>4.5.RC1</version>
->>>>>>> b3a84e6a
 	</parent>
 
 	<artifactId>dss-document</artifactId>
@@ -28,34 +24,8 @@
 			<artifactId>validation-policy</artifactId>
 		</dependency> 
 		<dependency>
-<<<<<<< HEAD
-			<groupId>org.apache.santuario</groupId>
-			<artifactId>xmlsec</artifactId>
-		</dependency>
-		<dependency>
-			<groupId>xerces</groupId>
-			<artifactId>xercesImpl</artifactId>
-		</dependency>
-		<dependency>
-			<groupId>xalan</groupId>
-			<artifactId>xalan</artifactId>
-		</dependency>
-		<dependency>
-			<groupId>org.apache.pdfbox</groupId>
-			<artifactId>pdfbox</artifactId>
-		</dependency>
-		<dependency>
-			<groupId>commons-lang</groupId>
-			<artifactId>commons-lang</artifactId>
-		</dependency>
-        <dependency>
 			<groupId>eu.europa.ec.joinup.sd-dss</groupId>
 			<artifactId>dss-diagnostic-jaxb</artifactId>
-			<version>4.4.0</version>
-=======
-			<groupId>eu.europa.ec.joinup.sd-dss</groupId>
-			<artifactId>dss-diagnostic-jaxb</artifactId>
->>>>>>> b3a84e6a
         </dependency>
         		
 		<dependency>
