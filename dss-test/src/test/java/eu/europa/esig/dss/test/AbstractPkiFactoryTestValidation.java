/**
 * DSS - Digital Signature Services
 * Copyright (C) 2015 European Commission, provided under the CEF programme
 * 
 * This file is part of the "DSS - Digital Signature Services" project.
 * 
 * This library is free software; you can redistribute it and/or
 * modify it under the terms of the GNU Lesser General Public
 * License as published by the Free Software Foundation; either
 * version 2.1 of the License, or (at your option) any later version.
 * 
 * This library is distributed in the hope that it will be useful,
 * but WITHOUT ANY WARRANTY; without even the implied warranty of
 * MERCHANTABILITY or FITNESS FOR A PARTICULAR PURPOSE.  See the GNU
 * Lesser General Public License for more details.
 * 
 * You should have received a copy of the GNU Lesser General Public
 * License along with this library; if not, write to the Free Software
 * Foundation, Inc., 51 Franklin Street, Fifth Floor, Boston, MA  02110-1301  USA
 */
package eu.europa.esig.dss.test;

import eu.europa.esig.dss.detailedreport.DetailedReport;
import eu.europa.esig.dss.detailedreport.DetailedReportFacade;
import eu.europa.esig.dss.detailedreport.jaxb.XmlBasicBuildingBlocks;
import eu.europa.esig.dss.detailedreport.jaxb.XmlConclusion;
import eu.europa.esig.dss.detailedreport.jaxb.XmlEvidenceRecord;
import eu.europa.esig.dss.detailedreport.jaxb.XmlMessage;
import eu.europa.esig.dss.detailedreport.jaxb.XmlSignature;
import eu.europa.esig.dss.detailedreport.jaxb.XmlSubXCV;
import eu.europa.esig.dss.detailedreport.jaxb.XmlXCV;
import eu.europa.esig.dss.diagnostic.CertificateRefWrapper;
import eu.europa.esig.dss.diagnostic.CertificateWrapper;
import eu.europa.esig.dss.diagnostic.DiagnosticData;
import eu.europa.esig.dss.diagnostic.DiagnosticDataFacade;
import eu.europa.esig.dss.diagnostic.EvidenceRecordWrapper;
import eu.europa.esig.dss.diagnostic.FoundCertificatesProxy;
import eu.europa.esig.dss.diagnostic.FoundRevocationsProxy;
import eu.europa.esig.dss.diagnostic.OrphanCertificateTokenWrapper;
import eu.europa.esig.dss.diagnostic.OrphanCertificateWrapper;
import eu.europa.esig.dss.diagnostic.OrphanRevocationWrapper;
import eu.europa.esig.dss.diagnostic.OrphanTokenWrapper;
import eu.europa.esig.dss.diagnostic.RelatedCertificateWrapper;
import eu.europa.esig.dss.diagnostic.RelatedRevocationWrapper;
import eu.europa.esig.dss.diagnostic.RevocationWrapper;
import eu.europa.esig.dss.diagnostic.SignatureWrapper;
import eu.europa.esig.dss.diagnostic.TimestampWrapper;
import eu.europa.esig.dss.diagnostic.TokenProxy;
import eu.europa.esig.dss.diagnostic.jaxb.XmlAuthorityInformationAccess;
import eu.europa.esig.dss.diagnostic.jaxb.XmlAuthorityKeyIdentifier;
import eu.europa.esig.dss.diagnostic.jaxb.XmlBasicConstraints;
import eu.europa.esig.dss.diagnostic.jaxb.XmlCRLDistributionPoints;
import eu.europa.esig.dss.diagnostic.jaxb.XmlCertificate;
import eu.europa.esig.dss.diagnostic.jaxb.XmlCertificateExtension;
import eu.europa.esig.dss.diagnostic.jaxb.XmlCertificatePolicies;
import eu.europa.esig.dss.diagnostic.jaxb.XmlCertificatePolicy;
import eu.europa.esig.dss.diagnostic.jaxb.XmlCertificateRevocation;
import eu.europa.esig.dss.diagnostic.jaxb.XmlDiagnosticData;
import eu.europa.esig.dss.diagnostic.jaxb.XmlDigestAlgoAndValue;
import eu.europa.esig.dss.diagnostic.jaxb.XmlDigestMatcher;
import eu.europa.esig.dss.diagnostic.jaxb.XmlExtendedKeyUsages;
import eu.europa.esig.dss.diagnostic.jaxb.XmlGeneralName;
import eu.europa.esig.dss.diagnostic.jaxb.XmlGeneralSubtree;
import eu.europa.esig.dss.diagnostic.jaxb.XmlIdPkixOcspNoCheck;
import eu.europa.esig.dss.diagnostic.jaxb.XmlInhibitAnyPolicy;
import eu.europa.esig.dss.diagnostic.jaxb.XmlKeyUsages;
import eu.europa.esig.dss.diagnostic.jaxb.XmlNameConstraints;
import eu.europa.esig.dss.diagnostic.jaxb.XmlPolicyConstraints;
import eu.europa.esig.dss.diagnostic.jaxb.XmlQcStatements;
import eu.europa.esig.dss.diagnostic.jaxb.XmlRevocation;
import eu.europa.esig.dss.diagnostic.jaxb.XmlSignatureDigestReference;
import eu.europa.esig.dss.diagnostic.jaxb.XmlSignatureScope;
import eu.europa.esig.dss.diagnostic.jaxb.XmlSignerData;
import eu.europa.esig.dss.diagnostic.jaxb.XmlSubjectAlternativeNames;
import eu.europa.esig.dss.diagnostic.jaxb.XmlSubjectKeyIdentifier;
import eu.europa.esig.dss.diagnostic.jaxb.XmlTimestamp;
import eu.europa.esig.dss.diagnostic.jaxb.XmlTimestampedObject;
import eu.europa.esig.dss.diagnostic.jaxb.XmlValAssuredShortTermCertificate;
import eu.europa.esig.dss.enumerations.CertificateExtensionEnum;
import eu.europa.esig.dss.enumerations.CertificateOrigin;
import eu.europa.esig.dss.enumerations.CertificateRefOrigin;
import eu.europa.esig.dss.enumerations.DigestAlgorithm;
import eu.europa.esig.dss.enumerations.DigestMatcherType;
import eu.europa.esig.dss.enumerations.Indication;
import eu.europa.esig.dss.enumerations.MessageType;
import eu.europa.esig.dss.enumerations.RevocationOrigin;
import eu.europa.esig.dss.enumerations.RevocationRefOrigin;
import eu.europa.esig.dss.enumerations.RevocationType;
import eu.europa.esig.dss.enumerations.SignatureLevel;
import eu.europa.esig.dss.enumerations.SignaturePolicyType;
import eu.europa.esig.dss.enumerations.SignatureScopeType;
import eu.europa.esig.dss.enumerations.SubIndication;
import eu.europa.esig.dss.enumerations.TimestampType;
import eu.europa.esig.dss.enumerations.TimestampedObjectType;
import eu.europa.esig.dss.enumerations.TokenExtractionStrategy;
import eu.europa.esig.dss.jaxb.object.Message;
import eu.europa.esig.dss.model.DSSDocument;
import eu.europa.esig.dss.model.DSSException;
import eu.europa.esig.dss.model.DigestDocument;
import eu.europa.esig.dss.model.identifier.TokenIdentifierProvider;
import eu.europa.esig.dss.model.x509.revocation.crl.CRL;
import eu.europa.esig.dss.model.x509.revocation.ocsp.OCSP;
import eu.europa.esig.dss.policy.ValidationPolicy;
import eu.europa.esig.dss.policy.ValidationPolicyFacade;
import eu.europa.esig.dss.simplereport.SimpleReport;
import eu.europa.esig.dss.simplereport.SimpleReportFacade;
import eu.europa.esig.dss.spi.DSSUtils;
import eu.europa.esig.dss.spi.SignatureCertificateSource;
import eu.europa.esig.dss.spi.x509.revocation.OfflineRevocationSource;
import eu.europa.esig.dss.spi.x509.revocation.RevocationCertificateSource;
import eu.europa.esig.dss.spi.x509.revocation.RevocationToken;
import eu.europa.esig.dss.spi.x509.tsp.TimestampToken;
import eu.europa.esig.dss.utils.Utils;
import eu.europa.esig.dss.validation.AdvancedSignature;
import eu.europa.esig.dss.validation.DocumentValidator;
import eu.europa.esig.dss.validation.OriginalIdentifierProvider;
import eu.europa.esig.dss.validation.SignaturePolicy;
import eu.europa.esig.dss.validation.SignaturePolicyProvider;
import eu.europa.esig.dss.validation.SignedDocumentValidator;
import eu.europa.esig.dss.validation.evidencerecord.EvidenceRecord;
import eu.europa.esig.dss.validation.executor.ValidationLevel;
import eu.europa.esig.dss.validation.executor.signature.DefaultSignatureProcessExecutor;
import eu.europa.esig.dss.validation.policy.SignaturePolicyValidator;
import eu.europa.esig.dss.validation.process.BasicBuildingBlockDefinition;
import eu.europa.esig.dss.validation.reports.Reports;
import eu.europa.esig.validationreport.enums.ConstraintStatus;
import eu.europa.esig.validationreport.enums.ObjectType;
import eu.europa.esig.validationreport.jaxb.AdditionalValidationReportDataType;
import eu.europa.esig.validationreport.jaxb.AttributeBaseType;
import eu.europa.esig.validationreport.jaxb.CertificateChainType;
import eu.europa.esig.validationreport.jaxb.ConstraintStatusType;
import eu.europa.esig.validationreport.jaxb.CryptoInformationType;
import eu.europa.esig.validationreport.jaxb.IndividualValidationConstraintReportType;
import eu.europa.esig.validationreport.jaxb.POEType;
import eu.europa.esig.validationreport.jaxb.SACertIDListType;
import eu.europa.esig.validationreport.jaxb.SACertIDType;
import eu.europa.esig.validationreport.jaxb.SACommitmentTypeIndicationType;
import eu.europa.esig.validationreport.jaxb.SAContactInfoType;
import eu.europa.esig.validationreport.jaxb.SACounterSignatureType;
import eu.europa.esig.validationreport.jaxb.SADSSType;
import eu.europa.esig.validationreport.jaxb.SADataObjectFormatType;
import eu.europa.esig.validationreport.jaxb.SAFilterType;
import eu.europa.esig.validationreport.jaxb.SAMessageDigestType;
import eu.europa.esig.validationreport.jaxb.SANameType;
import eu.europa.esig.validationreport.jaxb.SAOneSignerRoleType;
import eu.europa.esig.validationreport.jaxb.SAReasonType;
import eu.europa.esig.validationreport.jaxb.SARevIDListType;
import eu.europa.esig.validationreport.jaxb.SASigPolicyIdentifierType;
import eu.europa.esig.validationreport.jaxb.SASignatureProductionPlaceType;
import eu.europa.esig.validationreport.jaxb.SASignerRoleType;
import eu.europa.esig.validationreport.jaxb.SASigningTimeType;
import eu.europa.esig.validationreport.jaxb.SASubFilterType;
import eu.europa.esig.validationreport.jaxb.SATimestampType;
import eu.europa.esig.validationreport.jaxb.SAVRIType;
import eu.europa.esig.validationreport.jaxb.SignatureAttributesType;
import eu.europa.esig.validationreport.jaxb.SignatureIdentifierType;
import eu.europa.esig.validationreport.jaxb.SignatureValidationReportType;
import eu.europa.esig.validationreport.jaxb.SignerInformationType;
import eu.europa.esig.validationreport.jaxb.SignersDocumentType;
import eu.europa.esig.validationreport.jaxb.TypedDataType;
import eu.europa.esig.validationreport.jaxb.VOReferenceType;
import eu.europa.esig.validationreport.jaxb.ValidationConstraintsEvaluationReportType;
import eu.europa.esig.validationreport.jaxb.ValidationObjectListType;
import eu.europa.esig.validationreport.jaxb.ValidationObjectRepresentationType;
import eu.europa.esig.validationreport.jaxb.ValidationObjectType;
import eu.europa.esig.validationreport.jaxb.ValidationReportDataType;
import eu.europa.esig.validationreport.jaxb.ValidationReportType;
import eu.europa.esig.validationreport.jaxb.ValidationStatusType;
import eu.europa.esig.validationreport.jaxb.ValidationTimeInfoType;
import eu.europa.esig.xades.jaxb.xades132.DigestAlgAndValueType;
import eu.europa.esig.xmldsig.jaxb.DigestMethodType;
import org.apache.fop.apps.Fop;
import org.apache.fop.apps.FopFactory;
import org.apache.fop.apps.FopFactoryBuilder;
import org.apache.fop.apps.MimeConstants;
import org.slf4j.Logger;
import org.slf4j.LoggerFactory;

import javax.xml.bind.JAXBElement;
import javax.xml.namespace.QName;
import javax.xml.transform.Result;
import javax.xml.transform.sax.SAXResult;
import java.io.ByteArrayOutputStream;
import java.io.File;
import java.io.Serializable;
import java.math.BigInteger;
import java.util.ArrayList;
import java.util.Collection;
import java.util.Date;
import java.util.HashSet;
import java.util.Iterator;
import java.util.List;
import java.util.ServiceLoader;
import java.util.Set;
import java.util.stream.Collectors;

import static org.junit.jupiter.api.Assertions.assertArrayEquals;
import static org.junit.jupiter.api.Assertions.assertEquals;
import static org.junit.jupiter.api.Assertions.assertFalse;
import static org.junit.jupiter.api.Assertions.assertNotEquals;
import static org.junit.jupiter.api.Assertions.assertNotNull;
import static org.junit.jupiter.api.Assertions.assertNull;
import static org.junit.jupiter.api.Assertions.assertTrue;
import static org.junit.jupiter.api.Assertions.fail;

public abstract class AbstractPkiFactoryTestValidation extends PKIFactoryAccess {

	private static final Logger LOG = LoggerFactory.getLogger(AbstractPkiFactoryTestValidation.class);

	private static FopFactory fopFactory;

	static {
		FopFactoryBuilder builder = new FopFactoryBuilder(new File(".").toURI());
		builder.setAccessibility(true);

		fopFactory = builder.build();
	}
	
	protected Reports verify(DSSDocument signedDocument) {

		LOG.info("=================== VALIDATION =================");

		SignedDocumentValidator validator = getValidator(signedDocument);
		checkValidationContext(validator);

		List<AdvancedSignature> signatures = getSignatures(validator);
		checkAdvancedSignatures(signatures);
		checkDetachedTimestamps(validator.getDetachedTimestamps());
		checkDetachedEvidenceRecords(validator.getDetachedEvidenceRecords());
		checkSignaturePolicy(signatures);

		Reports reports = validateDocument(validator);
		reports.setValidateXml(true);
		// reports.print();

		DiagnosticData diagnosticData = reports.getDiagnosticData();
		verifySourcesAndDiagnosticData(signatures, diagnosticData);

		verifyDiagnosticData(diagnosticData);

		verifyDiagnosticDataJaxb(reports.getDiagnosticDataJaxb());

		runDifferentValidationLevels(reports.getDiagnosticDataJaxb());

		SimpleReport simpleReport = reports.getSimpleReport();
		verifySimpleReport(simpleReport);

		DetailedReport detailedReport = reports.getDetailedReport();
		verifyDetailedReport(detailedReport);

		ValidationReportType etsiValidationReportJaxb = reports.getEtsiValidationReportJaxb();
		verifyETSIValidationReport(etsiValidationReportJaxb);
		
		verifyReportsData(reports);

		verifyOriginalDocuments(validator, diagnosticData);

		UnmarshallingTester.unmarshallXmlReports(reports);

		generateHtmlPdfReports(reports);
		
		return reports;
	}

	protected void runDifferentValidationLevels(XmlDiagnosticData diagnosticDataJaxb) {

		ValidationPolicy defaultValidationPolicy = null;
		try {
			defaultValidationPolicy = ValidationPolicyFacade.newFacade().getDefaultValidationPolicy();
		} catch (Exception e) {
			fail("Unable to load the default validation policy", e);
		}

		for (ValidationLevel validationLevel : ValidationLevel.values()) {
			DefaultSignatureProcessExecutor executor = new DefaultSignatureProcessExecutor();
			executor.setDiagnosticData(diagnosticDataJaxb);
			executor.setValidationPolicy(defaultValidationPolicy);
			executor.setValidationLevel(validationLevel);
			executor.setEnableEtsiValidationReport(true);
			Reports reports = executor.execute();
			assertNotNull(reports);
			assertNotNull(reports.getDetailedReportJaxb());
			assertNotNull(reports.getSimpleReportJaxb());
			assertNotNull(reports.getEtsiValidationReportJaxb());

			assertNotNull(reports.getDetailedReport());
			assertNotNull(reports.getSimpleReport());
		}

	}

	protected void checkValidationContext(SignedDocumentValidator validator) {
		// not implemented by default
	}

	protected SignedDocumentValidator getValidator(final DSSDocument signedDocument) {
		SignedDocumentValidator validator = SignedDocumentValidator.fromDocument(signedDocument);
		validator.setCertificateVerifier(getOfflineCertificateVerifier());
		validator.setTokenExtractionStrategy(getTokenExtractionStrategy());
		validator.setSignaturePolicyProvider(getSignaturePolicyProvider());
		validator.setDetachedContents(getDetachedContents());
		validator.setDetachedEvidenceRecordDocuments(getDetachedEvidenceRecords());
		validator.setTokenIdentifierProvider(getTokenIdentifierProvider());
		return validator;
	}

	protected TokenExtractionStrategy getTokenExtractionStrategy() {
		return TokenExtractionStrategy.NONE;
	}

	protected SignaturePolicyProvider getSignaturePolicyProvider() {
		return new SignaturePolicyProvider();
	}

	protected TokenIdentifierProvider getTokenIdentifierProvider() {
		return new OriginalIdentifierProvider();
	}

	protected List<DSSDocument> getDetachedContents() {
		return null;
	}

	protected List<DSSDocument> getDetachedEvidenceRecords() {
		return null;
	}

	protected List<AdvancedSignature> getSignatures(DocumentValidator validator) {
		return validator.getSignatures();
	}

	protected void checkAdvancedSignatures(List<AdvancedSignature> signatures) {
		assertTrue(Utils.isCollectionNotEmpty(signatures));
	}

	protected void checkDetachedTimestamps(List<TimestampToken> detachedTimestamps) {
		// not implemented by default
	}

	protected void checkDetachedEvidenceRecords(List<EvidenceRecord> detachedEvidenceRecords) {
		// not implemented by default
	}

	protected void checkSignaturePolicy(List<AdvancedSignature> signatures) {
		if (Utils.isCollectionNotEmpty(signatures)) {
			for (AdvancedSignature signature : signatures) {
				SignaturePolicy signaturePolicy = signature.getSignaturePolicy();
				if (signaturePolicy != null) {
					List<SignaturePolicyValidator> validators = new ArrayList<>();
					
					ServiceLoader<SignaturePolicyValidator> loader = ServiceLoader.load(SignaturePolicyValidator.class);
					Iterator<SignaturePolicyValidator> validatorOptions = loader.iterator();
					if (validatorOptions.hasNext()) {
						for (SignaturePolicyValidator signaturePolicyValidator : loader) {
							if (signaturePolicyValidator.canValidate(signature.getSignaturePolicy())) {
								validators.add(signaturePolicyValidator);
							}
						}
					}
					if (validators.size() != 1) {
						throw new DSSException(validators.size() + " signature policy validators found!");
					}
				}
			}
		}
	}

	protected Reports validateDocument(DocumentValidator validator) {
		return validator.validateDocument();
	}
	
	protected void verifySourcesAndDiagnosticData(List<AdvancedSignature> advancedSignatures, DiagnosticData diagnosticData) {
		final TokenIdentifierProvider tokenIdentifierProvider = getTokenIdentifierProvider();

		for (AdvancedSignature advancedSignature : advancedSignatures) {
			SignatureWrapper signatureWrapper = diagnosticData.getSignatureById(tokenIdentifierProvider.getIdAsString(advancedSignature));
			assertNotNull(signatureWrapper);

			if (advancedSignature.getSigningCertificateToken() != null && advancedSignature.getSignatureCryptographicVerification().isSignatureIntact()) {
				assertNotNull(signatureWrapper.getSigningCertificate());
				assertEquals(tokenIdentifierProvider.getIdAsString(advancedSignature.getSigningCertificateToken()),
						signatureWrapper.getSigningCertificate().getId());
			}

			SignatureCertificateSource certificateSource = advancedSignature.getCertificateSource();
			FoundCertificatesProxy foundCertificates = signatureWrapper.foundCertificates();

			verifyCertificateSourceData(certificateSource, foundCertificates);

			OfflineRevocationSource<CRL> crlSource = advancedSignature.getCRLSource();
			OfflineRevocationSource<OCSP> ocspSource = advancedSignature.getOCSPSource();
			FoundRevocationsProxy foundRevocations = signatureWrapper.foundRevocations();

			verifyRevocationSourceData(crlSource, foundRevocations, RevocationType.CRL);
			verifyRevocationSourceData(ocspSource, foundRevocations, RevocationType.OCSP);

			List<TimestampToken> timestamps = advancedSignature.getAllTimestamps();
			for (TimestampToken timestampToken : timestamps) {
				TimestampWrapper timestampWrapper = diagnosticData.getTimestampById(tokenIdentifierProvider.getIdAsString(timestampToken));
				assertNotNull(timestampWrapper);

				certificateSource = timestampToken.getCertificateSource();
				foundCertificates = timestampWrapper.foundCertificates();

				verifyCertificateSourceData(certificateSource, foundCertificates);

				crlSource = timestampToken.getCRLSource();
				ocspSource = timestampToken.getOCSPSource();
				foundRevocations = timestampWrapper.foundRevocations();

				verifyRevocationSourceData(crlSource, foundRevocations, RevocationType.CRL);
				verifyRevocationSourceData(ocspSource, foundRevocations, RevocationType.OCSP);
			}

			Set<RevocationToken<OCSP>> allRevocationTokens = ocspSource.getAllRevocationTokens();
			for (RevocationToken<OCSP> revocationToken : allRevocationTokens) {
				RevocationCertificateSource revocationCertificateSource = revocationToken.getCertificateSource();
				if (revocationCertificateSource != null) {
					RevocationWrapper revocationWrapper = diagnosticData.getRevocationById(tokenIdentifierProvider.getIdAsString(revocationToken));
					assertNotNull(revocationWrapper);
					foundCertificates = revocationWrapper.foundCertificates();

					assertEquals(revocationCertificateSource.getCertificates().size(), 
							foundCertificates.getRelatedCertificatesByOrigin(CertificateOrigin.BASIC_OCSP_RESP).size() +
									foundCertificates.getOrphanCertificatesByOrigin(CertificateOrigin.BASIC_OCSP_RESP).size());
					assertEquals(revocationCertificateSource.getAllCertificateRefs().size(), foundCertificates.getRelatedCertificateRefs().size());
				}
			}
		}
		
		checkOrphanTokens(diagnosticData);
	}

	protected void verifyCertificateSourceData(SignatureCertificateSource certificateSource, FoundCertificatesProxy foundCertificates) {
		// Tokens
		assertEquals(certificateSource.getKeyInfoCertificates().size(),
				foundCertificates.getRelatedCertificatesByOrigin(CertificateOrigin.KEY_INFO).size() +
						foundCertificates.getOrphanCertificatesByOrigin(CertificateOrigin.KEY_INFO).size());
		assertEquals(certificateSource.getCertificateValues().size(),
				foundCertificates.getRelatedCertificatesByOrigin(CertificateOrigin.CERTIFICATE_VALUES).size() +
						foundCertificates.getOrphanCertificatesByOrigin(CertificateOrigin.CERTIFICATE_VALUES).size());
		assertEquals(certificateSource.getTimeStampValidationDataCertValues().size(),
				foundCertificates.getRelatedCertificatesByOrigin(CertificateOrigin.TIMESTAMP_VALIDATION_DATA).size() +
						foundCertificates.getOrphanCertificatesByOrigin(CertificateOrigin.TIMESTAMP_VALIDATION_DATA).size());
		assertEquals(certificateSource.getAttrAuthoritiesCertValues().size(),
				foundCertificates.getRelatedCertificatesByOrigin(CertificateOrigin.ATTR_AUTHORITIES_CERT_VALUES).size() +
						foundCertificates.getOrphanCertificatesByOrigin(CertificateOrigin.ATTR_AUTHORITIES_CERT_VALUES).size());
		assertEquals(certificateSource.getSignedDataCertificates().size(),
				foundCertificates.getRelatedCertificatesByOrigin(CertificateOrigin.SIGNED_DATA).size() +
						foundCertificates.getOrphanCertificatesByOrigin(CertificateOrigin.SIGNED_DATA).size());
		assertEquals(certificateSource.getDSSDictionaryCertValues().size(),
				foundCertificates.getRelatedCertificatesByOrigin(CertificateOrigin.DSS_DICTIONARY).size() +
						foundCertificates.getOrphanCertificatesByOrigin(CertificateOrigin.DSS_DICTIONARY).size());
		assertEquals(certificateSource.getVRIDictionaryCertValues().size(),
				foundCertificates.getRelatedCertificatesByOrigin(CertificateOrigin.VRI_DICTIONARY).size() +
						foundCertificates.getOrphanCertificatesByOrigin(CertificateOrigin.VRI_DICTIONARY).size());
		assertEquals(0, foundCertificates.getRelatedCertificatesByOrigin(CertificateOrigin.BASIC_OCSP_RESP).size() +
				foundCertificates.getOrphanCertificatesByOrigin(CertificateOrigin.BASIC_OCSP_RESP).size());

		// Refs
		assertEquals(certificateSource.getSigningCertificateRefs().size(),
				foundCertificates.getRelatedCertificatesByRefOrigin(CertificateRefOrigin.SIGNING_CERTIFICATE).size() +
						foundCertificates.getOrphanCertificatesByRefOrigin(CertificateRefOrigin.SIGNING_CERTIFICATE).size());
		assertEquals(certificateSource.getAttributeCertificateRefs().size(),
				foundCertificates.getRelatedCertificatesByRefOrigin(CertificateRefOrigin.ATTRIBUTE_CERTIFICATE_REFS).size() +
						foundCertificates.getOrphanCertificatesByRefOrigin(CertificateRefOrigin.ATTRIBUTE_CERTIFICATE_REFS).size());
		assertEquals(certificateSource.getCompleteCertificateRefs().size(),
				foundCertificates.getRelatedCertificatesByRefOrigin(CertificateRefOrigin.COMPLETE_CERTIFICATE_REFS).size() +
						foundCertificates.getOrphanCertificatesByRefOrigin(CertificateRefOrigin.COMPLETE_CERTIFICATE_REFS).size());
	}

	protected void verifyRevocationSourceData(OfflineRevocationSource<?> revocationSource, FoundRevocationsProxy foundRevocations,
											RevocationType revocationType) {
		assertEquals(revocationSource.getCMSSignedDataRevocationBinaries().size(),
				foundRevocations.getRelatedRevocationsByTypeAndOrigin(revocationType, RevocationOrigin.CMS_SIGNED_DATA).size() +
				foundRevocations.getOrphanRevocationsByTypeAndOrigin(revocationType, RevocationOrigin.CMS_SIGNED_DATA).size());
		assertEquals(revocationSource.getRevocationValuesBinaries().size(),
				foundRevocations.getRelatedRevocationsByTypeAndOrigin(revocationType, RevocationOrigin.REVOCATION_VALUES).size() +
				foundRevocations.getOrphanRevocationsByTypeAndOrigin(revocationType, RevocationOrigin.REVOCATION_VALUES).size());
		assertEquals(revocationSource.getAttributeRevocationValuesBinaries().size(),
				foundRevocations.getRelatedRevocationsByTypeAndOrigin(revocationType, RevocationOrigin.ATTRIBUTE_REVOCATION_VALUES).size() +
				foundRevocations.getOrphanRevocationsByTypeAndOrigin(revocationType, RevocationOrigin.ATTRIBUTE_REVOCATION_VALUES).size());
		assertEquals(revocationSource.getTimestampValidationDataBinaries().size(),
				foundRevocations.getRelatedRevocationsByTypeAndOrigin(revocationType, RevocationOrigin.TIMESTAMP_VALIDATION_DATA).size() +
				foundRevocations.getOrphanRevocationsByTypeAndOrigin(revocationType, RevocationOrigin.TIMESTAMP_VALIDATION_DATA).size());
		assertEquals(revocationSource.getDSSDictionaryBinaries().size(),
				foundRevocations.getRelatedRevocationsByTypeAndOrigin(revocationType, RevocationOrigin.DSS_DICTIONARY).size() +
				foundRevocations.getOrphanRevocationsByTypeAndOrigin(revocationType, RevocationOrigin.DSS_DICTIONARY).size());
		assertEquals(revocationSource.getVRIDictionaryBinaries().size(),
				foundRevocations.getRelatedRevocationsByTypeAndOrigin(revocationType, RevocationOrigin.VRI_DICTIONARY).size() +
				foundRevocations.getOrphanRevocationsByTypeAndOrigin(revocationType, RevocationOrigin.VRI_DICTIONARY).size());
		assertEquals(revocationSource.getADBERevocationValuesBinaries().size(),
				foundRevocations.getRelatedRevocationsByTypeAndOrigin(revocationType, RevocationOrigin.ADBE_REVOCATION_INFO_ARCHIVAL).size() +
				foundRevocations.getOrphanRevocationsByTypeAndOrigin(revocationType, RevocationOrigin.ADBE_REVOCATION_INFO_ARCHIVAL).size());

		// Refs
		assertEquals(revocationSource.getCompleteRevocationRefs().size(),
				foundRevocations.getRelatedRevocationsByTypeAndRefOrigin(revocationType, RevocationRefOrigin.COMPLETE_REVOCATION_REFS).size() +
						foundRevocations.getOrphanRevocationsByTypeAndRefOrigin(revocationType, RevocationRefOrigin.COMPLETE_REVOCATION_REFS).size());
		assertEquals(revocationSource.getAttributeRevocationRefs().size(), foundRevocations.
				getRelatedRevocationsByTypeAndRefOrigin(revocationType, RevocationRefOrigin.ATTRIBUTE_REVOCATION_REFS).size() +
				foundRevocations.getOrphanRevocationsByTypeAndRefOrigin(revocationType, RevocationRefOrigin.ATTRIBUTE_REVOCATION_REFS).size());
	}

	protected void verifyDiagnosticData(DiagnosticData diagnosticData) {
		checkBLevelValid(diagnosticData);
		checkNumberOfSignatures(diagnosticData);
		checkDigestAlgorithm(diagnosticData);
		checkEncryptionAlgorithm(diagnosticData);
		checkMaskGenerationFunction(diagnosticData);
		checkSigningCertificateValue(diagnosticData);
		checkIssuerSigningCertificateValue(diagnosticData);
		checkCertificateChain(diagnosticData);
		checkSignatureLevel(diagnosticData);
		checkSignatureType(diagnosticData);
		checkSigningDate(diagnosticData);
		checkCertificates(diagnosticData);
		checkCertificateExtensions(diagnosticData);
		checkRevocationData(diagnosticData);
		checkTimestamps(diagnosticData);
		checkEvidenceRecords(diagnosticData);
		checkSignatureScopes(diagnosticData);
		checkMessageDigestAlgorithm(diagnosticData);
		checkContentType(diagnosticData);
		checkMimeType(diagnosticData);
		checkCommitmentTypeIndications(diagnosticData);
		checkClaimedRoles(diagnosticData);
		checkSignedAssertions(diagnosticData);
		checkSignatureProductionPlace(diagnosticData);
		checkSignatureValue(diagnosticData);
		checkSignatureIdentifier(diagnosticData);
		checkSignaturePolicyIdentifier(diagnosticData);
		checkSignaturePolicyStore(diagnosticData);
		checkSignatureDigestReference(diagnosticData);
		checkDTBSR(diagnosticData);
		checkSignatureInformationStore(diagnosticData);
		checkPdfRevision(diagnosticData);
		checkVRIDictionaryCreationTime(diagnosticData);
		checkStructureValidation(diagnosticData);
		checkTokens(diagnosticData);
		checkCounterSignatures(diagnosticData);
		checkTrustServices(diagnosticData);
		checkContainerInfo(diagnosticData);
		checkPDFAInfo(diagnosticData);

		checkNoDuplicateSignatures(diagnosticData);
		checkNoDuplicateCompleteCertificates(diagnosticData);
		checkNoDuplicateCompleteRevocationData(diagnosticData);
	}

	protected void checkBLevelValid(DiagnosticData diagnosticData) {
		for (SignatureWrapper signatureWrapper : diagnosticData.getSignatures()) {
			List<XmlDigestMatcher> digestMatchers = signatureWrapper.getDigestMatchers();
			assertTrue(Utils.isCollectionNotEmpty(digestMatchers));
			for (XmlDigestMatcher digestMatcher : digestMatchers) {
				if (!DigestMatcherType.MANIFEST_ENTRY.equals(digestMatcher.getType())) {
					assertTrue(digestMatcher.isDataFound());
					assertTrue(digestMatcher.isDataIntact());
					assertFalse(digestMatcher.isDuplicated());
				}
			}
	
			assertTrue(signatureWrapper.isSignatureIntact());
			assertTrue(signatureWrapper.isSignatureValid());
			assertTrue(diagnosticData.isBLevelTechnicallyValid(signatureWrapper.getId()));
		}
	}

	protected void checkNumberOfSignatures(DiagnosticData diagnosticData) {
		assertTrue(Utils.isCollectionNotEmpty(diagnosticData.getSignatures()));
		assertTrue(Utils.isCollectionNotEmpty(diagnosticData.getSignatureIdList()));
	}

	protected void checkDigestAlgorithm(DiagnosticData diagnosticData) {
		for (SignatureWrapper signatureWrapper : diagnosticData.getSignatures()) {
			assertNotNull(signatureWrapper.getDigestAlgorithm());
		}
	}

	protected void checkEncryptionAlgorithm(DiagnosticData diagnosticData) {
		for (SignatureWrapper signatureWrapper : diagnosticData.getSignatures()) {
			assertNotNull(signatureWrapper.getEncryptionAlgorithm());
		}
	}
	
	protected void checkMaskGenerationFunction(DiagnosticData diagnosticData) {
		// not implemented by default
	}

	protected void checkSigningCertificateValue(DiagnosticData diagnosticData) {
		for (SignatureWrapper signatureWrapper : diagnosticData.getSignatures()) {
			assertTrue(signatureWrapper.isSigningCertificateIdentified());
			assertTrue(signatureWrapper.isSigningCertificateReferencePresent());
			assertTrue(signatureWrapper.isSigningCertificateReferenceUnique());
			
			CertificateRefWrapper signingCertificateReference = signatureWrapper.getSigningCertificateReference();
			assertNotNull(signingCertificateReference);
			assertTrue(signingCertificateReference.isDigestValuePresent());
			assertTrue(signingCertificateReference.isDigestValueMatch());
			if (signingCertificateReference.isIssuerSerialPresent()) {
				assertTrue(signingCertificateReference.isIssuerSerialMatch());
			}
			
			CertificateWrapper signingCertificate = signatureWrapper.getSigningCertificate();
			assertNotNull(signingCertificate);
			String signingCertificateId = signingCertificate.getId();
			String certificateDN = diagnosticData.getCertificateDN(signingCertificateId);
			String certificateSerialNumber = diagnosticData.getCertificateSerialNumber(signingCertificateId);
			assertEquals(signingCertificate.getCertificateDN(), certificateDN);
			assertEquals(signingCertificate.getSerialNumber(), certificateSerialNumber);
			
			assertTrue(Utils.isCollectionEmpty(signatureWrapper.foundCertificates()
					.getOrphanCertificatesByRefOrigin(CertificateRefOrigin.SIGNING_CERTIFICATE)));
		}
	}

	protected void checkIssuerSigningCertificateValue(DiagnosticData diagnosticData) {
		for (SignatureWrapper signatureWrapper : diagnosticData.getSignatures()) {
			CertificateWrapper signingCertificate = signatureWrapper.getSigningCertificate();
			if (signingCertificate != null) {
				String signingCertificateId = signingCertificate.getId();
				String issuerDN = diagnosticData.getCertificateIssuerDN(signingCertificateId);
				assertEquals(signingCertificate.getCertificateIssuerDN(), issuerDN);
			}
		}
	}

	protected void checkSignatureLevel(DiagnosticData diagnosticData) {
		for (SignatureWrapper signatureWrapper : diagnosticData.getSignatures()) {
			SignatureLevel signatureFormat = signatureWrapper.getSignatureFormat();
			assertNotNull(signatureWrapper.getSignatureFormat());
			assertEquals(isBaselineT(signatureFormat), diagnosticData.isThereTLevel(signatureWrapper.getId()));
			assertEquals(isBaselineT(signatureFormat), diagnosticData.isTLevelTechnicallyValid(signatureWrapper.getId()));
			assertEquals(isBaselineLTA(signatureFormat), diagnosticData.isThereALevel(signatureWrapper.getId()));
			assertEquals(isBaselineLTA(signatureFormat), diagnosticData.isALevelTechnicallyValid(signatureWrapper.getId()));
		}
	}

	protected void checkSignatureType(DiagnosticData diagnosticData) {
		// not implemented by default
	}
	
	protected boolean isBaselineT(SignatureLevel signatureLevel) {
		switch (signatureLevel) {
			case XAdES_BASELINE_T:
			case XAdES_T:
			case XAdES_C:
			case XAdES_X:
			case CAdES_BASELINE_T:
			case CAdES_T:
			case CAdES_C:
			case CAdES_X:
			case JAdES_BASELINE_T:
			case PAdES_BASELINE_T:
				return true;
			default:
				return isBaselineLT(signatureLevel);
		}
	}
	
	protected boolean isBaselineLT(SignatureLevel signatureLevel) {
		switch (signatureLevel) {
			case XAdES_BASELINE_LT:
			case XAdES_LT:
			case XAdES_XL:
			case CAdES_BASELINE_LT:
			case CAdES_LT:
			case CAdES_XL:
			case JAdES_BASELINE_LT:
			case PAdES_BASELINE_LT:
				return true;
			default:
				return isBaselineLTA(signatureLevel);
		}
	}
	
	protected boolean isBaselineLTA(SignatureLevel signatureLevel) {
		switch (signatureLevel) {
			case XAdES_BASELINE_LTA:
			case XAdES_A:
			case CAdES_BASELINE_LTA:
			case CAdES_A:
			case JAdES_BASELINE_LTA:
			case PAdES_BASELINE_LTA:
				return true;
			default:
				return false;
		}
	}

	protected void checkCertificateChain(DiagnosticData diagnosticData) {
		for (SignatureWrapper signatureWrapper : diagnosticData.getSignatures()) {
			if (signatureWrapper.getSigningCertificate() != null) {
				assertTrue(Utils.isCollectionNotEmpty(signatureWrapper.getCertificateChain()));
			}
			checkCertificateChainComplete(signatureWrapper);
		}
		for (CertificateWrapper certificateWrapper : diagnosticData.getUsedCertificates()) {
			checkCertificateChainComplete(certificateWrapper);
		}
		for (RevocationWrapper revocationWrapper : diagnosticData.getAllRevocationData()) {
			checkCertificateChainComplete(revocationWrapper);
		}
		for (TimestampWrapper timestampWrapper : diagnosticData.getTimestampList()) {
			checkCertificateChainComplete(timestampWrapper);
		}
	}

	private void checkCertificateChainComplete(TokenProxy tokenProxy) {
		List<CertificateWrapper> certificateChain = tokenProxy.getCertificateChain();
		CertificateWrapper signingCertificate = tokenProxy.getSigningCertificate();
		if (signingCertificate == null) {
			assertFalse(Utils.isCollectionNotEmpty(certificateChain));
		} else {
			assertTrue(Utils.isCollectionNotEmpty(certificateChain));
			assertEquals(signingCertificate.getId(), certificateChain.get(0).getId());

			List<CertificateWrapper> signingCertificateChain = signingCertificate.getCertificateChain();
			if (Utils.isCollectionNotEmpty(signingCertificateChain)) {
				if (signingCertificate.getId().equals(signingCertificateChain.get(0).getId())) {
					assertEquals(1, signingCertificateChain.size());

				} else if (certificateChain.size() == signingCertificateChain.size() + 1) {
					for (int ii = 0; ii < signingCertificateChain.size(); ii++) {
						assertTrue(certificateChain.get(ii + 1).getId().equals(signingCertificateChain.get(ii).getId()) ||
								certificateChain.get(ii + 1).getEntityKey().equals(signingCertificateChain.get(ii).getEntityKey()));
					}

				} else {
					int length = certificateChain.size() < signingCertificateChain.size() + 1 ? certificateChain.size() - 1 : signingCertificateChain.size();
					for (int ii = 0; ii < length; ii++) {
						assertTrue(certificateChain.get(ii + 1).getId().equals(signingCertificateChain.get(ii).getId()) ||
								certificateChain.get(ii + 1).getEntityKey().equals(signingCertificateChain.get(ii).getEntityKey()));
					}
				}
			}
		}
	}

	protected void checkSigningDate(DiagnosticData diagnosticData) {
		for (SignatureWrapper signatureWrapper : diagnosticData.getSignatures()) {
			assertNotNull(signatureWrapper.getClaimedSigningTime());
		}
	}

	protected void checkCertificates(DiagnosticData diagnosticData) {
		for (CertificateWrapper certificateWrapper : diagnosticData.getUsedCertificates()) {
			assertNotNull(certificateWrapper);
			assertNotNull(certificateWrapper.getId());
			assertNotNull(certificateWrapper.getCertificateDN());
			assertNotNull(certificateWrapper.getCertificateIssuerDN());
			assertNotNull(certificateWrapper.getNotAfter());
			assertNotNull(certificateWrapper.getNotBefore());
			assertTrue(Utils.isCollectionNotEmpty(certificateWrapper.getSources()));
			assertNotNull(certificateWrapper.getEntityKey());
		}
	}

	protected void checkCertificateExtensions(DiagnosticData diagnosticData) {
		for (CertificateWrapper certificateWrapper : diagnosticData.getUsedCertificates()) {
			assertNotNull(certificateWrapper);
			Set<String> oids = new HashSet<>();
			Set<String> descriptions = new HashSet<>();
			for (XmlCertificateExtension xmlCertificateExtension : certificateWrapper.getCertificateExtensions()) {
				assertNotNull(xmlCertificateExtension.getOID());
				assertNotNull(xmlCertificateExtension.isCritical());

				assertFalse(oids.contains(xmlCertificateExtension.getOID()));
				oids.add(xmlCertificateExtension.getOID());

				assertFalse(descriptions.contains(xmlCertificateExtension.getDescription()));
				if (Utils.isStringNotEmpty(xmlCertificateExtension.getDescription())) {
					descriptions.add(xmlCertificateExtension.getDescription());
				}

				if (CertificateExtensionEnum.AUTHORITY_KEY_IDENTIFIER.getOid().equals(xmlCertificateExtension.getOID())) {
					assertTrue(xmlCertificateExtension instanceof XmlAuthorityKeyIdentifier);
					assertFalse(Utils.isArrayNotEmpty(xmlCertificateExtension.getOctets()));
					XmlAuthorityKeyIdentifier xmlAuthorityKeyIdentifier = (XmlAuthorityKeyIdentifier) xmlCertificateExtension;
					assertTrue(Utils.isArrayNotEmpty(xmlAuthorityKeyIdentifier.getKeyIdentifier()) ||
							Utils.isArrayNotEmpty(xmlAuthorityKeyIdentifier.getAuthorityCertIssuerSerial()));
				} else if (CertificateExtensionEnum.SUBJECT_KEY_IDENTIFIER.getOid().equals(xmlCertificateExtension.getOID())) {
					assertTrue(xmlCertificateExtension instanceof XmlSubjectKeyIdentifier);
					assertFalse(xmlCertificateExtension.isCritical());
					assertFalse(Utils.isArrayNotEmpty(xmlCertificateExtension.getOctets()));
					XmlSubjectKeyIdentifier xmlSubjectKeyIdentifier = (XmlSubjectKeyIdentifier) xmlCertificateExtension;
					assertTrue(Utils.isArrayNotEmpty(xmlSubjectKeyIdentifier.getSki()));
				} else if (CertificateExtensionEnum.BASIC_CONSTRAINTS.getOid().equals(xmlCertificateExtension.getOID())) {
					assertTrue(xmlCertificateExtension instanceof XmlBasicConstraints);
					assertFalse(Utils.isArrayNotEmpty(xmlCertificateExtension.getOctets()));
				} else if (CertificateExtensionEnum.POLICY_CONSTRAINTS.getOid().equals(xmlCertificateExtension.getOID())) {
					assertTrue(xmlCertificateExtension instanceof XmlPolicyConstraints);
					assertFalse(Utils.isArrayNotEmpty(xmlCertificateExtension.getOctets()));
					XmlPolicyConstraints xmlPolicyConstraints = (XmlPolicyConstraints) xmlCertificateExtension;
					assertTrue(xmlPolicyConstraints.getRequireExplicitPolicy() != null ||
							xmlPolicyConstraints.getInhibitPolicyMapping() != null);
				} else if (CertificateExtensionEnum.INHIBIT_ANY_POLICY.getOid().equals(xmlCertificateExtension.getOID())) {
					assertTrue(xmlCertificateExtension instanceof XmlInhibitAnyPolicy);
					assertFalse(Utils.isArrayNotEmpty(xmlCertificateExtension.getOctets()));
					XmlInhibitAnyPolicy xmlInhibitAnyPolicy = (XmlInhibitAnyPolicy) xmlCertificateExtension;
					assertNotNull(xmlInhibitAnyPolicy.getValue());
					assertNotEquals(-1, xmlInhibitAnyPolicy.getValue().intValue());
				} else if (CertificateExtensionEnum.KEY_USAGE.getOid().equals(xmlCertificateExtension.getOID())) {
					assertTrue(xmlCertificateExtension instanceof XmlKeyUsages);
					assertFalse(Utils.isArrayNotEmpty(xmlCertificateExtension.getOctets()));
					XmlKeyUsages xmlKeyUsages = (XmlKeyUsages) xmlCertificateExtension;
					assertTrue(Utils.isCollectionNotEmpty(xmlKeyUsages.getKeyUsageBit()));
				} else if (CertificateExtensionEnum.CERTIFICATE_POLICIES.getOid().equals(xmlCertificateExtension.getOID())) {
					assertTrue(xmlCertificateExtension instanceof XmlCertificatePolicies);
					assertFalse(Utils.isArrayNotEmpty(xmlCertificateExtension.getOctets()));
					XmlCertificatePolicies xmlCertificatePolicies = (XmlCertificatePolicies) xmlCertificateExtension;
					assertTrue(Utils.isCollectionNotEmpty(xmlCertificatePolicies.getCertificatePolicy()));
					assertEquals(new HashSet<>(xmlCertificatePolicies.getCertificatePolicy()).size(),
							xmlCertificatePolicies.getCertificatePolicy().size());
					for (XmlCertificatePolicy certificatePolicy : xmlCertificatePolicies.getCertificatePolicy()) {
						assertTrue(Utils.isStringNotEmpty(certificatePolicy.getValue()) || Utils.isStringNotEmpty(certificatePolicy.getCpsUrl()));
						if (Utils.isStringNotEmpty(certificatePolicy.getValue())) {
							assertTrue(DSSUtils.isOidCode(certificatePolicy.getValue()));
						}
					}
				} else if (CertificateExtensionEnum.NAME_CONSTRAINTS.getOid().equals(xmlCertificateExtension.getOID())) {
					assertTrue(xmlCertificateExtension instanceof XmlNameConstraints);
					assertFalse(Utils.isArrayNotEmpty(xmlCertificateExtension.getOctets()));
					XmlNameConstraints xmlNameConstraints = (XmlNameConstraints) xmlCertificateExtension;
					assertTrue(Utils.isCollectionNotEmpty(xmlNameConstraints.getPermittedSubtrees()) ||
							Utils.isCollectionNotEmpty(xmlNameConstraints.getExcludedSubtrees()));
					for (XmlGeneralSubtree xmlGeneralSubtree : xmlNameConstraints.getPermittedSubtrees()) {
						assertNotNull(xmlGeneralSubtree.getType());
						assertNotNull(xmlGeneralSubtree.getValue());
						assertEquals(0, xmlGeneralSubtree.getMinimum().intValue());
						assertNull(xmlGeneralSubtree.getMaximum());
					}
					for (XmlGeneralSubtree xmlGeneralSubtree : xmlNameConstraints.getExcludedSubtrees()) {
						assertNotNull(xmlGeneralSubtree.getType());
						assertNotNull(xmlGeneralSubtree.getValue());
						assertEquals(0, xmlGeneralSubtree.getMinimum().intValue());
						assertNull(xmlGeneralSubtree.getMaximum());
					}
				} else if (CertificateExtensionEnum.SUBJECT_ALTERNATIVE_NAME.getOid().equals(xmlCertificateExtension.getOID())) {
					assertTrue(xmlCertificateExtension instanceof XmlSubjectAlternativeNames);
					assertFalse(Utils.isArrayNotEmpty(xmlCertificateExtension.getOctets()));
					XmlSubjectAlternativeNames xmlSubjectAlternativeNames = (XmlSubjectAlternativeNames) xmlCertificateExtension;
					for (XmlGeneralName xmlGeneralName : xmlSubjectAlternativeNames.getSubjectAlternativeName()) {
						assertNotNull(xmlGeneralName.getType());
						assertNotNull(xmlGeneralName.getValue());
					}
				} else if (CertificateExtensionEnum.EXTENDED_KEY_USAGE.getOid().equals(xmlCertificateExtension.getOID())) {
					assertTrue(xmlCertificateExtension instanceof XmlExtendedKeyUsages);
					assertFalse(Utils.isArrayNotEmpty(xmlCertificateExtension.getOctets()));
					XmlExtendedKeyUsages xmlExtendedKeyUsages = (XmlExtendedKeyUsages) xmlCertificateExtension;
					assertTrue(Utils.isCollectionNotEmpty(xmlExtendedKeyUsages.getExtendedKeyUsageOid()));
				} else if (CertificateExtensionEnum.AUTHORITY_INFORMATION_ACCESS.getOid().equals(xmlCertificateExtension.getOID())) {
					assertTrue(xmlCertificateExtension instanceof XmlAuthorityInformationAccess);
					assertFalse(xmlCertificateExtension.isCritical());
					assertFalse(Utils.isArrayNotEmpty(xmlCertificateExtension.getOctets()));
					XmlAuthorityInformationAccess xmlAuthorityInformationAccess = (XmlAuthorityInformationAccess) xmlCertificateExtension;
					assertTrue(Utils.isCollectionNotEmpty(xmlAuthorityInformationAccess.getCaIssuersUrls()) ||
							Utils.isCollectionNotEmpty(xmlAuthorityInformationAccess.getOcspUrls()));
				} else if (CertificateExtensionEnum.CRL_DISTRIBUTION_POINTS.getOid().equals(xmlCertificateExtension.getOID())) {
					assertTrue(xmlCertificateExtension instanceof XmlCRLDistributionPoints);
					assertFalse(Utils.isArrayNotEmpty(xmlCertificateExtension.getOctets()));
				} else if (CertificateExtensionEnum.OCSP_NOCHECK.getOid().equals(xmlCertificateExtension.getOID())) {
					assertTrue(xmlCertificateExtension instanceof XmlIdPkixOcspNoCheck);
					assertFalse(Utils.isArrayNotEmpty(xmlCertificateExtension.getOctets()));
				} else if (CertificateExtensionEnum.VALIDITY_ASSURED_SHORT_TERM.getOid().equals(xmlCertificateExtension.getOID())) {
					assertTrue(xmlCertificateExtension instanceof XmlValAssuredShortTermCertificate);
					assertFalse(Utils.isArrayNotEmpty(xmlCertificateExtension.getOctets()));
				} else if (CertificateExtensionEnum.QC_STATEMENTS.getOid().equals(xmlCertificateExtension.getOID())) {
					assertTrue(xmlCertificateExtension instanceof XmlQcStatements);
					assertFalse(Utils.isArrayNotEmpty(xmlCertificateExtension.getOctets()));
				} else {
					assertTrue(Utils.isArrayNotEmpty(xmlCertificateExtension.getOctets()));
				}
			}
		}
	}
	
	protected void checkRevocationData(DiagnosticData diagnosticData) {
		for (RevocationWrapper revocationWrapper : diagnosticData.getAllRevocationData()) {
			assertNotNull(revocationWrapper.getId());
			assertNotNull(revocationWrapper.getRevocationType());
			assertNotNull(revocationWrapper.getOrigin());
			assertNotNull(revocationWrapper.getProductionDate());
			assertNotNull(revocationWrapper.foundCertificates());
			assertNotNull(revocationWrapper.foundCertificates().getRelatedCertificates());
			assertNotNull(revocationWrapper.foundCertificates().getOrphanCertificates());
			
			if (revocationWrapper.getSigningCertificate() != null) {
				assertTrue(Utils.isCollectionNotEmpty(revocationWrapper.getCertificateChain()));
				
				if (RevocationType.OCSP.equals(revocationWrapper.getRevocationType())) {
					assertTrue(Utils.isCollectionNotEmpty(revocationWrapper.foundCertificates().getRelatedCertificates()));
					assertTrue(Utils.isCollectionNotEmpty(revocationWrapper.foundCertificates().getRelatedCertificateRefs()));
					
					assertTrue(revocationWrapper.isSigningCertificateReferencePresent());
					assertTrue(revocationWrapper.isSigningCertificateReferenceUnique());
					assertNotNull(revocationWrapper.getSigningCertificateReference());
					
					boolean signingCertFound = false;
					for (RelatedCertificateWrapper certificateWrapper : revocationWrapper.foundCertificates().getRelatedCertificates()) {
						for (CertificateRefWrapper refWrapper : certificateWrapper.getReferences()) {
							if (CertificateRefOrigin.SIGNING_CERTIFICATE.equals(refWrapper.getOrigin())) {
								signingCertFound = true;
							}
							assertTrue(refWrapper.getSki() != null || refWrapper.getIssuerName() != null);
							assertNull(refWrapper.getDigestAlgoAndValue());
							assertNull(refWrapper.getIssuerSerial());
							assertEquals(certificateWrapper.getId(), revocationWrapper.getSigningCertificate().getId());
						}
					}
					assertTrue(signingCertFound);
				}
			}
		}
	}

	protected void checkTimestamps(DiagnosticData diagnosticData) {
		List<SignatureWrapper> allSignatures = diagnosticData.getSignatures();
		for (SignatureWrapper signatureWrapper : allSignatures) {
			List<String> timestampIdList = diagnosticData.getTimestampIdList(signatureWrapper.getId());
	
			boolean foundSignatureTimeStamp = false;
			boolean foundArchiveTimeStamp = false;
			boolean foundDocTimeStamp = false;
			boolean foundContainerTimeStamp = false;
	
			if ((timestampIdList != null) && (timestampIdList.size() > 0)) {
				for (String timestampId : timestampIdList) {
					TimestampType timestampType = diagnosticData.getTimestampType(timestampId);
					switch (timestampType) {
						case SIGNATURE_TIMESTAMP:
							foundSignatureTimeStamp = true;
							break;
						case ARCHIVE_TIMESTAMP:
							foundArchiveTimeStamp = true;
							break;
						case DOCUMENT_TIMESTAMP:
							foundDocTimeStamp = true;
							break;
						case CONTAINER_TIMESTAMP:
							foundContainerTimeStamp = true;
							break;
						default:
							break;
						}
				}
			}
	
			if (isBaselineT(signatureWrapper.getSignatureFormat())) {
				assertTrue(foundSignatureTimeStamp || foundDocTimeStamp);
			}
	
			if (isBaselineLTA(signatureWrapper.getSignatureFormat())) {
				assertTrue(foundArchiveTimeStamp || foundDocTimeStamp || foundContainerTimeStamp);
			}

			List<TimestampWrapper> allTimestamps = diagnosticData.getTimestampList();
			for (TimestampWrapper timestampWrapper : allTimestamps) {
				if (!timestampWrapper.getType().isEvidenceRecordTimestamp()) {
					checkTimestamp(diagnosticData, timestampWrapper);

					List<SignatureWrapper> timestampedSignatures = timestampWrapper.getTimestampedSignatures();
					if (timestampedSignatures.stream().map(SignatureWrapper::getId)
							.collect(Collectors.toList()).contains(signatureWrapper.getId())) {
						checkTimestampedProperties(allTimestamps, timestampWrapper, allSignatures, signatureWrapper);
					}
				}
			}
		}
	}
	
	protected void checkTimestamp(DiagnosticData diagnosticData, TimestampWrapper timestampWrapper) {
		assertNotNull(timestampWrapper.getProductionTime());
		assertTrue(timestampWrapper.isMessageImprintDataFound());
		assertTrue(timestampWrapper.isMessageImprintDataIntact());
		assertTrue(timestampWrapper.isSignatureIntact());
		assertTrue(timestampWrapper.isSignatureValid());

		List<XmlDigestMatcher> digestMatchers = timestampWrapper.getDigestMatchers();
		for (XmlDigestMatcher xmlDigestMatcher : digestMatchers) {
			assertTrue(xmlDigestMatcher.isDataFound());
			assertTrue(xmlDigestMatcher.isDataIntact());
		}
		if (TimestampType.ARCHIVE_TIMESTAMP.equals(timestampWrapper.getType())) {
			assertNotNull(timestampWrapper.getArchiveTimestampType());
		}

		assertTrue(timestampWrapper.isSigningCertificateIdentified());
		assertTrue(timestampWrapper.isSigningCertificateReferencePresent());
		assertTrue(timestampWrapper.isSigningCertificateReferenceUnique());

		if (timestampWrapper.isTSAGeneralNamePresent()) {
			assertTrue(timestampWrapper.isTSAGeneralNameMatch());
			assertTrue(timestampWrapper.isTSAGeneralNameOrderMatch());
		}

		CertificateRefWrapper signingCertificateReference = timestampWrapper.getSigningCertificateReference();
		assertNotNull(signingCertificateReference);
		assertTrue(signingCertificateReference.isDigestValuePresent());
		assertTrue(signingCertificateReference.isDigestValueMatch());
		if (signingCertificateReference.isIssuerSerialPresent()) {
			assertTrue(signingCertificateReference.isIssuerSerialMatch());
		}

		CertificateWrapper signingCertificate = timestampWrapper.getSigningCertificate();
		assertNotNull(signingCertificate);
		String signingCertificateId = signingCertificate.getId();
		String certificateDN = diagnosticData.getCertificateDN(signingCertificateId);
		String certificateSerialNumber = diagnosticData.getCertificateSerialNumber(signingCertificateId);
		assertEquals(signingCertificate.getCertificateDN(), certificateDN);
		assertEquals(signingCertificate.getSerialNumber(), certificateSerialNumber);

		assertTrue(Utils.isCollectionEmpty(timestampWrapper.foundCertificates()
				.getOrphanCertificatesByRefOrigin(CertificateRefOrigin.SIGNING_CERTIFICATE)));

		assertTrue(Utils.isCollectionNotEmpty(timestampWrapper.getTimestampedObjects()));

		if (timestampWrapper.getType().isContentTimestamp() || timestampWrapper.getType().isArchivalTimestamp() ||
				timestampWrapper.getType().isDocumentTimestamp() || timestampWrapper.getType().isContainerTimestamp()) {
			assertTrue(Utils.isCollectionNotEmpty(timestampWrapper.getTimestampScopes()));
		} else if (timestampWrapper.getType().isEvidenceRecordTimestamp()) {
			assertTrue(Utils.isCollectionNotEmpty(timestampWrapper.getTimestampScopes()));
		} else {
			assertFalse(Utils.isCollectionNotEmpty(timestampWrapper.getTimestampScopes()));
		}
	}

	protected void checkTimestampedProperties(Collection<TimestampWrapper> allTimestamps, TimestampWrapper timestampWrapper,
											  Collection<SignatureWrapper> allSignatures, SignatureWrapper signatureWrapper) {
		boolean timestampedTimestamp = false;
		for (TimestampWrapper timestamp : allTimestamps) {
			List<String> timestampedTstIds = timestamp.getTimestampedTimestamps().stream().map(TimestampWrapper::getId)
					.collect(Collectors.toList());
			if (timestampedTstIds.contains(timestampWrapper.getId())) {
				timestampedTimestamp = true;
				break;
			}
		}

		List<String> certIds = timestampWrapper.getTimestampedCertificates().stream()
				.map(CertificateWrapper::getId).collect(Collectors.toList());
		if (timestampWrapper.getType().isArchivalTimestamp()) {
			for (CertificateWrapper certificate : signatureWrapper.foundCertificates()
					.getRelatedCertificatesByOrigin(CertificateOrigin.KEY_INFO)) {
				assertTrue(certIds.contains(certificate.getId()));
			}
			if (!timestampedTimestamp && Utils.collectionSize(allSignatures) < 2) {
				for (CertificateWrapper certificate : signatureWrapper.foundCertificates()
						.getRelatedCertificatesByOrigin(CertificateOrigin.SIGNED_DATA)) {
					assertTrue(certIds.contains(certificate.getId()));
				}
			}
			for (CertificateWrapper certificate : signatureWrapper.foundCertificates()
					.getRelatedCertificatesByOrigin(CertificateOrigin.CERTIFICATE_VALUES)) {
				assertTrue(certIds.contains(certificate.getId()));
			}
			for (CertificateWrapper certificate : signatureWrapper.foundCertificates()
					.getRelatedCertificatesByOrigin(CertificateOrigin.ATTR_AUTHORITIES_CERT_VALUES)) {
				assertTrue(certIds.contains(certificate.getId()));
			}
		}

		List<String> orphanCertIds = timestampWrapper.getTimestampedOrphanCertificates().stream()
				.map(OrphanTokenWrapper::getId).collect(Collectors.toList());
		if (timestampWrapper.getType().isArchivalTimestamp()) {
			for (OrphanCertificateWrapper certificate : signatureWrapper.foundCertificates()
					.getOrphanCertificatesByOrigin(CertificateOrigin.KEY_INFO)) {
				assertTrue(orphanCertIds.contains(certificate.getId()));
			}
			if (!timestampedTimestamp && Utils.collectionSize(allSignatures) < 2) {
				for (OrphanCertificateWrapper certificate : signatureWrapper.foundCertificates()
						.getOrphanCertificatesByOrigin(CertificateOrigin.SIGNED_DATA)) {
					assertTrue(orphanCertIds.contains(certificate.getId()));
				}
			}
			for (OrphanCertificateWrapper certificate : signatureWrapper.foundCertificates()
					.getOrphanCertificatesByOrigin(CertificateOrigin.CERTIFICATE_VALUES)) {
				assertTrue(orphanCertIds.contains(certificate.getId()));
			}
			for (OrphanCertificateWrapper certificate : signatureWrapper.foundCertificates()
					.getOrphanCertificatesByOrigin(CertificateOrigin.ATTR_AUTHORITIES_CERT_VALUES)) {
				assertTrue(orphanCertIds.contains(certificate.getId()));
			}
		}

		List<RevocationWrapper> timestampedRevocations = timestampWrapper.getTimestampedRevocations();
		for (RevocationWrapper revocationWrapper : timestampedRevocations) {
			List<RelatedCertificateWrapper> relatedCertificates = revocationWrapper.foundCertificates().getRelatedCertificates();
			for (CertificateWrapper certificateWrapper : relatedCertificates) {
				assertTrue(certIds.contains(certificateWrapper.getId()), String.format("%s is not covered", certificateWrapper.getId()));
			}
			List<OrphanCertificateWrapper> orphanCertificates = revocationWrapper.foundCertificates().getOrphanCertificates();
			for (OrphanCertificateWrapper orphanCertificateWrapper : orphanCertificates) {
				assertTrue(orphanCertIds.contains(orphanCertificateWrapper.getId()), String.format("%s is not covered", orphanCertificateWrapper.getId()));
			}
		}

		List<String> revocIds = timestampedRevocations.stream().map(RevocationWrapper::getId).collect(Collectors.toList());
		if (timestampWrapper.getType().coversSignature()) {
			for (RevocationWrapper revocation : signatureWrapper.foundRevocations()
					.getRelatedRevocationsByOrigin(RevocationOrigin.ADBE_REVOCATION_INFO_ARCHIVAL)) {
				assertTrue(revocIds.contains(revocation.getId()));
			}
		}
		if (timestampWrapper.getType().isArchivalTimestamp()) {
			if (!timestampedTimestamp && Utils.collectionSize(allSignatures) < 2) {
				for (RevocationWrapper revocation : signatureWrapper.foundRevocations()
						.getRelatedRevocationsByOrigin(RevocationOrigin.CMS_SIGNED_DATA)) {
					assertTrue(revocIds.contains(revocation.getId()));
				}
			}
			for (RevocationWrapper revocation : signatureWrapper.foundRevocations()
					.getRelatedRevocationsByOrigin(RevocationOrigin.REVOCATION_VALUES)) {
				assertTrue(revocIds.contains(revocation.getId()));
			}
			for (RevocationWrapper revocation : signatureWrapper.foundRevocations()
					.getRelatedRevocationsByOrigin(RevocationOrigin.ATTRIBUTE_REVOCATION_VALUES)) {
				assertTrue(revocIds.contains(revocation.getId()));
			}
		}

		List<String> orphanRevocIds = timestampWrapper.getTimestampedOrphanRevocations().stream()
				.map(OrphanTokenWrapper::getId).collect(Collectors.toList());
		if (timestampWrapper.getType().coversSignature()) {
			for (OrphanRevocationWrapper revocation : signatureWrapper.foundRevocations()
					.getOrphanRevocationsByOrigin(RevocationOrigin.ADBE_REVOCATION_INFO_ARCHIVAL)) {
				assertTrue(orphanRevocIds.contains(revocation.getId()));
			}
		}
		if (timestampWrapper.getType().isArchivalTimestamp()) {
			if (!timestampedTimestamp && Utils.collectionSize(allSignatures) < 2) {
				for (OrphanRevocationWrapper revocation : signatureWrapper.foundRevocations()
						.getOrphanRevocationsByOrigin(RevocationOrigin.CMS_SIGNED_DATA)) {
					assertTrue(orphanRevocIds.contains(revocation.getId()));
				}
			}
			for (OrphanRevocationWrapper revocation : signatureWrapper.foundRevocations()
					.getOrphanRevocationsByOrigin(RevocationOrigin.REVOCATION_VALUES)) {
				assertTrue(orphanRevocIds.contains(revocation.getId()));
			}
			for (OrphanRevocationWrapper revocation : signatureWrapper.foundRevocations()
					.getOrphanRevocationsByOrigin(RevocationOrigin.ATTRIBUTE_REVOCATION_VALUES)) {
				assertTrue(orphanRevocIds.contains(revocation.getId()));
			}
		}
	}

	protected void checkEvidenceRecords(DiagnosticData diagnosticData) {
		checkEvidenceRecordDigestMatchers(diagnosticData);
		checkEvidenceRecordTimestamps(diagnosticData);
		checkEvidenceRecordValidationData(diagnosticData);
		checkEvidenceRecordStructuralValidation(diagnosticData);
		checkEvidenceRecordScopes(diagnosticData);
		checkEvidenceRecordTimestampedReferences(diagnosticData);
		checkEvidenceRecordRepresentation(diagnosticData);
	}

	protected void checkEvidenceRecordDigestMatchers(DiagnosticData diagnosticData) {
		List<EvidenceRecordWrapper> evidenceRecords = diagnosticData.getEvidenceRecords();
		for (EvidenceRecordWrapper evidenceRecord : evidenceRecords) {
			List<XmlDigestMatcher> digestMatchers = evidenceRecord.getDigestMatchers();
			assertTrue(Utils.isCollectionNotEmpty(digestMatchers));
			DigestAlgorithm digestAlgorithm = null;
			for (XmlDigestMatcher digestMatcher : digestMatchers) {
				assertNotNull(digestMatcher.getDigestMethod());
				assertNotNull(digestMatcher.getDigestValue());
<<<<<<< HEAD
=======
				if (digestAlgorithm != null) {
					assertEquals(digestAlgorithm, digestMatcher.getDigestMethod());
				} else {
					digestAlgorithm = digestMatcher.getDigestMethod();
				}
>>>>>>> 281e06c0
				if (allArchiveDataObjectsProvidedToValidation()) {
					assertEquals(DigestMatcherType.EVIDENCE_RECORD_ARCHIVE_OBJECT, digestMatcher.getType());
					assertTrue(digestMatcher.isDataFound());
					assertTrue(digestMatcher.isDataIntact());
				}
			}
		}
	}

	// NOTE: used for EvidenceRecord validation
	protected boolean allArchiveDataObjectsProvidedToValidation() {
		return true;
	}

	protected void checkEvidenceRecordTimestamps(DiagnosticData diagnosticData) {
		List<EvidenceRecordWrapper> evidenceRecords = diagnosticData.getEvidenceRecords();
		for (EvidenceRecordWrapper evidenceRecord : evidenceRecords) {
			List<TimestampWrapper> timestamps = evidenceRecord.getTimestampList();
			assertTrue(Utils.isCollectionNotEmpty(timestamps));
			for (TimestampWrapper timestampWrapper : timestamps) {
<<<<<<< HEAD
=======
				List<XmlDigestMatcher> digestMatchers = timestampWrapper.getDigestMatchers();
				assertTrue(Utils.isCollectionNotEmpty(digestMatchers));
				DigestAlgorithm digestAlgorithm = null;
				for (XmlDigestMatcher digestMatcher : digestMatchers) {
					if (digestAlgorithm != null) {
						assertEquals(digestAlgorithm, digestMatcher.getDigestMethod());
					} else {
						digestAlgorithm = digestMatcher.getDigestMethod();
					}
				}
>>>>>>> 281e06c0
				if (allArchiveDataObjectsProvidedToValidation()) {
					checkTimestamp(diagnosticData, timestampWrapper);
				}
			}
		}
	}

	protected void checkEvidenceRecordValidationData(DiagnosticData diagnosticData) {
		List<EvidenceRecordWrapper> evidenceRecords = diagnosticData.getEvidenceRecords();
		for (EvidenceRecordWrapper evidenceRecord : evidenceRecords) {
			FoundCertificatesProxy foundCertificates = evidenceRecord.foundCertificates();
			assertEquals(Utils.collectionSize(foundCertificates.getRelatedCertificates()),
					Utils.collectionSize(foundCertificates.getRelatedCertificatesByOrigin(CertificateOrigin.EVIDENCE_RECORD)));
			assertEquals(Utils.collectionSize(foundCertificates.getOrphanCertificates()),
					Utils.collectionSize(foundCertificates.getOrphanCertificatesByOrigin(CertificateOrigin.EVIDENCE_RECORD)));
			assertEquals(0, Utils.collectionSize(foundCertificates.getRelatedCertificateRefs()));
			assertEquals(0, Utils.collectionSize(foundCertificates.getOrphanCertificateRefs()));

			FoundRevocationsProxy foundRevocations = evidenceRecord.foundRevocations();
			assertEquals(Utils.collectionSize(foundRevocations.getRelatedRevocationData()),
					Utils.collectionSize(foundRevocations.getRelatedRevocationsByOrigin(RevocationOrigin.EVIDENCE_RECORD)));
			assertEquals(Utils.collectionSize(foundRevocations.getOrphanRevocationData()),
					Utils.collectionSize(foundRevocations.getOrphanRevocationsByOrigin(RevocationOrigin.EVIDENCE_RECORD)));
			assertEquals(0, Utils.collectionSize(foundRevocations.getRelatedRevocationRefs()));
			assertEquals(0, Utils.collectionSize(foundRevocations.getOrphanRevocationRefs()));
		}
	}

	protected void checkEvidenceRecordStructuralValidation(DiagnosticData diagnosticData) {
		List<EvidenceRecordWrapper> evidenceRecords = diagnosticData.getEvidenceRecords();
		for (EvidenceRecordWrapper evidenceRecord : evidenceRecords) {
			assertTrue(evidenceRecord.isStructuralValidationValid());
			assertTrue(Utils.isCollectionEmpty(evidenceRecord.getStructuralValidationMessages()));
		}
	}

	protected void checkEvidenceRecordScopes(DiagnosticData diagnosticData) {
		List<EvidenceRecordWrapper> evidenceRecords = diagnosticData.getEvidenceRecords();
		for (EvidenceRecordWrapper evidenceRecord : evidenceRecords) {
			List<XmlSignatureScope> evidenceRecordScopes = evidenceRecord.getEvidenceRecordScopes();
			assertTrue(Utils.isCollectionNotEmpty(evidenceRecordScopes));
			for (XmlSignatureScope signatureScope : evidenceRecordScopes) {
				assertEquals(SignatureScopeType.FULL, signatureScope.getScope());
				assertNotNull(signatureScope.getName());
				assertNotNull(signatureScope.getDescription());

				XmlSignerData signerData = signatureScope.getSignerData();
				assertNotNull(signerData);
				assertNotNull(signerData.getDigestAlgoAndValue());
				assertNotNull(signerData.getDigestAlgoAndValue().getDigestMethod());
				assertNotNull(signerData.getDigestAlgoAndValue().getDigestValue());
			}
		}
	}

	protected void checkEvidenceRecordTimestampedReferences(DiagnosticData diagnosticData) {
		List<SignatureWrapper> signatures = diagnosticData.getSignatures();

		List<EvidenceRecordWrapper> evidenceRecords = diagnosticData.getEvidenceRecords();
		for (EvidenceRecordWrapper evidenceRecord : evidenceRecords) {
			List<XmlTimestampedObject> coveredObjects = evidenceRecord.getCoveredObjects();
			assertTrue(Utils.isCollectionNotEmpty(coveredObjects));

			assertEquals(Utils.collectionSize(signatures), coveredObjects.stream()
					.filter(r -> TimestampedObjectType.SIGNATURE == r.getCategory()).count());
			assertTrue(Utils.isCollectionNotEmpty(coveredObjects.stream()
					.filter(r -> TimestampedObjectType.SIGNED_DATA == r.getCategory()).collect(Collectors.toList())));

			assertEquals(Utils.collectionSize(signatures), Utils.collectionSize(evidenceRecord.getCoveredSignatures()));
			if (Utils.isCollectionNotEmpty(signatures)) {
				assertTrue(Utils.isCollectionNotEmpty(evidenceRecord.getCoveredCertificates()));
				assertTrue(Utils.isCollectionNotEmpty(evidenceRecord.getCoveredRevocations()));
				assertTrue(Utils.isCollectionNotEmpty(evidenceRecord.getCoveredTimestamps()));
			}
			assertTrue(Utils.isCollectionNotEmpty(evidenceRecord.getCoveredSignedData()));
		}
	}

	protected void checkEvidenceRecordRepresentation(DiagnosticData diagnosticData) {
		for (EvidenceRecordWrapper evidenceRecord : diagnosticData.getEvidenceRecords()) {
			TokenExtractionStrategy tokenExtractionStrategy = getTokenExtractionStrategy();
			if (tokenExtractionStrategy.isEvidenceRecord()) {
				assertNotNull(evidenceRecord.getBinaries());
				assertNull(evidenceRecord.getDigestAlgoAndValue());
			} else {
				assertNull(evidenceRecord.getBinaries());
				assertNotNull(evidenceRecord.getDigestAlgoAndValue());
				assertNotNull(evidenceRecord.getDigestAlgoAndValue().getDigestMethod());
				assertNotNull(evidenceRecord.getDigestAlgoAndValue().getDigestValue());
			}
		}
	}
	
	protected void checkSignatureScopes(DiagnosticData diagnosticData) {
		for (SignatureWrapper signatureWrapper : diagnosticData.getSignatures()) {
			boolean hasCounterSignatureScope = false;
			
			assertTrue(Utils.isCollectionNotEmpty(signatureWrapper.getSignatureScopes()));
			for (XmlSignatureScope signatureScope : signatureWrapper.getSignatureScopes()) {
				assertNotNull(signatureScope.getScope());
				assertNotNull(signatureScope.getSignerData());
				assertNotNull(signatureScope.getSignerData().getDigestAlgoAndValue());
				assertNotNull(signatureScope.getSignerData().getDigestAlgoAndValue().getDigestMethod());
				assertNotNull(signatureScope.getSignerData().getDigestAlgoAndValue().getDigestValue());
				
				if (SignatureScopeType.COUNTER_SIGNATURE.equals(signatureScope.getScope())) {
					assertEquals(signatureWrapper.getParent().getId(), signatureScope.getName());
					hasCounterSignatureScope = true;
				}
			}
			
			assertEquals(signatureWrapper.isCounterSignature(), hasCounterSignatureScope);
		}
	}

	protected void checkMessageDigestAlgorithm(DiagnosticData diagnosticData) {
		for (SignatureWrapper signatureWrapper : diagnosticData.getSignatures()) {
			List<XmlDigestMatcher> digestMatchers = signatureWrapper.getDigestMatchers();
			assertTrue(Utils.isCollectionNotEmpty(digestMatchers));
			for (XmlDigestMatcher xmlDigestMatcher : digestMatchers) {
				if (!DigestMatcherType.COUNTER_SIGNED_SIGNATURE_VALUE.equals(xmlDigestMatcher.getType()) &&
						xmlDigestMatcher.isDataIntact()) {
					assertNotNull(xmlDigestMatcher.getDigestMethod());
					assertNotNull(xmlDigestMatcher.getDigestValue());
				}
			}
		}
	}

	protected void checkContentType(DiagnosticData diagnosticData) {
		// not implemented by default
	}

	protected void checkMimeType(DiagnosticData diagnosticData) {
		// not implemented by default
	}

	protected void checkCommitmentTypeIndications(DiagnosticData diagnosticData) {
		// not implemented by default
	}

	protected void checkClaimedRoles(DiagnosticData diagnosticData) {
		// not implemented by default
	}

	protected void checkSignedAssertions(DiagnosticData diagnosticData) {
		// not implemented by default
	}

	protected void checkSignatureProductionPlace(DiagnosticData diagnosticData) {
		// not implemented by default
	}

	protected void checkSignatureValue(DiagnosticData diagnosticData) {
		for (SignatureWrapper signatureWrapper : diagnosticData.getSignatures()) {
			assertNotNull(signatureWrapper.getSignatureValue());
		}
	}
	
	protected void checkSignatureIdentifier(DiagnosticData diagnosticData) {
		for (SignatureWrapper signatureWrapper : diagnosticData.getSignatures()) {
			assertNotNull(signatureWrapper.getDAIdentifier());
		}
	}

	protected void checkSignaturePolicyIdentifier(DiagnosticData diagnosticData) {
		// not implemented by default
	}
	
	protected void checkSignaturePolicyStore(DiagnosticData diagnosticData) {
		for (SignatureWrapper signatureWrapper : diagnosticData.getSignatures()) {
			String policyStoreId = signatureWrapper.getPolicyStoreId();
			if (Utils.isStringNotEmpty(policyStoreId)) {
				String policyStoreLocalURI = signatureWrapper.getPolicyStoreLocalURI();
				XmlDigestAlgoAndValue digestAlgoAndValue = signatureWrapper.getPolicyStoreDigestAlgoAndValue();
				assertTrue(policyStoreLocalURI != null ^ digestAlgoAndValue != null);

				if (digestAlgoAndValue != null) {
					assertNotNull(digestAlgoAndValue.getDigestMethod());
					assertTrue(Utils.isArrayNotEmpty(digestAlgoAndValue.getDigestValue()));
				}
			}
		}
	}

	protected void checkSignatureDigestReference(DiagnosticData diagnosticData) {
		for (SignatureWrapper signatureWrapper : diagnosticData.getSignatures()) {
			XmlSignatureDigestReference signatureDigestReference = signatureWrapper.getSignatureDigestReference();
			assertNotNull(signatureDigestReference);
			assertNotNull(signatureDigestReference.getDigestMethod());
			assertTrue(Utils.isArrayNotEmpty(signatureDigestReference.getDigestValue()));
		}
	}
	
	protected void checkDTBSR(DiagnosticData diagnosticData) {
		for (SignatureWrapper signatureWrapper : diagnosticData.getSignatures()) {
			if (signatureWrapper.getDigestAlgorithm() != null) {
				XmlDigestAlgoAndValue dataToBeSignedRepresentation = signatureWrapper.getDataToBeSignedRepresentation();
				assertNotNull(dataToBeSignedRepresentation);
				assertNotNull(dataToBeSignedRepresentation.getDigestMethod());
				assertTrue(Utils.isArrayNotEmpty(dataToBeSignedRepresentation.getDigestValue()));
			}
		}
	}

	protected void checkSignatureInformationStore(DiagnosticData diagnosticData) {
		// not implemented by default
	}
	
	protected void checkPdfRevision(DiagnosticData diagnosticData) {
		// not implemented by default
	}

	protected void checkVRIDictionaryCreationTime(DiagnosticData diagnosticData) {
		// not implemented by default
	}
	
	protected void checkStructureValidation(DiagnosticData diagnosticData) {
		for (SignatureWrapper signature : diagnosticData.getSignatures()) {
			assertTrue(signature.isStructuralValidationValid());
			if (Utils.isCollectionNotEmpty(signature.getStructuralValidationMessages())) {
				fail("Structural validation failure: " + signature.getStructuralValidationMessages().toString());
			}
		}
	}
	
	protected void checkTokens(DiagnosticData diagnosticData) {
		for (CertificateWrapper cert : diagnosticData.getUsedCertificates()) {
			CertificateWrapper certificateWrapper = diagnosticData.getUsedCertificateById(cert.getId());
			assertNotNull(certificateWrapper);
			assertTrue(certificateWrapper.getBinaries() != null || certificateWrapper.getDigestAlgoAndValue() != null);
		}
		for (TimestampWrapper tst : diagnosticData.getTimestampList()) {
			TimestampWrapper timestampWrapper = diagnosticData.getTimestampById(tst.getId());
			assertNotNull(timestampWrapper);
			assertTrue(timestampWrapper.getBinaries() != null || timestampWrapper.getDigestAlgoAndValue() != null);
		}
		for (RevocationWrapper revocation : diagnosticData.getAllRevocationData()) {
			assertNotNull(revocation);
			assertTrue(revocation.getBinaries() != null || revocation.getDigestAlgoAndValue() != null);
		}
	}
	
	protected void checkOrphanTokens(DiagnosticData diagnosticData) {
		// orphan data must not be added into the signature
		assertTrue(Utils.isCollectionEmpty(diagnosticData.getAllOrphanCertificateObjects()));
		assertTrue(Utils.isCollectionEmpty(diagnosticData.getAllOrphanCertificateReferences()));
		assertTrue(Utils.isCollectionEmpty(diagnosticData.getAllOrphanRevocationObjects()));
		assertTrue(Utils.isCollectionEmpty(diagnosticData.getAllOrphanRevocationReferences()));
	}
	
	protected void checkCounterSignatures(DiagnosticData diagnosticData) {
		// not implemented by default
	}

	protected void checkNoDuplicateSignatures(DiagnosticData diagnosticData) {
		for (SignatureWrapper signatureWrapper : diagnosticData.getSignatures()) {
			assertFalse(signatureWrapper.isSignatureDuplicated());
		}
	}

	protected void checkNoDuplicateCompleteCertificates(DiagnosticData diagnosticData) {
		Set<SignatureWrapper> allSignatures = diagnosticData.getAllSignatures();
		for (SignatureWrapper signatureWrapper : allSignatures) {
			checkNoDuplicateCompleteCertificates(signatureWrapper.foundCertificates());
		}
		
		List<TimestampWrapper> timestampList = diagnosticData.getTimestampList();
		for (TimestampWrapper timestampWrapper : timestampList) {
			checkNoDuplicateCompleteCertificates(timestampWrapper.foundCertificates());
		}
	}

	protected void checkTrustServices(DiagnosticData diagnosticData) {
		// not implemented by default
	}

	protected void checkContainerInfo(DiagnosticData diagnosticData) {
		assertNull(diagnosticData.getContainerInfo());
		assertNull(diagnosticData.getContainerType());
		assertNull(diagnosticData.getZipComment());
		assertNull(diagnosticData.getMimetypeFileContent());
	}

	protected void checkPDFAInfo(DiagnosticData diagnosticData) {
		if (diagnosticData.isPDFAValidationPerformed()) {
			assertNotNull(diagnosticData.getPDFAProfileId());
		}
	}
	
	protected void checkNoDuplicateCompleteCertificates(FoundCertificatesProxy foundCertificates) {
		List<RelatedCertificateWrapper> relatedCertificates = foundCertificates.getRelatedCertificates();
		Set<String> certIds = relatedCertificates.stream().map(CertificateWrapper::getId).collect(Collectors.toSet());
		assertEquals(certIds.size(), relatedCertificates.size());
		for (RelatedCertificateWrapper foundCert : relatedCertificates) {
			assertEquals(foundCert.getOrigins().size(), new HashSet<>(foundCert.getOrigins()).size());
		}
		
		List<OrphanCertificateWrapper> orphanCertificates = foundCertificates.getOrphanCertificates();
		certIds = orphanCertificates.stream().map(OrphanCertificateWrapper::getId).collect(Collectors.toSet());
		assertEquals(certIds.size(), orphanCertificates.size());
		for (OrphanCertificateWrapper foundCert : orphanCertificates) {
			assertEquals(foundCert.getOrigins().size(), new HashSet<>(foundCert.getOrigins()).size());
		}
	}

	protected void checkNoDuplicateCompleteRevocationData(DiagnosticData diagnosticData) {
		Set<SignatureWrapper> allSignatures = diagnosticData.getAllSignatures();
		for (SignatureWrapper signatureWrapper : allSignatures) {
			checkNoDuplicateCompleteRevocationData(signatureWrapper.foundRevocations());
		}
		
		List<TimestampWrapper> timestampList = diagnosticData.getTimestampList();
		for (TimestampWrapper timestampWrapper : timestampList) {
			checkNoDuplicateCompleteRevocationData(timestampWrapper.foundRevocations());
		}
	}
	
	protected void checkNoDuplicateCompleteRevocationData(FoundRevocationsProxy foundRevocations) {
		List<RelatedRevocationWrapper> relatedRevocations = foundRevocations.getRelatedRevocationData();
		Set<String> revocationIds = relatedRevocations.stream().map(RevocationWrapper::getId).collect(Collectors.toSet());
		assertEquals(revocationIds.size(), relatedRevocations.size());
		for (RelatedRevocationWrapper foundRevocation : relatedRevocations) {
			assertEquals(foundRevocation.getOrigins().size(), new HashSet<>(foundRevocation.getOrigins()).size());
		}
		List<OrphanRevocationWrapper> orphanRevocations = foundRevocations.getOrphanRevocationData();
		revocationIds = orphanRevocations.stream().map(OrphanRevocationWrapper::getId).collect(Collectors.toSet());
		assertEquals(revocationIds.size(), orphanRevocations.size());
		for (OrphanRevocationWrapper foundRevocation : orphanRevocations) {
			assertEquals(foundRevocation.getOrigins().size(), new HashSet<>(foundRevocation.getOrigins()).size());
		}
	}
	
	protected void verifyDiagnosticDataJaxb(XmlDiagnosticData diagnosticDataJaxb) {
		List<XmlCertificate> usedCertificates = diagnosticDataJaxb.getUsedCertificates();
		for (XmlCertificate xmlCertificate : usedCertificates) {
			assertTrue(xmlCertificate.getBase64Encoded() != null || xmlCertificate.getDigestAlgoAndValue() != null);
			
			if (!xmlCertificate.isTrusted() && !hasOcspNoCheck(xmlCertificate) && !xmlCertificate.isSelfSigned()) {
				List<XmlCertificateRevocation> revocations = xmlCertificate.getRevocations();
				for (XmlCertificateRevocation xmlCertificateRevocation : revocations) {
					List<XmlRevocation> xmlRevocations = diagnosticDataJaxb.getUsedRevocations();
					for (XmlRevocation revocation : xmlRevocations) {
						if (xmlCertificateRevocation.getRevocation().getId().equals(revocation.getId())) {
							assertTrue(revocation.getBase64Encoded() != null || revocation.getDigestAlgoAndValue() != null);
						}
					}
				}
			}

			if (xmlCertificate.isSelfSigned()) {
				assertNull(xmlCertificate.getSigningCertificate());
				assertTrue(xmlCertificate.getCertificateChain().isEmpty());
			}
		}

		List<XmlTimestamp> timestamps = diagnosticDataJaxb.getUsedTimestamps();
		for (XmlTimestamp xmlTimestamp : timestamps) {
			assertTrue(xmlTimestamp.getBase64Encoded() != null || xmlTimestamp.getDigestAlgoAndValue() != null);
		}
	}

	protected boolean hasOcspNoCheck(XmlCertificate xmlCertificate) {
		for (XmlCertificateExtension certificateExtension : xmlCertificate.getCertificateExtensions()) {
			if (CertificateExtensionEnum.OCSP_NOCHECK.getOid().equals(certificateExtension.getOID())) {
				return ((XmlIdPkixOcspNoCheck) certificateExtension).isPresent();
			}
		}
		return false;
	}

	protected void verifySimpleReport(SimpleReport simpleReport) {
		assertNotNull(simpleReport);

		List<String> signatureIdList = simpleReport.getSignatureIdList();
		assertEquals(simpleReport.getSignaturesCount(), signatureIdList.size());

		int numberOfValidSignatures = 0;
		for (String sigId : signatureIdList) {
			Indication indication = simpleReport.getIndication(sigId);
			assertNotNull(indication);
			assertTrue(Indication.TOTAL_PASSED.equals(indication) || Indication.INDETERMINATE.equals(indication)
					|| Indication.TOTAL_FAILED.equals(indication));
			if (Indication.TOTAL_PASSED.equals(indication)) {
				assertTrue(Utils.isCollectionNotEmpty(simpleReport.getSignatureScopes(sigId)));

				assertNull(simpleReport.getSubIndication(sigId));
				assertTrue(Utils.isCollectionEmpty(simpleReport.getAdESValidationErrors(sigId)));

				assertNotNull(simpleReport.getSignatureExtensionPeriodMax(sigId));
				++numberOfValidSignatures;

			} else {
				SubIndication subIndication = simpleReport.getSubIndication(sigId);
				assertNotNull(subIndication);
				assertFalse(Utils.isCollectionEmpty(simpleReport.getAdESValidationErrors(sigId)));

				if (SubIndication.TRY_LATER.equals(subIndication)) {
					assertNotNull(simpleReport.getSignatureExtensionPeriodMax(sigId));
				}
			}
			assertNotNull(simpleReport.getSignatureQualification(sigId));

			List<eu.europa.esig.dss.simplereport.jaxb.XmlTimestamp> signatureTimestamps = simpleReport.getSignatureTimestamps(sigId);
			for (eu.europa.esig.dss.simplereport.jaxb.XmlTimestamp xmlTimestamp : signatureTimestamps) {
				String tstId = xmlTimestamp.getId();
				assertNotNull(tstId);

				Indication timestampIndication = simpleReport.getIndication(tstId);
				assertNotNull(timestampIndication);
				assertTrue(Indication.PASSED.equals(timestampIndication) || Indication.INDETERMINATE.equals(timestampIndication)
						|| Indication.FAILED.equals(timestampIndication));
				if (timestampIndication != Indication.PASSED) {
					assertNotNull(simpleReport.getSubIndication(tstId));
					assertTrue(Utils.isCollectionNotEmpty(simpleReport.getAdESValidationErrors(tstId)));
				}
				assertNotNull(simpleReport.getTimestampQualification(tstId));
			}
		}
		assertEquals(simpleReport.getValidSignaturesCount(), numberOfValidSignatures);

		List<String> timestampIdList = simpleReport.getTimestampIdList();
		for (String tstId : timestampIdList) {
			Indication indication = simpleReport.getIndication(tstId);
			assertNotNull(indication);
			assertTrue(Indication.PASSED.equals(indication) || Indication.INDETERMINATE.equals(indication)
					|| Indication.FAILED.equals(indication));
			if (indication != Indication.PASSED) {
				assertNotNull(simpleReport.getSubIndication(tstId));
				assertTrue(Utils.isCollectionNotEmpty(simpleReport.getAdESValidationErrors(tstId)));
			} else {
				assertTrue(Utils.isCollectionNotEmpty(simpleReport.getSignatureScopes(tstId)));
			}
			assertNotNull(simpleReport.getTimestampQualification(tstId));
		}

		assertNotNull(simpleReport.getValidationTime());
	}

	protected void verifyDetailedReport(DetailedReport detailedReport) {
		assertNotNull(detailedReport);

		int nbBBBs = detailedReport.getBasicBuildingBlocksNumber();
		for (int i = 0; i < nbBBBs; i++) {
			String id = detailedReport.getBasicBuildingBlocksSignatureId(i);
			assertNotNull(id);
			assertNotNull(detailedReport.getBasicBuildingBlocksIndication(id));
		}

		List<String> signatureIds = detailedReport.getSignatureIds();
		for (String sigId : signatureIds) {
			Indication basicIndication = detailedReport.getBasicValidationIndication(sigId);
			assertNotNull(basicIndication);
			if (!Indication.PASSED.equals(basicIndication)) {
				assertNotNull(detailedReport.getBasicValidationSubIndication(sigId));
			}
			
			XmlSignature xmlSignature = detailedReport.getXmlSignatureById(sigId);
			assertNotNull(xmlSignature);
			List<eu.europa.esig.dss.detailedreport.jaxb.XmlTimestamp> xmlTimestamps = xmlSignature.getTimestamps();
			if (Utils.isCollectionNotEmpty(xmlTimestamps)) {
				for (eu.europa.esig.dss.detailedreport.jaxb.XmlTimestamp xmlTimestamp : xmlTimestamps) {
					Indication timestampIndication = detailedReport.getBasicTimestampValidationIndication(xmlTimestamp.getId());
					assertNotNull(timestampIndication);
					if (!Indication.PASSED.equals(timestampIndication)) {
						assertNotNull(detailedReport.getBasicTimestampValidationSubIndication(xmlTimestamp.getId()));
					}
				}
			}
			
			Indication ltvIndication = detailedReport.getLongTermValidationIndication(sigId);
			assertNotNull(ltvIndication);
			if (!Indication.PASSED.equals(ltvIndication)) {
				assertNotNull(detailedReport.getLongTermValidationSubIndication(sigId));
			}
			
			Indication archiveDataIndication = detailedReport.getArchiveDataValidationIndication(sigId);
			assertNotNull(archiveDataIndication);
			if (!Indication.PASSED.equals(archiveDataIndication)) {
				assertNotNull(detailedReport.getArchiveDataValidationSubIndication(sigId));
			}

		}
	}

	protected void verifyETSIValidationReport(ValidationReportType etsiValidationReportJaxb) {

		// Validation report is not signed
		assertNull(etsiValidationReportJaxb.getSignature());
		// Validation report is not generated by a TSP
		assertNull(etsiValidationReportJaxb.getSignatureValidator());

		List<SignatureValidationReportType> reports = etsiValidationReportJaxb.getSignatureValidationReport();
		for (SignatureValidationReportType signatureValidationReport : reports) {
			assertNotNull(signatureValidationReport);

			ValidationStatusType signatureValidationStatus = signatureValidationReport.getSignatureValidationStatus();
			validateValidationStatus(signatureValidationStatus);

			if (!Indication.NO_SIGNATURE_FOUND.equals(signatureValidationStatus.getMainIndication())) {
			
				SignatureIdentifierType signatureIdentifier = signatureValidationReport.getSignatureIdentifier();
				validateETSISignatureIdentifier(signatureIdentifier);
	
				SignerInformationType signerInformation = signatureValidationReport.getSignerInformation();
				validateSignerInformation(signerInformation);
	
				ValidationTimeInfoType validationTimeInfo = signatureValidationReport.getValidationTimeInfo();
				validateTimeInfo(validationTimeInfo);
	
				List<ValidationReportDataType> associatedValidationReportData = signatureValidationStatus.getAssociatedValidationReportData();
				validateAssociatedValidationReportData(validationTimeInfo, associatedValidationReportData);
				
				SignatureAttributesType signatureAttributes = signatureValidationReport.getSignatureAttributes();
				validateETSISignatureAttributes(signatureAttributes);

				SignersDocumentType signersDocument = signatureValidationReport.getSignersDocument();
				validateETSISignersDocument(signersDocument);
				
			}
		}
		
		ValidationObjectListType signatureValidationObjects = etsiValidationReportJaxb.getSignatureValidationObjects();
		validateETSISignatureValidationObjects(signatureValidationObjects);
	}

	protected void validateETSISignatureIdentifier(SignatureIdentifierType signatureIdentifier) {
		assertNotNull(signatureIdentifier);
		assertNotNull(signatureIdentifier.getId());
		assertNotNull(signatureIdentifier.getDigestAlgAndValue());
		DigestMethodType digestMethod = signatureIdentifier.getDigestAlgAndValue().getDigestMethod();
		assertNotNull(digestMethod);
		assertNotNull(digestMethod.getAlgorithm());
		assertNotNull(DigestAlgorithm.forXML(digestMethod.getAlgorithm()));
		assertNotNull(signatureIdentifier.getDigestAlgAndValue().getDigestValue());
		assertNotNull(signatureIdentifier.getSignatureValue());
	}
	
	protected void validateSignerInformation(SignerInformationType signerInformation) {
		assertNotNull(signerInformation);
		assertNotNull(signerInformation.getSignerCertificate());
		assertTrue(Utils.isStringNotEmpty(signerInformation.getSigner()));
	}
	
	protected void validateTimeInfo(ValidationTimeInfoType validationTimeInfo) {
		assertNotNull(validationTimeInfo);
		assertNotNull(validationTimeInfo.getValidationTime());
		POEType bestSignatureTime = validationTimeInfo.getBestSignatureTime();
		assertNotNull(bestSignatureTime);
		assertNotNull(bestSignatureTime.getPOETime());
		assertNotNull(bestSignatureTime.getTypeOfProof());
	}
	
	protected void validateValidationStatus(ValidationStatusType signatureValidationStatus) {
		assertNotNull(signatureValidationStatus);
		assertNotNull(signatureValidationStatus.getMainIndication());
		assertNotEquals(Indication.NO_SIGNATURE_FOUND, signatureValidationStatus.getMainIndication());
	}
	
	protected void validateAssociatedValidationReportData(ValidationTimeInfoType validationTimeInfo,
														  List<ValidationReportDataType> associatedValidationReportData) {
		if (Utils.isCollectionNotEmpty(associatedValidationReportData)) {
			assertEquals(1, associatedValidationReportData.size());
			ValidationReportDataType validationReportDataType = associatedValidationReportData.get(0);

			CryptoInformationType cryptoInformation = validationReportDataType.getCryptoInformation();
			if (cryptoInformation != null && !cryptoInformation.isSecureAlgorithm()) {
				Date expired = cryptoInformation.getNotAfter();
				if (expired != null) {
					assertTrue(expired.before(validationTimeInfo.getValidationTime()));
				}
			}
			CertificateChainType certificateChain = validationReportDataType.getCertificateChain();
			if (certificateChain != null) {
				assertNotNull(certificateChain.getSigningCertificate());
				assertEquals(1, certificateChain.getSigningCertificate().getVOReference().size());
			}
			AdditionalValidationReportDataType additionalValidationReportData = validationReportDataType.getAdditionalValidationReportData();
			if (additionalValidationReportData != null) {
				List<TypedDataType> reportData = additionalValidationReportData.getReportData();
				assertTrue(Utils.isCollectionNotEmpty(reportData));
				for (TypedDataType typedData : reportData) {
					assertTrue(Utils.isStringNotEmpty(typedData.getType()));
					assertNotNull(typedData.getValue());
				}
			}
		}
	}

	protected void validateETSISignatureAttributes(SignatureAttributesType signatureAttributes) {
		if (signatureAttributes != null) {
			List<JAXBElement<?>> signatureAttributeObjects = signatureAttributes.getSigningTimeOrSigningCertificateOrDataObjectFormat();
			assertTrue(Utils.isCollectionNotEmpty(signatureAttributeObjects));

			for (JAXBElement<?> signatureAttributeObj : signatureAttributeObjects) {
				Object value = signatureAttributeObj.getValue();
				if (value instanceof SASigningTimeType) {
					SASigningTimeType signingTime = (SASigningTimeType) value;
					assertNotNull(signingTime.getTime());
				} else if (value instanceof SACertIDListType) {
					SACertIDListType certIdList = (SACertIDListType) value;
					validateETSIACertIDListType(certIdList);
				} else if (value instanceof SACommitmentTypeIndicationType) {
					SACommitmentTypeIndicationType commitmentTypeIndicationType = (SACommitmentTypeIndicationType) value;
					validateETSICommitmentTypeIndicationType(commitmentTypeIndicationType);
				} else if (value instanceof SADataObjectFormatType) {
					SADataObjectFormatType dataObjectFormatType = (SADataObjectFormatType) value;
					validateETSIDataObjectFormatType(dataObjectFormatType);
				} else if (value instanceof SATimestampType) {
					SATimestampType timestamp = (SATimestampType) value;
					assertNotNull(timestamp.getAttributeObject());
					assertNotNull(timestamp.getTimeStampValue());
				} else if (value instanceof SASigPolicyIdentifierType) {
					SASigPolicyIdentifierType saSigPolicyIdentifier = (SASigPolicyIdentifierType) value;
					validateETSISASigPolicyIdentifierType(saSigPolicyIdentifier);
				} else if (value instanceof SASignatureProductionPlaceType) {
					SASignatureProductionPlaceType saSignatureProductionPlace = (SASignatureProductionPlaceType) value;
					validateETSISASignatureProductionPlaceType(saSignatureProductionPlace);
				} else if (value instanceof SASignerRoleType) {
					SASignerRoleType saSignerRoleType = (SASignerRoleType) value;
					validateETSISASignerRoleType(saSignerRoleType);
				} else if (value instanceof SACounterSignatureType) {
					SACounterSignatureType saCounterSignature = (SACounterSignatureType) value;
					validateETSISACounterSignatureType(saCounterSignature);
				} else if (value instanceof SAMessageDigestType) {
					SAMessageDigestType md = (SAMessageDigestType) value;
					validateETSIMessageDigest(md);
				} else if (value instanceof SAReasonType) {
					SAReasonType reasonType = (SAReasonType) value;
					validateETSISAReasonType(reasonType);
				} else if (value instanceof SAFilterType) {
					SAFilterType filterType = (SAFilterType) value;
					validateETSIFilter(filterType);
				} else if (value instanceof SASubFilterType) {
					SASubFilterType subFilterType = (SASubFilterType) value;
					validateETSISubFilter(subFilterType);
				} else if (value instanceof SANameType) {
					SANameType nameType = (SANameType) value;
					validateETSISAName(nameType);
				} else if (value instanceof SAContactInfoType) {
					SAContactInfoType contactTypeInfo = (SAContactInfoType) value;
					validateETSIContactInfo(contactTypeInfo);
				} else if (value instanceof SADSSType) {
					SADSSType dss = (SADSSType) value;
					validateETSIDSSType(dss);
				} else if (value instanceof SAVRIType) {
					SAVRIType vri = (SAVRIType) value;
					validateETSIVRIType(vri);
				} else if (value instanceof SARevIDListType) {
					SARevIDListType revIdList = (SARevIDListType) value;
					validateETSIRevIDListType(revIdList);
				} else if ("CertificateValues".equals(signatureAttributeObj.getName().getLocalPart())) {
					assertTrue(value instanceof AttributeBaseType);
					validateETSICertificateValues((AttributeBaseType) value);
				} else if ("RevocationValues".equals(signatureAttributeObj.getName().getLocalPart())) {
					assertTrue(value instanceof AttributeBaseType);
					validateETSIRevocationValues((AttributeBaseType) value);
				} else if ("AttrAuthoritiesCertValues".equals(signatureAttributeObj.getName().getLocalPart())) {
					assertTrue(value instanceof AttributeBaseType);
					validateETSIAttrAuthoritiesCertValues((AttributeBaseType) value);
				} else if ("AttributeRevocationValues".equals(signatureAttributeObj.getName().getLocalPart())) {
					assertTrue(value instanceof AttributeBaseType);
					validateETSIAttributeRevocationValues((AttributeBaseType) value);
				} else if ("TimeStampValidationData".equals(signatureAttributeObj.getName().getLocalPart())) {
					assertTrue(value instanceof AttributeBaseType);
					validateETSITimeStampValidationData((AttributeBaseType) value);
				} else if ("ByteRange".equals(signatureAttributeObj.getName().getLocalPart())) {
					assertTrue(value instanceof List<?>);
					validateETSIByteArray((List<?>) value);
				} else {
					fail(String.format("Not tested! Name : %s, class : %s",
							signatureAttributeObj.getName().getLocalPart(), value.getClass()));
				}
			}
		}
	}

	protected void validateETSIMessageDigest(SAMessageDigestType md) {
		assertNotNull(md.getDigest());
	}

	protected void validateETSIFilter(SAFilterType filterType) {
		assertNull(filterType);
	}

	protected void validateETSISubFilter(SASubFilterType subFilterType) {
		assertNull(subFilterType);
	}

	protected void validateETSIContactInfo(SAContactInfoType contactTypeInfo) {
		assertNull(contactTypeInfo);
	}

	protected void validateETSISAReasonType(SAReasonType reasonType) {
		assertNull(reasonType);
	}

	protected void validateETSISAName(SANameType nameType) {
		assertNull(nameType);
	}

	protected void validateETSIDSSType(SADSSType dss) {
		assertNull(dss);
	}

	protected void validateETSIVRIType(SAVRIType vri) {
		assertNull(vri);
	}

	protected void validateETSIACertIDListType(SACertIDListType certIdList) {
		assertNotNull(certIdList);
		List<SACertIDType> certIds = certIdList.getCertID();
		List<VOReferenceType> attributeObject = certIdList.getAttributeObject();
		assertTrue(Utils.isCollectionNotEmpty(certIds) || Utils.isCollectionNotEmpty(attributeObject));
		for (SACertIDType saCertIDType : certIds) {
			assertNotNull(saCertIDType.getDigestMethod());
			assertNotNull(saCertIDType.getDigestValue());
		}
	}

	protected void validateETSICommitmentTypeIndicationType(SACommitmentTypeIndicationType commitmentTypeIndication) {
		assertNotNull(commitmentTypeIndication.getCommitmentTypeIdentifier());
	}

	protected void validateETSIDataObjectFormatType(SADataObjectFormatType dataObjectFormat) {
		assertTrue((dataObjectFormat.getContentType() != null) || (dataObjectFormat.getMimeType() != null));
	}

	protected void validateETSIRevIDListType(SARevIDListType revIdList) {
		assertNotNull(revIdList);
		List<Serializable> crlIdOrOCSPId = revIdList.getCRLIDOrOCSPID();
		List<VOReferenceType> attributeObject = revIdList.getAttributeObject();
		assertTrue(Utils.isCollectionNotEmpty(crlIdOrOCSPId) || Utils.isCollectionNotEmpty(attributeObject));
	}

	protected void validateETSISASigPolicyIdentifierType(SASigPolicyIdentifierType saSigPolicyIdentifier) {
		assertNotNull(saSigPolicyIdentifier);
	}
	
	protected void validateETSISASignatureProductionPlaceType(SASignatureProductionPlaceType saSignatureProductionPlace) {
		assertNotNull(saSignatureProductionPlace);
		assertTrue(Utils.isCollectionNotEmpty(saSignatureProductionPlace.getAddressString()));
	}

	protected void validateETSISASignerRoleType(SASignerRoleType signerRole) {
		List<SAOneSignerRoleType> roleDetails = signerRole.getRoleDetails();
		assertTrue(Utils.isCollectionNotEmpty(roleDetails));
		for (SAOneSignerRoleType oneSignerRole : roleDetails) {
			assertNotNull(oneSignerRole.getRole());
			assertNotNull(oneSignerRole.getEndorsementType());
		}
	}
	
	protected void validateETSISACounterSignatureType(SACounterSignatureType saCounterSignature) {
		assertNotNull(saCounterSignature);
		assertNotNull(saCounterSignature.getCounterSignature());
	}

	protected void validateETSICertificateValues(AttributeBaseType attributeBase) {
		validateETSIAttributeBaseType(attributeBase);
	}

	protected void validateETSIRevocationValues(AttributeBaseType attributeBase) {
		validateETSIAttributeBaseType(attributeBase);
	}

	protected void validateETSIAttrAuthoritiesCertValues(AttributeBaseType attributeBase) {
		validateETSIAttributeBaseType(attributeBase);
	}

	protected void validateETSIAttributeRevocationValues(AttributeBaseType attributeBase) {
		validateETSIAttributeBaseType(attributeBase);
	}

	protected void validateETSITimeStampValidationData(AttributeBaseType attributeBase) {
		validateETSIAttributeBaseType(attributeBase);
	}

	protected void validateETSIAttributeBaseType(AttributeBaseType attributeBase) {
		assertFalse(attributeBase.isSigned() != null && attributeBase.isSigned());
		List<VOReferenceType> attributeObject = attributeBase.getAttributeObject();
		assertEquals(1, attributeObject.size());
		assertTrue(Utils.isCollectionNotEmpty(attributeObject.iterator().next().getVOReference()));
	}

	protected void validateETSIByteArray(List<?> byteArray) {
		assertEquals(4, byteArray.size());
		for (Object obj : byteArray) {
			assertTrue(obj instanceof BigInteger);
		}
		assertEquals(0, ((BigInteger)byteArray.get(0)).intValue());
		assertTrue(((BigInteger)byteArray.get(0)).compareTo((BigInteger)byteArray.get(1)) < 0);
		assertTrue(((BigInteger)byteArray.get(1)).compareTo((BigInteger)byteArray.get(2)) < 0);
	}
	
	protected void validateETSISignatureValidationObjects(ValidationObjectListType signatureValidationObjects) {
		if (signatureValidationObjects != null) {
			for (ValidationObjectType validationObject : signatureValidationObjects.getValidationObject()) {
				assertNotNull(validationObject.getId());
				assertNotNull(validationObject.getObjectType());
				assertNotNull(validationObject.getValidationObjectRepresentation());

				List<Object> validationObjectRepresentationList = validationObject.getValidationObjectRepresentation().getDirectOrBase64OrDigestAlgAndValue();
				assertEquals(1 , validationObjectRepresentationList.size());
				Object validationObjectRepresentation = validationObjectRepresentationList.get(0);
				assertNotNull(validationObjectRepresentation);
				assertTrue(validationObjectRepresentation instanceof DigestAlgAndValueType || validationObjectRepresentation instanceof byte[]);
				if (ObjectType.TIMESTAMP == validationObject.getObjectType()) {
					assertNotNull(validationObject.getPOEProvisioning());
					assertNotNull(validationObject.getValidationReport());
				} else {
					assertNotNull(validationObject.getPOE());
					assertNotNull(validationObject.getPOE().getTypeOfProof());
					assertNotNull(validationObject.getPOE().getPOETime());
				}
			}
		}
	}

	protected void validateETSISignersDocument(SignersDocumentType signersDocument) {
		assertNotNull(signersDocument);
		boolean signerDocumentFound = false;
		for (JAXBElement<?> jaxbElement : signersDocument.getContent()) {
			Object value = jaxbElement.getValue();
			if (value instanceof DigestAlgAndValueType) {
				DigestAlgAndValueType digestAlgAndValueType = (DigestAlgAndValueType) value;
				assertNotNull(digestAlgAndValueType.getDigestMethod());
				assertNotNull(digestAlgAndValueType.getDigestValue());
				signerDocumentFound = true;
			} else if (value instanceof VOReferenceType) {
				VOReferenceType voReferenceType = (VOReferenceType) value;
				List<Object> voReferences = voReferenceType.getVOReference();
				assertNotNull(voReferences);
				signerDocumentFound = true;
				for (Object object : voReferences) {
					assertTrue(object instanceof ValidationObjectType);
				}
			}
		}
		assertTrue(signerDocumentFound);
	}

	protected void verifyReportsData(Reports reports) {
		checkSignatureReports(reports);
		checkTimestampReports(reports);
		checkEvidenceRecordReports(reports);
		checkReportsTokens(reports);
		checkReportsSignatureIdentifier(reports);
		checkReportsSignaturePolicyIdentifier(reports);
		checkSignatureScopes(reports);
		checkBBBs(reports);
	}

	protected void checkSignatureReports(Reports reports) {
		DiagnosticData diagnosticData = reports.getDiagnosticData();
		SimpleReport simpleReport = reports.getSimpleReport();
		DetailedReport detailedReport = reports.getDetailedReport();

		ValidationReportType etsiValidationReportJaxb = reports.getEtsiValidationReportJaxb();
		if (Utils.isCollectionEmpty(diagnosticData.getSignatures())) {
			// one empty report with NO_SIGNATURES_FOUND indication
			assertEquals(1, etsiValidationReportJaxb.getSignatureValidationReport().size());
		} else {
			assertEquals(diagnosticData.getSignatures().size(), etsiValidationReportJaxb.getSignatureValidationReport().size());
		
			for (SignatureValidationReportType signatureValidationReport : etsiValidationReportJaxb.getSignatureValidationReport()) {
				assertNotNull(signatureValidationReport.getSignatureIdentifier());
				SignatureWrapper signature = diagnosticData.getSignatureById(signatureValidationReport.getSignatureIdentifier().getId());
				assertNotNull(signature);
				
				SignersDocumentType signersDocument = signatureValidationReport.getSignersDocument();
				List<XmlSignatureScope> signatureScopes = signature.getSignatureScopes();
				if (signatureScopes != null && signatureScopes.size() > 0) {
					assertNotNull(signersDocument);

					List<ValidationObjectType> validationObjects = getValidationObjects(signersDocument);
					assertEquals(signatureScopes.size(), validationObjects.size());
					for (XmlSignatureScope xmlSignatureScope : signatureScopes) {
						XmlSignerData signerData = xmlSignatureScope.getSignerData();
						assertNotNull(signerData);
						XmlDigestAlgoAndValue xmlDigestAlgoAndValue = signerData.getDigestAlgoAndValue();
						assertNotNull(xmlDigestAlgoAndValue);

						boolean correspondingValidationObjectFound = false;
						for (ValidationObjectType validationObject : validationObjects) {
							if (signerData.getId().equals(validationObject.getId())) {
								ValidationObjectRepresentationType validationObjectRepresentationType = validationObject.getValidationObjectRepresentation();
								assertNotNull(validationObjectRepresentationType);
								List<Object> validationObjectRepresentationList = validationObjectRepresentationType.getDirectOrBase64OrDigestAlgAndValue();
								assertEquals(1, validationObjectRepresentationList.size());
								Object validationObjectRepresentation = validationObjectRepresentationList.get(0);
								assertTrue(validationObjectRepresentation instanceof DigestAlgAndValueType);
								DigestAlgAndValueType digestAlgAndValue = (DigestAlgAndValueType) validationObjectRepresentation;
								assertNotNull(digestAlgAndValue);
								assertEquals(xmlDigestAlgoAndValue.getDigestMethod(), DigestAlgorithm.forXML(digestAlgAndValue.getDigestMethod().getAlgorithm()));
								assertArrayEquals(xmlDigestAlgoAndValue.getDigestValue(), digestAlgAndValue.getDigestValue());
								correspondingValidationObjectFound = true;
								break;
							}
						}
						assertTrue(correspondingValidationObjectFound);
					}
				} else {
					assertNull(signersDocument);
				}

				ValidationStatusType signatureValidationStatus = signatureValidationReport.getSignatureValidationStatus();
				assertNotNull(signatureValidationStatus);

				List<ValidationReportDataType> associatedValidationReportData = signatureValidationStatus.getAssociatedValidationReportData();
				assertNotNull(associatedValidationReportData);

				if (signature.getSigningCertificate() != null) {
					for (ValidationReportDataType validationReportDataType : associatedValidationReportData) {
						CertificateChainType certificateChain = validationReportDataType.getCertificateChain();
						assertNotNull(certificateChain);
						assertNotNull(certificateChain.getSigningCertificate());
						assertEquals(1, certificateChain.getSigningCertificate().getVOReference().size());

						Object signingCertificate = certificateChain.getSigningCertificate().getVOReference().get(0);
						assertTrue(signingCertificate instanceof ValidationObjectType);
						ValidationObjectType validationObjectType = (ValidationObjectType) signingCertificate;
						assertEquals(ObjectType.CERTIFICATE, validationObjectType.getObjectType());
						assertEquals(signature.getSigningCertificate().getId(), validationObjectType.getId());

						if (Utils.isCollectionNotEmpty(simpleReport.getAdESValidationErrors(signature.getId())) ||
								Utils.isCollectionNotEmpty(simpleReport.getAdESValidationWarnings(signature.getId())) ||
								Utils.isCollectionNotEmpty(simpleReport.getAdESValidationInfo(signature.getId()))) {

							AdditionalValidationReportDataType additionalValidationReportData = validationReportDataType.getAdditionalValidationReportData();
							assertNotNull(additionalValidationReportData);
							List<TypedDataType> reportData = additionalValidationReportData.getReportData();
							assertNotNull(reportData);

							List<String> errorMessages = new ArrayList<>();
							List<String> warningMessages = new ArrayList<>();
							List<String> infoMessages = new ArrayList<>();
							for (TypedDataType typedData : reportData) {
								assertNotNull(typedData.getType());
								assertTrue(typedData.getValue() instanceof String);
								if (MessageType.ERROR.getUri().equals(typedData.getType())) {
									errorMessages.add((String) typedData.getValue());
								} else if (MessageType.WARN.getUri().equals(typedData.getType())) {
									warningMessages.add((String) typedData.getValue());
								} else if (MessageType.INFO.getUri().equals(typedData.getType())) {
									infoMessages.add((String) typedData.getValue());
								}
							}
							assertEquals(errorMessages.size(), simpleReport.getAdESValidationErrors(signature.getId()).size());
							for (Message message : simpleReport.getAdESValidationErrors(signature.getId())) {
								assertTrue(errorMessages.contains(message.getValue()));
							}
							assertEquals(warningMessages.size(), simpleReport.getAdESValidationWarnings(signature.getId()).size());
							for (Message message : simpleReport.getAdESValidationWarnings(signature.getId())) {
								assertTrue(warningMessages.contains(message.getValue()));
							}
							assertEquals(infoMessages.size(), simpleReport.getAdESValidationInfo(signature.getId()).size());
							for (Message message : simpleReport.getAdESValidationInfo(signature.getId())) {
								assertTrue(infoMessages.contains(message.getValue()));
							}
						}
					}
				}

				XmlBasicBuildingBlocks signatureBBB = detailedReport.getBasicBuildingBlockById(signature.getId());
				assertNotNull(signatureBBB);
				checkBBBs(signatureBBB, signatureValidationReport);
			}
		}
	}

	protected void checkTimestampReports(Reports reports) {
		DiagnosticData diagnosticData = reports.getDiagnosticData();
		DetailedReport detailedReport = reports.getDetailedReport();

		ValidationReportType etsiValidationReportJaxb = reports.getEtsiValidationReportJaxb();

		List<TimestampWrapper> timestampList = diagnosticData.getTimestampList();
		if (Utils.isCollectionNotEmpty(timestampList)) {
			ValidationObjectListType signatureValidationObjects = etsiValidationReportJaxb.getSignatureValidationObjects();
			assertNotNull(signatureValidationObjects);
			assertTrue(Utils.isCollectionNotEmpty(signatureValidationObjects.getValidationObject()));
			for (ValidationObjectType validationObject : signatureValidationObjects.getValidationObject()) {
				assertNotNull(validationObject.getId());
				assertNotNull(validationObject.getObjectType());
				if (ObjectType.TIMESTAMP.equals(validationObject.getObjectType())) {
					XmlBasicBuildingBlocks timestampBBB = detailedReport.getBasicBuildingBlockById(validationObject.getId());
					assertNotNull(timestampBBB);

					SignatureValidationReportType validationReport = validationObject.getValidationReport();
					assertNotNull(validationReport);
					checkBBBs(timestampBBB, validationReport);
				}
			}
		}
	}

	protected void checkEvidenceRecordReports(Reports reports) {
		DiagnosticData diagnosticData = reports.getDiagnosticData();
		DetailedReport detailedReport = reports.getDetailedReport();

		ValidationReportType etsiValidationReportJaxb = reports.getEtsiValidationReportJaxb();

		List<EvidenceRecordWrapper> evidenceRecords = diagnosticData.getEvidenceRecords();
		if (Utils.isCollectionNotEmpty(evidenceRecords)) {
			ValidationObjectListType signatureValidationObjects = etsiValidationReportJaxb.getSignatureValidationObjects();
			assertNotNull(signatureValidationObjects);
			assertTrue(Utils.isCollectionNotEmpty(signatureValidationObjects.getValidationObject()));
			for (ValidationObjectType validationObject : signatureValidationObjects.getValidationObject()) {
				assertNotNull(validationObject.getId());
				assertNotNull(validationObject.getObjectType());
				if (ObjectType.EVIDENCE_RECORD.equals(validationObject.getObjectType())) {
					XmlEvidenceRecord xmlEvidenceRecordById = detailedReport.getXmlEvidenceRecordById(validationObject.getId());
					assertNotNull(xmlEvidenceRecordById);

					SignatureValidationReportType validationReport = validationObject.getValidationReport();
					assertNotNull(validationReport);

					XmlConclusion conclusion = xmlEvidenceRecordById.getConclusion();

					ValidationStatusType signatureValidationStatus = validationReport.getSignatureValidationStatus();
					assertNotNull(signatureValidationStatus);
					assertNotNull(signatureValidationStatus.getMainIndication());
					assertEquals(conclusion.getIndication(), signatureValidationStatus.getMainIndication());
					if (Indication.PASSED != signatureValidationStatus.getMainIndication()) {
						assertTrue(Utils.isCollectionNotEmpty(signatureValidationStatus.getSubIndication()));
						assertEquals(conclusion.getSubIndication(), signatureValidationStatus.getSubIndication().get(0));
					}

					List<ValidationReportDataType> associatedValidationReportData = signatureValidationStatus.getAssociatedValidationReportData();
					assertEquals(1, associatedValidationReportData.size());
				}
			}
		}
	}


	private void checkBBBs(XmlBasicBuildingBlocks bbb, SignatureValidationReportType validationReport) {
		ValidationConstraintsEvaluationReportType validationConstraintsEvaluationReport = validationReport.getValidationConstraintsEvaluationReport();
		assertNotNull(validationConstraintsEvaluationReport);

		assertTrue(Utils.isCollectionNotEmpty(validationConstraintsEvaluationReport.getValidationConstraint()));
		for (IndividualValidationConstraintReportType validationConstraint : validationConstraintsEvaluationReport.getValidationConstraint()) {
			ConstraintStatusType constraintStatus = validationConstraint.getConstraintStatus();
			assertNotNull(constraintStatus);

			XmlConclusion conclusion = null;
			if (BasicBuildingBlockDefinition.FORMAT_CHECKING.getUri().equals(validationConstraint.getValidationConstraintIdentifier())) {
				if (bbb.getFC() != null) {
					conclusion = bbb.getFC().getConclusion();
				}
			} else if (BasicBuildingBlockDefinition.IDENTIFICATION_OF_THE_SIGNING_CERTIFICATE.getUri().equals(validationConstraint.getValidationConstraintIdentifier())) {
				if (bbb.getISC() != null) {
					conclusion = bbb.getISC().getConclusion();
				}
			} else if (BasicBuildingBlockDefinition.VALIDATION_CONTEXT_INITIALIZATION.getUri().equals(validationConstraint.getValidationConstraintIdentifier())) {
				if (bbb.getVCI() != null) {
					conclusion = bbb.getVCI().getConclusion();
				}
			} else if (BasicBuildingBlockDefinition.CRYPTOGRAPHIC_VERIFICATION.getUri().equals(validationConstraint.getValidationConstraintIdentifier())) {
				if (bbb.getCV() != null) {
					conclusion = bbb.getCV().getConclusion();
				}
			} else if (BasicBuildingBlockDefinition.SIGNATURE_ACCEPTANCE_VALIDATION.getUri().equals(validationConstraint.getValidationConstraintIdentifier())) {
				if (bbb.getSAV() != null) {
					conclusion = bbb.getSAV().getConclusion();
				}
			} else if (BasicBuildingBlockDefinition.X509_CERTIFICATE_VALIDATION.getUri().equals(validationConstraint.getValidationConstraintIdentifier())) {
				if (bbb.getXCV() != null) {
					conclusion = bbb.getXCV().getConclusion();
				}
			} else if (BasicBuildingBlockDefinition.PAST_SIGNATURE_VALIDATION.getUri().equals(validationConstraint.getValidationConstraintIdentifier())) {
				if (bbb.getPSV() != null) {
					conclusion = bbb.getPSV().getConclusion();
				}
			} else if (BasicBuildingBlockDefinition.PAST_CERTIFICATE_VALIDATION.getUri().equals(validationConstraint.getValidationConstraintIdentifier())) {
				if (bbb.getPCV() != null) {
					conclusion = bbb.getPCV().getConclusion();
				}
			} else if (BasicBuildingBlockDefinition.VALIDATION_TIME_SLIDING.getUri().equals(validationConstraint.getValidationConstraintIdentifier())) {
				if (bbb.getVTS() != null) {
					conclusion = bbb.getVTS().getConclusion();
				}
			}

			if (conclusion != null) {
				assertEquals(ConstraintStatus.APPLIED, constraintStatus.getStatus());
				ValidationStatusType validationStatus = validationConstraint.getValidationStatus();
				assertNotNull(validationStatus);
				assertEquals(conclusion.getIndication(), validationStatus.getMainIndication());
				if (conclusion.getSubIndication() != null) {
					assertEquals(1, validationStatus.getSubIndication().size());
					assertEquals(conclusion.getSubIndication(), validationStatus.getSubIndication().get(0));
				} else {
					assertEquals(0, validationStatus.getSubIndication().size());
				}

				if (Utils.isCollectionNotEmpty(conclusion.getErrors()) ||
						Utils.isCollectionNotEmpty(conclusion.getWarnings()) ||
						Utils.isCollectionNotEmpty(conclusion.getInfos())) {

					List<ValidationReportDataType> bbbAssociatedValidationReportData = validationStatus.getAssociatedValidationReportData();
					assertNotNull(bbbAssociatedValidationReportData);
					assertEquals(1, bbbAssociatedValidationReportData.size());

					ValidationReportDataType validationReportDataType = bbbAssociatedValidationReportData.get(0);
					AdditionalValidationReportDataType additionalValidationReportData = validationReportDataType.getAdditionalValidationReportData();
					assertNotNull(additionalValidationReportData);
					List<TypedDataType> reportData = additionalValidationReportData.getReportData();
					assertNotNull(reportData);

					List<String> errorMessages = new ArrayList<>();
					List<String> warningMessages = new ArrayList<>();
					List<String> infoMessages = new ArrayList<>();
					for (TypedDataType typedData : reportData) {
						assertNotNull(typedData.getType());
						assertTrue(typedData.getValue() instanceof String);
						if (MessageType.ERROR.getUri().equals(typedData.getType())) {
							errorMessages.add((String) typedData.getValue());
						} else if (MessageType.WARN.getUri().equals(typedData.getType())) {
							warningMessages.add((String) typedData.getValue());
						} else if (MessageType.INFO.getUri().equals(typedData.getType())) {
							infoMessages.add((String) typedData.getValue());
						}
					}
					assertEquals(errorMessages.size(), conclusion.getErrors().size());
					for (XmlMessage message : conclusion.getErrors()) {
						assertTrue(errorMessages.contains(message.getValue()));
					}
					assertEquals(warningMessages.size(), conclusion.getWarnings().size());
					for (XmlMessage message : conclusion.getWarnings()) {
						assertTrue(warningMessages.contains(message.getValue()));
					}
					assertEquals(infoMessages.size(), conclusion.getInfos().size());
					for (XmlMessage message : conclusion.getInfos()) {
						assertTrue(infoMessages.contains(message.getValue()));
					}
				}

			} else {
				assertEquals(ConstraintStatus.DISABLED, constraintStatus.getStatus());
			}
		}
	}

	protected DigestAlgAndValueType getDigestAlgoAndValue(SignersDocumentType signersDocument) {
		for (JAXBElement<?> jaxbElement : signersDocument.getContent()) {
			Object value = jaxbElement.getValue();
			if (value instanceof DigestAlgAndValueType) {
				DigestAlgAndValueType digestAlgAndValueType = (DigestAlgAndValueType) value;
				assertNotNull(digestAlgAndValueType.getDigestMethod());
				assertNotNull(digestAlgAndValueType.getDigestValue());
				return digestAlgAndValueType;
			}
		}
		return null;
	}

	protected List<ValidationObjectType> getValidationObjects(SignersDocumentType signersDocument) {
		List<ValidationObjectType> validationObjects = new ArrayList<>();
		for (JAXBElement<?> jaxbElement : signersDocument.getContent()) {
			Object value = jaxbElement.getValue();
			if (value instanceof VOReferenceType) {
				VOReferenceType voReferenceType = (VOReferenceType) value;
				List<Object> voReferences = voReferenceType.getVOReference();
				assertNotNull(voReferences);
				for (Object object : voReferences) {
					assertTrue(object instanceof ValidationObjectType);
					ValidationObjectType validationObjectType = (ValidationObjectType) object;
					validationObjects.add(validationObjectType);
				}
			}
		}
		return validationObjects;
	}
	
	protected void checkReportsTokens(Reports reports) {
		DiagnosticData diagnosticData = reports.getDiagnosticData();
		DetailedReport detailedReport = reports.getDetailedReport();

		ValidationReportType etsiValidationReportJaxb = reports.getEtsiValidationReportJaxb();
		
		ValidationObjectListType signatureValidationObjects = etsiValidationReportJaxb.getSignatureValidationObjects();
		if (signatureValidationObjects != null) {
			List<ValidationObjectType> validationObjects = signatureValidationObjects.getValidationObject();
			
			int certificateCounter = 0;
			int crlCounter = 0;
			int ocspCounter = 0;
			int timestampCounter = 0;
			int evidenceRecordCounter = 0;
			int signedDataCounter = 0;
			int otherCounter = 0;
			for (ValidationObjectType validationObject : validationObjects) {
				switch (validationObject.getObjectType()) {
					case CERTIFICATE:
						++certificateCounter;
						break;
					case CRL:
						++crlCounter;
						break;
					case OCSP_RESPONSE:
						++ocspCounter;
						break;
					case TIMESTAMP:
						++timestampCounter;
						break;
					case EVIDENCE_RECORD:
						++evidenceRecordCounter;
						break;
					case SIGNED_DATA:
						++signedDataCounter;
						break;
					default:
						++otherCounter;
				}

				if (ObjectType.TIMESTAMP.equals(validationObject.getObjectType())) {
					// process timestamps validation separately
					continue;
				}

				XmlBasicBuildingBlocks bbbById = detailedReport.getBasicBuildingBlockById(validationObject.getId());
				if (bbbById != null) {
					XmlConclusion conclusion = bbbById.getConclusion();
					SignatureValidationReportType validationReport = validationObject.getValidationReport();
					assertNotNull(validationReport);
					ValidationStatusType signatureValidationStatus = validationReport.getSignatureValidationStatus();
					assertNotNull(signatureValidationStatus);
					assertEquals(conclusion.getIndication(), signatureValidationStatus.getMainIndication());
					if (conclusion.getSubIndication() != null) {
						assertEquals(1, signatureValidationStatus.getSubIndication().size());
						assertEquals(conclusion.getSubIndication(), signatureValidationStatus.getSubIndication().get(0));
					}
					if (Utils.isCollectionNotEmpty(conclusion.getErrors()) || Utils.isCollectionNotEmpty(conclusion.getWarnings())
							|| Utils.isCollectionNotEmpty(conclusion.getInfos())) {
						List<ValidationReportDataType> associatedValidationReportData = signatureValidationStatus.getAssociatedValidationReportData();
						assertEquals(1, associatedValidationReportData.size());
						ValidationReportDataType validationReportDataType = associatedValidationReportData.get(0);
						AdditionalValidationReportDataType additionalValidationReportData = validationReportDataType.getAdditionalValidationReportData();
						assertNotNull(additionalValidationReportData);

						List<TypedDataType> reportData = additionalValidationReportData.getReportData();
						assertNotNull(reportData);

						List<String> errorMessages = new ArrayList<>();
						List<String> warningMessages = new ArrayList<>();
						List<String> infoMessages = new ArrayList<>();
						for (TypedDataType typedData : reportData) {
							assertNotNull(typedData.getType());
							assertTrue(typedData.getValue() instanceof String);
							if (MessageType.ERROR.getUri().equals(typedData.getType())) {
								errorMessages.add((String) typedData.getValue());
							} else if (MessageType.WARN.getUri().equals(typedData.getType())) {
								warningMessages.add((String) typedData.getValue());
							} else if (MessageType.INFO.getUri().equals(typedData.getType())) {
								infoMessages.add((String) typedData.getValue());
							}
						}
						assertEquals(errorMessages.size(), conclusion.getErrors().stream().map(XmlMessage::getValue).collect(Collectors.toSet()).size());
						for (XmlMessage message : conclusion.getErrors()) {
							assertTrue(errorMessages.contains(message.getValue()));
						}
						assertEquals(warningMessages.size(), conclusion.getWarnings().stream().map(XmlMessage::getValue).collect(Collectors.toSet()).size());
						for (XmlMessage message : conclusion.getWarnings()) {
							assertTrue(warningMessages.contains(message.getValue()));
						}
						assertEquals(infoMessages.size(), conclusion.getInfos().stream().map(XmlMessage::getValue).collect(Collectors.toSet()).size());
						for (XmlMessage message : conclusion.getInfos()) {
							assertTrue(infoMessages.contains(message.getValue()));
						}
					}
				}
			}

			long ddCerts = diagnosticData.getUsedCertificates().size() +
					diagnosticData.getAllOrphanCertificateObjects().size();
			assertEquals(ddCerts, certificateCounter);
			long ddCrls = diagnosticData.getAllRevocationData().stream()
					.filter(r -> RevocationType.CRL.equals(r.getRevocationType())).count();
			ddCrls += diagnosticData.getAllOrphanRevocationObjects().stream()
					.filter(r -> RevocationType.CRL.equals(r.getRevocationType())).count();
			assertEquals(ddCrls, crlCounter);
			long ddOcsps = diagnosticData.getAllRevocationData().stream()
					.filter(r -> RevocationType.OCSP.equals(r.getRevocationType())).count();
			ddOcsps += diagnosticData.getAllOrphanRevocationObjects().stream()
					.filter(r -> RevocationType.OCSP.equals(r.getRevocationType())).count();
			assertEquals(ddOcsps, ocspCounter);
			assertEquals(diagnosticData.getTimestampList().size(), timestampCounter);
			assertEquals(diagnosticData.getEvidenceRecords().size(), evidenceRecordCounter);
			assertEquals(diagnosticData.getAllSignerDocuments().size(), signedDataCounter);
			assertEquals(0, otherCounter);
			
		} else {
			assertEquals(0, diagnosticData.getUsedCertificates().size());
			assertEquals(0, diagnosticData.getAllRevocationData().size());
			assertEquals(0, diagnosticData.getTimestampList().size());
			assertEquals(0, diagnosticData.getEvidenceRecords().size());
			assertEquals(0, diagnosticData.getAllSignerDocuments().size());
			checkOrphanTokens(diagnosticData);
		}
		
	}
	
	protected void checkReportsSignatureIdentifier(Reports reports) {
		DiagnosticData diagnosticData = reports.getDiagnosticData();
		ValidationReportType etsiValidationReport = reports.getEtsiValidationReportJaxb();
		
		if (Utils.isCollectionNotEmpty(diagnosticData.getSignatures())) {
			for (SignatureValidationReportType signatureValidationReport : etsiValidationReport.getSignatureValidationReport()) {
				SignatureWrapper signature = diagnosticData.getSignatureById(signatureValidationReport.getSignatureIdentifier().getId());
				
				SignatureIdentifierType signatureIdentifier = signatureValidationReport.getSignatureIdentifier();
				assertNotNull(signatureIdentifier);
				
				assertNotNull(signatureIdentifier.getSignatureValue());
				assertArrayEquals(signature.getSignatureValue(), signatureIdentifier.getSignatureValue().getValue());
				assertNotNull(signatureIdentifier.getDAIdentifier());
				assertEquals(signature.getDAIdentifier(), signatureIdentifier.getDAIdentifier());
			}
		}
	}
	
	protected void checkReportsSignaturePolicyIdentifier(Reports reports) {
		DiagnosticData diagnosticData = reports.getDiagnosticData();
		ValidationReportType etsiValidationReport = reports.getEtsiValidationReportJaxb();
		if (Utils.isCollectionNotEmpty(diagnosticData.getSignatures())) {
			for (SignatureValidationReportType signatureValidationReport : etsiValidationReport.getSignatureValidationReport()) {
				SignatureWrapper signature = diagnosticData.getSignatureById(signatureValidationReport.getSignatureIdentifier().getId());
				if (Utils.isStringNotEmpty(signature.getPolicyId()) && // implicit policies are ignored
						!SignaturePolicyType.IMPLICIT_POLICY.name().equals(signature.getPolicyId())) {
					List<JAXBElement<?>> signingTimeOrSigningCertificateOrDataObjectFormat = signatureValidationReport
							.getSignatureAttributes().getSigningTimeOrSigningCertificateOrDataObjectFormat();
					assertNotNull(signingTimeOrSigningCertificateOrDataObjectFormat);
					boolean signaturePolicyIdPresent = false;
					for (JAXBElement<?> object : signingTimeOrSigningCertificateOrDataObjectFormat) {
						if (object.getValue() instanceof SASigPolicyIdentifierType) {
							SASigPolicyIdentifierType sigPolicyIdentifier = (SASigPolicyIdentifierType) object.getValue();
							assertNotNull(sigPolicyIdentifier);
							assertEquals(signature.getPolicyId(), sigPolicyIdentifier.getSigPolicyId());
							signaturePolicyIdPresent = true;
						}
					}
					assertTrue(signaturePolicyIdPresent);
				}

			}
		}
	}

	protected void checkSignatureScopes(Reports reports) {
		DiagnosticData diagnosticData = reports.getDiagnosticData();
		SimpleReport simpleReport = reports.getSimpleReport();
		ValidationReportType etsiValidationReportJaxb = reports.getEtsiValidationReportJaxb();
		for (String sigId : diagnosticData.getSignatureIdList()) {
			SignatureWrapper signature = diagnosticData.getSignatureById(sigId);
			assertNotNull(signature);
			Set<String> ddSignatureScopeIds = signature.getSignatureScopes().stream()
					.map(s -> s.getSignerData().getId()).collect(Collectors.toSet());
			Set<String> srSignatureScopeIds = simpleReport.getSignatureScopes(sigId).stream()
					.map(eu.europa.esig.dss.simplereport.jaxb.XmlSignatureScope::getId).collect(Collectors.toSet());
			List<SignatureValidationReportType> svrts = etsiValidationReportJaxb.getSignatureValidationReport().stream()
					.filter(s -> sigId.equals(s.getSignatureIdentifier().getId())).collect(Collectors.toList());
			assertEquals(1, svrts.size());
			Set<String> etsiVrSignatureScopeIds = new HashSet<>();
			SignersDocumentType signersDocument = svrts.get(0).getSignersDocument();
			if (signersDocument != null) {
				for (JAXBElement<?> element : signersDocument.getContent()) {
					if (QName.valueOf("SignersDocumentRepresentation").getLocalPart()
							.equals(element.getName().getLocalPart())) {
						VOReferenceType references = (VOReferenceType) element.getValue();
						for (Object object : references.getVOReference()) {
							assertTrue(object instanceof ValidationObjectType);
							ValidationObjectType validationObject = (ValidationObjectType) object;
							etsiVrSignatureScopeIds.add(validationObject.getId());
						}
					}
				}
			}
			assertEquals(ddSignatureScopeIds, srSignatureScopeIds);
			assertEquals(ddSignatureScopeIds, etsiVrSignatureScopeIds);
		}
		List<String> tstIds = diagnosticData.getTimestampIdList();
		for (String tstId : tstIds) {
			TimestampWrapper timestampById = diagnosticData.getTimestampById(tstId);
			if (!timestampById.getType().isEvidenceRecordTimestamp()) {
				Set<String> ddTstSignatureScopes = timestampById.getTimestampScopes().stream()
						.map(s -> s.getSignerData().getId()).collect(Collectors.toSet());
				Set<String> srTstSignatureScopes = simpleReport.getSignatureScopes(tstId).stream()
						.map(eu.europa.esig.dss.simplereport.jaxb.XmlSignatureScope::getId).collect(Collectors.toSet());
				assertEquals(ddTstSignatureScopes, srTstSignatureScopes);
			}
		}
	}
	
	protected void checkBBBs(Reports reports) {
		DetailedReport detailedReport = reports.getDetailedReport();
		for (String signatureId : detailedReport.getSignatureIds()) {
			checkBBB(reports, detailedReport.getBasicBuildingBlockById(signatureId));
		}
		for (String timestampId : detailedReport.getTimestampIds()) {
			checkBBB(reports, detailedReport.getBasicBuildingBlockById(timestampId));
		}
		for (String revocationId : detailedReport.getRevocationIds()) {
			checkBBB(reports, detailedReport.getBasicBuildingBlockById(revocationId));
		}
	}
	
	protected void checkBBB(Reports reports, XmlBasicBuildingBlocks bbb) {
		checkEquivalentCertificates(reports, bbb);
	}
	
	protected void checkEquivalentCertificates(Reports reports, XmlBasicBuildingBlocks bbb) {
		DiagnosticData diagnosticData = reports.getDiagnosticData();
		XmlXCV xcv = bbb.getXCV();
		if (xcv != null) {
			for (XmlSubXCV subXCV : xcv.getSubXCV()) {
				String certId = subXCV.getId();
				CertificateWrapper certificateWrapper = diagnosticData.getUsedCertificateById(certId);
				assertNotNull(certificateWrapper);
				boolean equivalentCertsFound = false;
				if (Utils.isCollectionNotEmpty(subXCV.getCrossCertificates())) {
					equivalentCertsFound = true;
					for (String crossCertId : subXCV.getCrossCertificates()) {
						assertNotEquals(certId, crossCertId);
						CertificateWrapper usedCertificate = diagnosticData.getUsedCertificateById(crossCertId);
						OrphanCertificateTokenWrapper orphanCertificate = diagnosticData.getOrphanCertificateById(crossCertId);
						assertTrue(usedCertificate != null || orphanCertificate != null);
						if (usedCertificate != null) {
							assertEquals(certificateWrapper.getEntityKey(), usedCertificate.getEntityKey());
						}
						if (orphanCertificate != null) {
							assertEquals(certificateWrapper.getEntityKey(), orphanCertificate.getEntityKey());
						}
					}
				}
				if (Utils.isCollectionNotEmpty(subXCV.getEquivalentCertificates())) {
					equivalentCertsFound = true;
					for (String equivalentCertId : subXCV.getEquivalentCertificates()) {
						assertNotEquals(certId, equivalentCertId);
						CertificateWrapper usedCertificate = diagnosticData.getUsedCertificateById(equivalentCertId);
						OrphanCertificateTokenWrapper orphanCertificate = diagnosticData.getOrphanCertificateById(equivalentCertId);
						assertTrue(usedCertificate != null || orphanCertificate != null);
						if (usedCertificate != null) {
							assertEquals(certificateWrapper.getEntityKey(), usedCertificate.getEntityKey());
						}
						if (orphanCertificate != null) {
							assertEquals(certificateWrapper.getEntityKey(), orphanCertificate.getEntityKey());
						}
					}
				}
				if (!equivalentCertsFound) {
					assertTrue(Utils.isCollectionEmpty(diagnosticData.getEquivalentCertificates(certificateWrapper)));
					assertTrue(Utils.isCollectionEmpty(diagnosticData.getOrphanEquivalentCertificates(certificateWrapper)));
				}
			}
		}
	}
	
	protected void verifyOriginalDocuments(SignedDocumentValidator validator, DiagnosticData diagnosticData) {
		List<String> signatureIdList = diagnosticData.getSignatureIdList();
		for (String signatureId : signatureIdList) {
			SignatureWrapper signatureWrapper = diagnosticData.getSignatureById(signatureId);
			if (diagnosticData.isBLevelTechnicallyValid(signatureId) && !signatureWrapper.isCounterSignature()) {
				List<DSSDocument> retrievedOriginalDocuments = validator.getOriginalDocuments(signatureId);
				assertTrue(Utils.isCollectionNotEmpty(retrievedOriginalDocuments));
				for (DSSDocument document : retrievedOriginalDocuments) {
					assertNotNull(document);
					if (!(document instanceof DigestDocument)) {
						assertTrue(Utils.isArrayNotEmpty(DSSUtils.toByteArray(document)));
					}
				}
			}
		}
	}
	
	protected void generateHtmlPdfReports(Reports reports) {
		if (!isGenerateHtmlPdfReports()) {
			return;
		}

		SimpleReportFacade simpleReportFacade = SimpleReportFacade.newFacade();

		String marshalledSimpleReport;
		try {
			marshalledSimpleReport = simpleReportFacade.marshall(reports.getSimpleReportJaxb(), true);
			assertNotNull(marshalledSimpleReport);
		} catch (Exception e) {
			String message = "Unable to marshall the simple report";
			LOG.error(message, e);
			fail(message);
		}

		/* Bootstrap 4 Simple Report */
		try {
			assertNotNull(simpleReportFacade.generateHtmlReport(reports.getSimpleReportJaxb()));
		} catch (Exception e) {
			String message = "Unable to generate the html simple report from the jaxb source";
			LOG.error(message, e);
			fail(message);
		}

		/* PDF Simple Report */
		try (ByteArrayOutputStream baos = new ByteArrayOutputStream()) {
			Fop fop = fopFactory.newFop(MimeConstants.MIME_PDF, baos);
			Result result = new SAXResult(fop.getDefaultHandler());
			simpleReportFacade.generatePdfReport(reports.getSimpleReportJaxb(), result);
			assertTrue(Utils.isArrayNotEmpty(baos.toByteArray()));
		} catch (Exception e) {
			String message = "Unable to generate the pdf simple report from the jaxb source";
			LOG.error(message, e);
			fail(message);
		}

		DetailedReportFacade detailedReportFacade = DetailedReportFacade.newFacade();

		String marshalledDetailedReport;
		try {
			marshalledDetailedReport = detailedReportFacade.marshall(reports.getDetailedReportJaxb(), true);
			assertNotNull(marshalledDetailedReport);
		} catch (Exception e) {
			String message = "Unable to marshall the detailed report";
			LOG.error(message, e);
			fail(message);
		}

		/* Bootstrap 4 Detailed Report */
		try {
			assertNotNull(detailedReportFacade.generateHtmlReport(reports.getDetailedReportJaxb()));
		} catch (Exception e) {
			String message = "Unable to generate the html detailed report from the jaxb source";
			LOG.error(message, e);
			fail(message);
		}

		/* PDF Detailed Report */
		try (ByteArrayOutputStream baos = new ByteArrayOutputStream()) {
			Fop fop = fopFactory.newFop(MimeConstants.MIME_PDF, baos);
			Result result = new SAXResult(fop.getDefaultHandler());
			detailedReportFacade.generatePdfReport(reports.getDetailedReportJaxb(), result);
			assertTrue(Utils.isArrayNotEmpty(baos.toByteArray()));
		} catch (Exception e) {
			String message = "Unable to generate the pdf detailed report from the jaxb source";
			LOG.error(message, e);
			fail(message);
		}

		/* Diagnostic Data SVG */
		DiagnosticDataFacade diagnosticDataFacade = DiagnosticDataFacade.newFacade();

		String marshalledDiagnosticData;
		try {
			marshalledDiagnosticData = diagnosticDataFacade.marshall(reports.getDiagnosticDataJaxb(), true);
			assertNotNull(marshalledDiagnosticData);
		} catch (Exception e) {
			String message = "Unable to marshall the diagnostic data";
			LOG.error(message, e);
			fail(message);
		}

		try {
			assertNotNull(diagnosticDataFacade.generateSVG(reports.getDiagnosticDataJaxb()));
		} catch (Exception e) {
			String message = "Unable to generate the SVG for diagnostic data from the jaxb source";
			LOG.error(message, e);
			fail(message);
		}

	}

	protected boolean isGenerateHtmlPdfReports() {
		return false;
	}

}<|MERGE_RESOLUTION|>--- conflicted
+++ resolved
@@ -1163,14 +1163,11 @@
 			for (XmlDigestMatcher digestMatcher : digestMatchers) {
 				assertNotNull(digestMatcher.getDigestMethod());
 				assertNotNull(digestMatcher.getDigestValue());
-<<<<<<< HEAD
-=======
 				if (digestAlgorithm != null) {
 					assertEquals(digestAlgorithm, digestMatcher.getDigestMethod());
 				} else {
 					digestAlgorithm = digestMatcher.getDigestMethod();
 				}
->>>>>>> 281e06c0
 				if (allArchiveDataObjectsProvidedToValidation()) {
 					assertEquals(DigestMatcherType.EVIDENCE_RECORD_ARCHIVE_OBJECT, digestMatcher.getType());
 					assertTrue(digestMatcher.isDataFound());
@@ -1191,8 +1188,6 @@
 			List<TimestampWrapper> timestamps = evidenceRecord.getTimestampList();
 			assertTrue(Utils.isCollectionNotEmpty(timestamps));
 			for (TimestampWrapper timestampWrapper : timestamps) {
-<<<<<<< HEAD
-=======
 				List<XmlDigestMatcher> digestMatchers = timestampWrapper.getDigestMatchers();
 				assertTrue(Utils.isCollectionNotEmpty(digestMatchers));
 				DigestAlgorithm digestAlgorithm = null;
@@ -1203,7 +1198,6 @@
 						digestAlgorithm = digestMatcher.getDigestMethod();
 					}
 				}
->>>>>>> 281e06c0
 				if (allArchiveDataObjectsProvidedToValidation()) {
 					checkTimestamp(diagnosticData, timestampWrapper);
 				}
