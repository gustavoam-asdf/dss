--- conflicted
+++ resolved
@@ -280,6 +280,7 @@
 							break;
 						case CAdES:
 						case PAdES:
+						case JAdES:
 							uriMatch = indication.equals(commitmentTypeIndication.getOid());
 							break;
 						default:
@@ -408,7 +409,6 @@
 		}
 	}
 
-<<<<<<< HEAD
 	@Override
 	protected void checkNoDuplicateCompleteCertificates(FoundCertificatesProxy foundCertificates) {
 		super.checkNoDuplicateCompleteCertificates(foundCertificates);
@@ -421,15 +421,6 @@
 		for (OrphanCertificateWrapper foundCert : orphanCertificates) {
 			assertEquals(1, foundCert.getOrigins().size(), "Duplicate certificate in " + foundCert.getOrigins());
 		}
-=======
-	protected void validateEtsiSignatureIdentifier(SignatureIdentifierType signatureIdentifier) {
-		assertNotNull(signatureIdentifier);
-		assertNotNull(signatureIdentifier.getId());
-		assertNotNull(signatureIdentifier.getDigestAlgAndValue());
-		assertNotNull(signatureIdentifier.getDigestAlgAndValue().getDigestMethod());
-		assertNotNull(signatureIdentifier.getDigestAlgAndValue().getDigestValue());
-		assertNotNull(signatureIdentifier.getSignatureValue());
->>>>>>> c9483a5c
 	}
 
 	@Override
