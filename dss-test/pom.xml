--- conflicted
+++ resolved
@@ -6,11 +6,7 @@
  	<parent>
 		<groupId>eu.europa.ec.joinup.sd-dss</groupId>
 		<artifactId>sd-dss</artifactId>
-<<<<<<< HEAD
-		<version>5.5</version>
-=======
 		<version>5.6.RC1</version>
->>>>>>> 763c6469
 	</parent>
 
 	<name>DSS Test</name>
