--- conflicted
+++ resolved
@@ -9,57 +9,9 @@
         <version>5.14-SNAPSHOT</version>
     </parent>
 
-<<<<<<< HEAD
     <name>DSS Test</name>
     <description>DSS Test contains useful classes to do test.</description>
     <artifactId>dss-test</artifactId>
-=======
-		<dependency>
-		    <groupId>org.junit.platform</groupId>
-		    <artifactId>junit-platform-launcher</artifactId>
-		</dependency>
-		<dependency>
-		    <groupId>org.junit.jupiter</groupId>
-		    <artifactId>junit-jupiter-engine</artifactId>
-		</dependency>
-		<dependency>
-		    <groupId>org.junit.jupiter</groupId>
-		    <artifactId>junit-jupiter-params</artifactId>
-		</dependency>
-	
-		<dependency>
-			<groupId>org.awaitility</groupId>
-			<artifactId>awaitility</artifactId>
-		</dependency>
-		<dependency>
-			<groupId>org.mockito</groupId>
-			<artifactId>mockito-core</artifactId>
-		</dependency>
-		<dependency>
-			<groupId>com.fasterxml.jackson.module</groupId>
-			<artifactId>jackson-module-jakarta-xmlbind-annotations</artifactId>
-		</dependency>
-		
-		<!-- Choose your implementation -->
- 		<dependency>
- 			<groupId>eu.europa.ec.joinup.sd-dss</groupId>
- 			<artifactId>dss-utils-apache-commons</artifactId>
- 		</dependency>
-<!--		<dependency>
-			<groupId>eu.europa.ec.joinup.sd-dss</groupId>
-			<artifactId>dss-utils-google-guava</artifactId>
-		</dependency> -->
-		
-		<!-- Choose your implementation -->
-<!-- 		<dependency> -->
-<!-- 			<groupId>eu.europa.ec.joinup.sd-dss</groupId> -->
-<!-- 			<artifactId>dss-crl-parser-x509crl</artifactId> -->
-<!-- 		</dependency> -->
-		<dependency>
-			<groupId>eu.europa.ec.joinup.sd-dss</groupId>
-			<artifactId>dss-crl-parser-stream</artifactId>
-		</dependency>
->>>>>>> 623734ff
 
     <properties>
         <module-name>jpms_dss_test</module-name>
@@ -123,7 +75,7 @@
         </dependency>
         <dependency>
             <groupId>com.fasterxml.jackson.module</groupId>
-            <artifactId>jackson-module-jaxb-annotations</artifactId>
+            <artifactId>jackson-module-jakarta-xmlbind-annotations</artifactId>
         </dependency>
 
         <!-- Choose your implementation -->
