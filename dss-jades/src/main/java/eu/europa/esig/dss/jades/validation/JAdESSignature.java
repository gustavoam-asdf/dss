/**
 * DSS - Digital Signature Services
 * Copyright (C) 2015 European Commission, provided under the CEF programme
 * 
 * This file is part of the "DSS - Digital Signature Services" project.
 * 
 * This library is free software; you can redistribute it and/or
 * modify it under the terms of the GNU Lesser General Public
 * License as published by the Free Software Foundation; either
 * version 2.1 of the License, or (at your option) any later version.
 * 
 * This library is distributed in the hope that it will be useful,
 * but WITHOUT ANY WARRANTY; without even the implied warranty of
 * MERCHANTABILITY or FITNESS FOR A PARTICULAR PURPOSE.  See the GNU
 * Lesser General Public License for more details.
 * 
 * You should have received a copy of the GNU Lesser General Public
 * License along with this library; if not, write to the Free Software
 * Foundation, Inc., 51 Franklin Street, Fifth Floor, Boston, MA  02110-1301  USA
 */
package eu.europa.esig.dss.jades.validation;

import eu.europa.esig.dss.enumerations.DigestAlgorithm;
import eu.europa.esig.dss.enumerations.DigestMatcherType;
import eu.europa.esig.dss.enumerations.EncryptionAlgorithm;
import eu.europa.esig.dss.enumerations.EndorsementType;
import eu.europa.esig.dss.enumerations.MaskGenerationFunction;
import eu.europa.esig.dss.enumerations.SigDMechanism;
import eu.europa.esig.dss.enumerations.SignatureAlgorithm;
import eu.europa.esig.dss.enumerations.SignatureForm;
import eu.europa.esig.dss.enumerations.SignatureLevel;
import eu.europa.esig.dss.jades.DSSJsonUtils;
import eu.europa.esig.dss.jades.JAdESHeaderParameterNames;
import eu.europa.esig.dss.jades.signature.HttpHeadersPayloadBuilder;
import eu.europa.esig.dss.jades.validation.timestamp.JAdESTimestampSource;
import eu.europa.esig.dss.model.DSSDocument;
import eu.europa.esig.dss.model.DSSException;
import eu.europa.esig.dss.model.Digest;
import eu.europa.esig.dss.model.DigestDocument;
import eu.europa.esig.dss.model.InMemoryDocument;
import eu.europa.esig.dss.model.SignaturePolicyStore;
import eu.europa.esig.dss.model.SpDocSpecification;
import eu.europa.esig.dss.model.UserNotice;
import eu.europa.esig.dss.spi.DSSUtils;
import eu.europa.esig.dss.spi.x509.CandidatesForSigningCertificate;
import eu.europa.esig.dss.spi.x509.CertificateValidity;
import eu.europa.esig.dss.spi.x509.SignatureIntegrityValidator;
import eu.europa.esig.dss.spi.x509.revocation.crl.OfflineCRLSource;
import eu.europa.esig.dss.spi.x509.revocation.ocsp.OfflineOCSPSource;
import eu.europa.esig.dss.utils.Utils;
import eu.europa.esig.dss.validation.AdvancedSignature;
import eu.europa.esig.dss.validation.BaselineRequirementsChecker;
import eu.europa.esig.dss.validation.CommitmentTypeIndication;
import eu.europa.esig.dss.validation.DefaultAdvancedSignature;
import eu.europa.esig.dss.validation.ReferenceValidation;
import eu.europa.esig.dss.validation.SignatureCertificateSource;
import eu.europa.esig.dss.validation.SignatureCryptographicVerification;
import eu.europa.esig.dss.validation.SignatureDigestReference;
import eu.europa.esig.dss.validation.SignatureIdentifierBuilder;
import eu.europa.esig.dss.validation.SignaturePolicy;
import eu.europa.esig.dss.validation.SignatureProductionPlace;
import eu.europa.esig.dss.validation.SignerRole;
import eu.europa.esig.dss.validation.timestamp.TimestampToken;
import org.jose4j.jwx.HeaderParameterNames;
import org.slf4j.Logger;
import org.slf4j.LoggerFactory;

import java.util.ArrayList;
import java.util.Arrays;
import java.util.Collections;
import java.util.Date;
import java.util.LinkedHashMap;
import java.util.List;
import java.util.Map;

/**
 * Represents the JAdES signature
 */
public class JAdESSignature extends DefaultAdvancedSignature {

	private static final long serialVersionUID = -3730351687600398811L;

	private static final Logger LOG = LoggerFactory.getLogger(JAdESSignature.class);

	/** The JWS signature object */
	private final JWS jws;
	
	/** Defines if the validating signature is detached */
	private final boolean isDetached;
	
	/**
	 * The 'cSig' object embedding the current signature
	 * 
	 * NOTE: used for counter signatures only
	 */
	private EtsiUComponent masterCSigComponent;

	/** The list of unsigned properties embedded into the 'etsiU' array */
	private JAdESEtsiUHeader etsiUHeader;

	/**
	 * Default constructor
	 *
	 * @param jws {@link JWS}
	 */
	public JAdESSignature(JWS jws) {
		this.jws = jws;
		this.isDetached = Utils.isArrayEmpty(jws.getUnverifiedPayloadBytes());
	}

	/**
	 * Gets the associated {@code JWS}
	 *
	 * @return {@link JWS}
	 */
	public JWS getJws() {
		return jws;
	}

	@Override
	public SignatureForm getSignatureForm() {
		return SignatureForm.JAdES;
	}

	@Override
	public SignatureAlgorithm getSignatureAlgorithm() {
		return SignatureAlgorithm.forJWA(jws.getAlgorithmHeaderValue());
	}

	@Override
	public EncryptionAlgorithm getEncryptionAlgorithm() {
		return getSignatureAlgorithm().getEncryptionAlgorithm();
	}

	@Override
	public DigestAlgorithm getDigestAlgorithm() {
		SignatureAlgorithm signatureAlgorithm = getSignatureAlgorithm();
		if (signatureAlgorithm == null) {
			return null;
		}
		return signatureAlgorithm.getDigestAlgorithm();
	}

	@Override
	public MaskGenerationFunction getMaskGenerationFunction() {
		SignatureAlgorithm signatureAlgorithm = getSignatureAlgorithm();
		if (signatureAlgorithm == null) {
			return null;
		}
		return signatureAlgorithm.getMaskGenerationFunction();
	}

	@Override
	public Date getSigningTime() {
		return DSSJsonUtils.getDate(jws.getProtectedHeaderValueAsString(JAdESHeaderParameterNames.SIG_T));
	}

	/**
	 * Checks if the JAdES Signature is a detached (contains 'sigD' dictionary)
	 * 
	 * @return TRUE if the signature is detached, FALSE otherwise
	 */
	public boolean isDetachedSignature() {
		return isDetached;
	}

	/**
	 * Gets a 'cSig' component embedding the current signature
	 * 
	 * @return {@link EtsiUComponent} 'cSig' embedding the current signature
	 */
	public EtsiUComponent getMasterCSigComponent() {
		return masterCSigComponent;
	}

	/**
	 * Sets a 'cSig' component embedding the current signature
	 * 
	 * @param masterCSigComponent {@link Object} 'cSig' embedding the current
	 *                            signature
	 */
	public void setMasterCSigComponent(EtsiUComponent masterCSigComponent) {
		this.masterCSigComponent = masterCSigComponent;
	}

	@Override
	public SignatureCertificateSource getCertificateSource() {
		if (offlineCertificateSource == null) {
			offlineCertificateSource = new JAdESCertificateSource(jws, getEtsiUHeader());
		}
		return offlineCertificateSource;
	}

	@Override
	public OfflineCRLSource getCRLSource() {
		if (signatureCRLSource == null) {
			signatureCRLSource = new JAdESCRLSource(getEtsiUHeader());
		}
		return signatureCRLSource;
	}

	@Override
	public OfflineOCSPSource getOCSPSource() {
		if (signatureOCSPSource == null) {
			signatureOCSPSource = new JAdESOCSPSource(getEtsiUHeader());
		}
		return signatureOCSPSource;
	}

	@Override
	public JAdESTimestampSource getTimestampSource() {
		if (signatureTimestampSource == null) {
			signatureTimestampSource = new JAdESTimestampSource(this);
		}
		return (JAdESTimestampSource) signatureTimestampSource;
	}

	@Override
	public SignatureProductionPlace getSignatureProductionPlace() {
		Map<?, ?> signaturePlace = jws.getProtectedHeaderValueAsMap(JAdESHeaderParameterNames.SIG_PL);
		if (Utils.isMapNotEmpty(signaturePlace)) {
			SignatureProductionPlace result = new SignatureProductionPlace();
			result.setCity(DSSJsonUtils.getAsString(signaturePlace, JAdESHeaderParameterNames.ADDRESS_LOCALITY));
			result.setStreetAddress(DSSJsonUtils.getAsString(signaturePlace, JAdESHeaderParameterNames.STREET_ADDRESS));
			result.setPostOfficeBoxNumber(DSSJsonUtils.getAsString(signaturePlace, JAdESHeaderParameterNames.POST_OFFICE_BOX_NUMBER));
			result.setPostalCode(DSSJsonUtils.getAsString(signaturePlace, JAdESHeaderParameterNames.POSTAL_CODE));
			result.setStateOrProvince(DSSJsonUtils.getAsString(signaturePlace, JAdESHeaderParameterNames.ADDRESS_REGION));
			result.setCountryName(DSSJsonUtils.getAsString(signaturePlace, JAdESHeaderParameterNames.ADDRESS_COUNTRY));
			return result;
		}
		return null;
	}

	@Override
	public SignaturePolicyStore getSignaturePolicyStore() {
		Map<?, ?> sigPStMap = getUnsignedPropertyAsMap(JAdESHeaderParameterNames.SIG_PST);
		if (Utils.isMapNotEmpty(sigPStMap)) {
			SpDocSpecification spDocSpecification = null;
			DSSDocument policyContent = null;
			String sigPolDocBase64 = DSSJsonUtils.getAsString(sigPStMap, JAdESHeaderParameterNames.SIG_POL_DOC);
			if (Utils.isStringNotEmpty(sigPolDocBase64)) {
				policyContent = new InMemoryDocument(Utils.fromBase64(sigPolDocBase64));
			}
			Object spDSpec = sigPStMap.get(JAdESHeaderParameterNames.SP_DSPEC);
			if (spDSpec != null) {
				spDocSpecification = DSSJsonUtils.parseSPDocSpecification(spDSpec);
			}
			SignaturePolicyStore signaturePolicyStore = new SignaturePolicyStore();
			signaturePolicyStore.setSignaturePolicyContent(policyContent);
			signaturePolicyStore.setSpDocSpecification(spDocSpecification);
			return signaturePolicyStore;
		}
		return null;
	}

	@Override
	public List<CommitmentTypeIndication> getCommitmentTypeIndications() {
		List<CommitmentTypeIndication> result = new ArrayList<>();
		List<?> signedCommitments = jws.getProtectedHeaderValueAsList(JAdESHeaderParameterNames.SR_CMS);
		if (Utils.isCollectionNotEmpty(signedCommitments)) {
			for (Object signedCommitment : signedCommitments) {
				Map<?, ?> signedCommitmentMap = DSSJsonUtils.toMap(signedCommitment);
				if (Utils.isMapNotEmpty(signedCommitmentMap)) {
					Map<?, ?> commIdMap = DSSJsonUtils.getAsMap(signedCommitmentMap, JAdESHeaderParameterNames.COMM_ID);
					if (Utils.isMapNotEmpty(commIdMap)) {
						String uri = DSSJsonUtils.getAsString(commIdMap, JAdESHeaderParameterNames.ID);
						if (Utils.isStringNotBlank(uri)) {
							CommitmentTypeIndication commitmentTypeIndication = new CommitmentTypeIndication(uri);
							String desc = DSSJsonUtils.getAsString(commIdMap, JAdESHeaderParameterNames.DESC);
							commitmentTypeIndication.setDescription(desc);
							List<?> docRefs = DSSJsonUtils.getAsList(commIdMap, JAdESHeaderParameterNames.DOC_REFS);
							commitmentTypeIndication.setDocumentReferences(DSSJsonUtils.toListOfStrings(docRefs));
							result.add(commitmentTypeIndication);

						} else {
							LOG.warn("Id parameter in the OID with the value '{}' is not conformant! The entry is skipped.", uri);
						}
					}
				}
			}
		}
		return result;
	}

	@Override
	public String getContentType() {
		// TODO handle sigD
		return jws.getContentTypeHeaderValue();
	}

	@Override
	public String getMimeType() {
		/*
		 * RFC 7515 :
		 * A recipient using the media type value MUST treat it as if
		 * "application/" were prepended to any "typ" value not containing a '/'.
		 */
		String typeValue = jws.getProtectedHeaderValueAsString(HeaderParameterNames.TYPE);
		if (Utils.isStringNotEmpty(typeValue) && !typeValue.contains("/")) {
			return DSSJsonUtils.MIME_TYPE_APPLICATION_PREFIX + typeValue;
		}
		return typeValue;
	}

	@Override
	public List<SignerRole> getCertifiedSignerRoles() {
		List<SignerRole> result = new ArrayList<>();
		Map<?, ?> signerAttributes = getSignerAttributes();
		if (Utils.isMapNotEmpty(signerAttributes)) {
			List<?> certified = DSSJsonUtils.getAsList(signerAttributes, JAdESHeaderParameterNames.CERTIFIED);
			if (Utils.isCollectionNotEmpty(certified)) {
				for (Object certifiedItem : certified) {
					String certifiedVal = getCertifiedVal(certifiedItem);
					if (Utils.isStringNotEmpty(certifiedVal)) {
						result.add(new SignerRole(certifiedVal, EndorsementType.CERTIFIED));
					}
				}
			}
		}
		return result;
	}

	private String getCertifiedVal(Object certifiedItem) {
		Map<?, ?> certifiedItemMap = DSSJsonUtils.toMap(certifiedItem, JAdESHeaderParameterNames.CERTIFIED_ATTRS);

		Map<?, ?> x509AttrCert = DSSJsonUtils.getAsMap(certifiedItemMap, JAdESHeaderParameterNames.X509_ATTR_CERT);
		if (Utils.isMapNotEmpty(x509AttrCert)) {
			return DSSJsonUtils.getAsString(x509AttrCert, JAdESHeaderParameterNames.VAL);
		}

		Map<?, ?> otherAttrCert = DSSJsonUtils.getAsMap(certifiedItemMap, JAdESHeaderParameterNames.OTHER_ATTR_CERT);
		if (Utils.isMapNotEmpty(otherAttrCert)) {
			LOG.warn("Unsupported {} found", JAdESHeaderParameterNames.OTHER_ATTR_CERT);
			return null;
		}

		LOG.warn("One of types {} or {} is expected in {}", JAdESHeaderParameterNames.X509_ATTR_CERT,
				JAdESHeaderParameterNames.OTHER_ATTR_CERT, JAdESHeaderParameterNames.CERTIFIED);

		return null;
	}

	@Override
	public List<SignerRole> getClaimedSignerRoles() {
		Map<?, ?> signerAttributes = getSignerAttributes();
		if (Utils.isMapNotEmpty(signerAttributes)) {
			List<?> claimed = DSSJsonUtils.getAsList(signerAttributes, JAdESHeaderParameterNames.CLAIMED);
			if (Utils.isCollectionNotEmpty(claimed)) {
				return getQArraySignerRoles(claimed, EndorsementType.CLAIMED);
			}
		}
		return Collections.emptyList();
	}

	@Override
	public List<SignerRole> getSignedAssertions() {
		Map<?, ?> signerAttributes = getSignerAttributes();
		if (Utils.isMapNotEmpty(signerAttributes)) {
			List<?> signedAssertions = DSSJsonUtils.getAsList(signerAttributes, JAdESHeaderParameterNames.SIGNED_ASSERTIONS);
			if (Utils.isCollectionNotEmpty(signedAssertions)) {
				return getQArraySignerRoles(signedAssertions, EndorsementType.SIGNED);
			}
		}
		return Collections.emptyList();
	}

	private List<SignerRole> getQArraySignerRoles(List<?> qArrays, EndorsementType category) {
		List<SignerRole> result = new ArrayList<>();
		
		if (Utils.isCollectionNotEmpty(qArrays)) {
			for (Object qArray : qArrays) {
				Map<?, ?> qArrayMap = DSSJsonUtils.toMap(qArray);
				List<?> vals = DSSJsonUtils.getAsList(qArrayMap, JAdESHeaderParameterNames.Q_VALS);
				for (Object val : vals) {
					result.add(new SignerRole(val.toString(), category));
				}

			}
		}
		return result;
	}

	private Map<?, ?> getSignerAttributes() {
		return jws.getProtectedHeaderValueAsMap(JAdESHeaderParameterNames.SR_ATS);
	}

	@Override
	public List<AdvancedSignature> getCounterSignatures() {
		if (counterSignatures != null) {
			return counterSignatures;
		}
		counterSignatures = new ArrayList<>();
		
		List<EtsiUComponent> etsiUComponents = getEtsiUHeader().getAttributes();
		if (Utils.isCollectionNotEmpty(etsiUComponents)) {
			for (EtsiUComponent etsiUComponent : etsiUComponents) {
				if (JAdESHeaderParameterNames.C_SIG.equals(etsiUComponent.getHeaderName())) {
					JAdESSignature counterSignature = DSSJsonUtils.extractJAdESCounterSignature(etsiUComponent, this);
					if (counterSignature != null) {
						counterSignature.setSignatureFilename(getSignatureFilename());
						counterSignatures.add(counterSignature);
					}
				}
			}
		}
		return counterSignatures;
	}

	@Override
	public String getDAIdentifier() {
		// not applicable for JAdES
		return null;
	}

	@Override
	protected SignaturePolicy buildSignaturePolicy() {
		Map<?, ?> sigPolicy = jws.getProtectedHeaderValueAsMap(JAdESHeaderParameterNames.SIG_PID);
		if (Utils.isMapNotEmpty(sigPolicy)) {
			Map<?, ?> policyId = DSSJsonUtils.getAsMap(sigPolicy, JAdESHeaderParameterNames.ID);
			if (Utils.isMapNotEmpty(policyId)) {
				String id = DSSJsonUtils.getAsString(policyId, JAdESHeaderParameterNames.ID);
				signaturePolicy = new SignaturePolicy(DSSUtils.getObjectIdentifier(id));
				String desc = DSSJsonUtils.getAsString(policyId, JAdESHeaderParameterNames.DESC);
				signaturePolicy.setDescription(desc);
				List<?> docRefs = DSSJsonUtils.getAsList(policyId, JAdESHeaderParameterNames.DOC_REFS);
				signaturePolicy.setDocumentationReferences(DSSJsonUtils.toListOfStrings(docRefs));

				signaturePolicy.setDigest(DSSJsonUtils.getDigest(sigPolicy));

				List<?> qualifiers = DSSJsonUtils.getAsList(sigPolicy, JAdESHeaderParameterNames.SIG_P_QUALS);
				if (Utils.isCollectionNotEmpty(qualifiers)) {
					signaturePolicy.setUri(getSPUri(qualifiers));
					signaturePolicy.setUserNotice(getSPUserNotice(qualifiers));
					signaturePolicy.setDocSpecification(getSPDSpec(qualifiers));
				}

				Boolean digPSp = DSSJsonUtils.getAsBoolean(sigPolicy, JAdESHeaderParameterNames.DIG_PSP);
				if (digPSp != null) {
					signaturePolicy.setHashAsInTechnicalSpecification(digPSp);
				}
			}

		}
		return signaturePolicy;
	}

	private String getSPUri(List<?> qualifiers) {
		for (Object qualifier : qualifiers) {
			Map<?, ?> qualifierMap = DSSJsonUtils.toMap(qualifier, JAdESHeaderParameterNames.SIG_P_QUAL);
			if (Utils.isMapNotEmpty(qualifierMap)) {
				String spUri = DSSJsonUtils.getAsString(qualifierMap, JAdESHeaderParameterNames.SP_URI);
				if (Utils.isStringNotEmpty(spUri)) {
					return spUri;
				}
			}
		}
		return null;
	}

	private UserNotice getSPUserNotice(List<?> qualifiers) {
		for (Object qualifier : qualifiers) {
			Map<?, ?> qualifierMap = DSSJsonUtils.toMap(qualifier, JAdESHeaderParameterNames.SIG_P_QUAL);
			if (Utils.isMapNotEmpty(qualifierMap)) {
				Map<?, ?> spUserNotice = DSSJsonUtils.getAsMap(qualifierMap, JAdESHeaderParameterNames.SP_USER_NOTICE);
				if (Utils.isMapNotEmpty(spUserNotice)) {
					try {
						final UserNotice userNotice = new UserNotice();

						final Map<?, ?> noticeRef = DSSJsonUtils.getAsMap(spUserNotice, JAdESHeaderParameterNames.NOTICE_REF);
						if (Utils.isMapNotEmpty(noticeRef)) {
							final String organization = DSSJsonUtils.getAsString(noticeRef, JAdESHeaderParameterNames.ORGANTIZATION);
							if (Utils.isStringNotBlank(organization)) {
								userNotice.setOrganization(organization);
							}

							final List<?> noticeNumbers = DSSJsonUtils.getAsList(noticeRef, JAdESHeaderParameterNames.NOTICE_NUMBERS);
							if (Utils.isCollectionNotEmpty(noticeNumbers)) {
								userNotice.setNoticeNumbers(DSSJsonUtils.toListOfNumbers(noticeNumbers)
										.stream().mapToInt(Number::intValue).toArray());
							}
						}
						final String explTest = DSSJsonUtils.getAsString(spUserNotice, JAdESHeaderParameterNames.EXPL_TEXT);
						if (Utils.isStringNotBlank(explTest)) {
							userNotice.setExplicitText(explTest);
						}
						return userNotice;

					} catch (Exception e) {
						LOG.error("Unable to build SPUserNotice qualifier. Reason : {}", e.getMessage(), e);
						return null;
					}
				}
			}
		}
		return null;
	}

	private SpDocSpecification getSPDSpec(List<?> qualifiers) {
		for (Object qualifier : qualifiers) {
			Map<?, ?> qualifierMap = DSSJsonUtils.toMap(qualifier, JAdESHeaderParameterNames.SIG_P_QUAL);
			if (Utils.isMapNotEmpty(qualifierMap)) {
				Object spDSpec = qualifierMap.get(JAdESHeaderParameterNames.SP_DSPEC);
				if (spDSpec != null) {
					return DSSJsonUtils.parseSPDocSpecification(spDSpec);
				}
			}
		}
		return null;
	}

	@Override
	public byte[] getSignatureValue() {
		return jws.getSignatureValue();
	}

	/**
	 * Returns unsigned properties embedded into the 'etsiU' array
	 * 
	 * @return {@link JAdESEtsiUHeader}
	 */
	public JAdESEtsiUHeader getEtsiUHeader() {
		if (etsiUHeader == null) {
			etsiUHeader = new JAdESEtsiUHeader(jws);
		}
		return etsiUHeader;
	}

	// TODO : no definition available in ETSI TS 119 442 - V1.1.1
	@Override
	public SignatureDigestReference getSignatureDigestReference(DigestAlgorithm digestAlgorithm) {
		String encodedHeader = jws.getEncodedHeader();
		String payload = jws.isRfc7797UnencodedPayload() ? jws.getUnverifiedPayload() : jws.getEncodedPayload();
		String encodedSignature = jws.getEncodedSignature();
		byte[] signatureReferenceBytes = DSSJsonUtils.concatenate(encodedHeader, payload, encodedSignature).getBytes();
		byte[] digestValue = DSSUtils.digest(digestAlgorithm, signatureReferenceBytes);
		return new SignatureDigestReference(new Digest(digestAlgorithm, digestValue));
	}
	
	@Override
	public Digest getDataToBeSignedRepresentation() {
		List<ReferenceValidation> referenceValidations = getReferenceValidations();
		for (ReferenceValidation referenceValidation : referenceValidations) {
			if (DigestMatcherType.JWS_SIGNING_INPUT_DIGEST.equals(referenceValidation.getType())) {
				return referenceValidation.isFound() ? referenceValidation.getDigest() : null;
			}
		}
		// shall not happen
		throw new DSSException("JWS_SIGNING_INPUT_DIGEST is not found! Unable to compute DTBSR.");
	}

	@Override
	protected SignatureIdentifierBuilder getSignatureIdentifierBuilder() {
		return new JAdESSignatureIdentifierBuilder(this);
	}

	@Override
	public void checkSignatureIntegrity() {

		if (signatureCryptographicVerification != null) {
			return;
		}
		
		signatureCryptographicVerification = new SignatureCryptographicVerification();

		boolean refsFound = false;
		boolean refsIntact = false;
		
		List<ReferenceValidation> referenceValidations = getReferenceValidations();
		
		if (Utils.isCollectionNotEmpty(referenceValidations)) {
			refsFound = true;
			refsIntact = true;
			
			for (ReferenceValidation referenceValidation : referenceValidations) {
				if (DigestMatcherType.JWS_SIGNING_INPUT_DIGEST.equals(referenceValidation.getType())) {
					JAdESReferenceValidation signingInputReferenceValidation = (JAdESReferenceValidation) referenceValidation;
					signatureCryptographicVerification.setSignatureIntact(signingInputReferenceValidation.isIntact());
					
					for (String errorMessage : signingInputReferenceValidation.getErrorMessages()) {
						signatureCryptographicVerification.setErrorMessage(errorMessage);
					}
				}
				refsFound = refsFound && referenceValidation.isFound();
				refsIntact = refsIntact && referenceValidation.isIntact();
			}
		}
		
		signatureCryptographicVerification.setReferenceDataFound(refsFound);
		signatureCryptographicVerification.setReferenceDataIntact(refsIntact);

	}

	@Override
	public List<ReferenceValidation> getReferenceValidations() {
		if (referenceValidations == null) {
			referenceValidations = new ArrayList<>();
			
			JAdESReferenceValidation signingInputReferenceValidation = getSigningInputReferenceValidation();
			referenceValidations.add(signingInputReferenceValidation);

			if (isDetachedSignature()) {
				List<JAdESReferenceValidation> detachedReferenceValidations = getDetachedReferenceValidations();
				if (Utils.isCollectionNotEmpty(detachedReferenceValidations)) {
					referenceValidations.addAll(detachedReferenceValidations);
				}
			}

			if (isCounterSignature()) {
				referenceValidations.add(getCounterSignatureReferenceValidation());
			}
			
		}
		return referenceValidations;
	}
	
	private JAdESReferenceValidation getSigningInputReferenceValidation() {
		JAdESReferenceValidation signatureValueReferenceValidation = new JAdESReferenceValidation();
		signatureValueReferenceValidation.setType(DigestMatcherType.JWS_SIGNING_INPUT_DIGEST);
		
		try {
			SignatureAlgorithm signatureAlgorithm = getSignatureAlgorithm();
			if (signatureAlgorithm != null) {
				
				String encodedHeader = jws.getEncodedHeader();
				if (Utils.isStringNotEmpty(encodedHeader)) {
					// get payload for a detached signature
					try {
						SigDMechanism sigDMechanism = getSigDMechanism();
						boolean detachedContentPresent = Utils.isCollectionNotEmpty(detachedContents);
						if (!isDetachedSignature()) {
							// not detached
							signatureValueReferenceValidation.setFound(true);

						} else if (sigDMechanism == null && detachedContentPresent) {
							// simple detached signature
<<<<<<< HEAD
							jws.setDetachedPayload(DSSUtils.toByteArray(detachedContents.get(0)));
=======
							byte[] payload = getIncorporatedPayload();
							jws.setPayloadOctets(payload);
>>>>>>> f4eac784
							signatureValueReferenceValidation.setFound(detachedContents.size() == 1);

						} else if (SigDMechanism.HTTP_HEADERS.equals(getSigDMechanism())) {
							// detached with HTTP_HEADERS mechanism
							byte[] payload = getPayloadForHttpHeadersMechanism();
<<<<<<< HEAD
							jws.setDetachedPayload(payload);
=======
							jws.setPayloadOctets(payload);
>>>>>>> f4eac784
							signatureValueReferenceValidation.setFound(payload != null);

						} else if (SigDMechanism.OBJECT_ID_BY_URI.equals(getSigDMechanism())) {
							// detached with OBJECT_ID_BY_URI mechanism
							byte[] payload = getPayloadForObjectIdByUriMechanism();
<<<<<<< HEAD
							jws.setDetachedPayload(payload);
=======
							jws.setPayloadOctets(payload);
>>>>>>> f4eac784
							signatureValueReferenceValidation.setFound(payload != null);

						} else if (SigDMechanism.OBJECT_ID_BY_URI_HASH.equals(getSigDMechanism())) {
							// the sigD itself is signed with OBJECT_ID_BY_URI_HASH mechanism
							signatureValueReferenceValidation.setFound(true);

						} else {
							// otherwise original content is not found
							LOG.warn("The payload is not found! The detached content must be provided!");
						}

					} catch (Exception e) {
						String errorMessage = "Enable to determine a JWS payload. Reason : {}";
						if (LOG.isDebugEnabled()) {
							LOG.warn(errorMessage, e.getMessage(), e);
						} else {
							LOG.warn(errorMessage, e.getMessage());
						}
					}

					byte[] dataToSign = DSSJsonUtils.getSigningInputBytes(jws);
					DigestAlgorithm digestAlgorithm = signatureAlgorithm.getDigestAlgorithm();
					Digest digest = new Digest(digestAlgorithm, DSSUtils.digest(digestAlgorithm, dataToSign));
					signatureValueReferenceValidation.setDigest(digest);

					jws.setDoKeyValidation(false); // restrict on key size,...
	
					CandidatesForSigningCertificate candidatesForSigningCertificate = getCandidatesForSigningCertificate();
					
					SignatureIntegrityValidator signingCertificateValidator = new JAdESSignatureIntegrityValidator(jws);
					CertificateValidity certificateValidity = signingCertificateValidator.validate(candidatesForSigningCertificate);
					if (certificateValidity != null) {
						candidatesForSigningCertificate.setTheCertificateValidity(certificateValidity);
					}
					
					List<String> errorMessages = signingCertificateValidator.getErrorMessages();
					signatureValueReferenceValidation.setErrorMessages(errorMessages);
					signatureValueReferenceValidation.setIntact(certificateValidity != null);
				}
			}
			
		} catch (Exception e) {
			LOG.error("The validation of signed input failed! Reason : {}", e.getMessage(), e);
		}
		
		return signatureValueReferenceValidation;
	}

	/**
	 * Gets Kid value when present
	 *
	 * @return {@link String}
	 */
	public String getKid() {
		return jws.getKeyIdHeaderValue();
	}

	private List<JAdESReferenceValidation> getDetachedReferenceValidations() {
		SigDMechanism sigDMechanism = getSigDMechanism();
		if (sigDMechanism != null) {
			switch (sigDMechanism) {
				case HTTP_HEADERS:
				case OBJECT_ID_BY_URI:
					// the documents are added to the payload, not possible to extract separate reference validations
					break;
				case OBJECT_ID_BY_URI_HASH:
					return getReferenceValidationsByUriHashMechanism();
				default:
					LOG.warn("The SigDMechanism '{}' is not supported!", sigDMechanism);
					break;
			}
		}
		return Collections.emptyList();
	}
	
	/**
	 * Returns a mechanism used in 'sigD' to cover a detached content
	 * 
	 * @return {@link SigDMechanism}
	 */
	public SigDMechanism getSigDMechanism() {
		Map<?, ?> signatureDetached = jws.getProtectedHeaderValueAsMap(JAdESHeaderParameterNames.SIG_D);
		if (Utils.isMapNotEmpty(signatureDetached)) {
			String mechanismUri = DSSJsonUtils.getAsString(signatureDetached, JAdESHeaderParameterNames.M_ID);
			SigDMechanism sigDMechanism = SigDMechanism.forUri(mechanismUri);
			if (sigDMechanism == null) {
				LOG.error("The sigDMechanism with uri '{}' is not supported!", mechanismUri);
			}
			return sigDMechanism;
		}
		return null;
	}

	private byte[] getIncorporatedPayload() {
		return DSSJsonUtils.getDocumentOctets(detachedContents.get(0), !jws.isRfc7797UnencodedPayload());
	}
	
	private byte[] getPayloadForHttpHeadersMechanism() {
		if (Utils.isCollectionEmpty(detachedContents)) {
			throw new IllegalArgumentException("The detached contents shall be provided for validating a detached signature!");
		}
		
		/*
		 * Case-insensitive, see TS 119 182-1 "5.2.8.2	Mechanism HttpHeaders":
		 *
		 * For this referencing mechanism, the contents of the pars member shall be
		 * an array of lowercased names of HTTP header fields, each one with the semantics
		 * and syntax specified in clause 2.1.3 of draft-cavage-http-signatures-10:
		 * "Signing HTTP Messages" [17].
		 */
		List<DSSDocument> documentsByUri = getSignedDocumentsByHTTPHeaderName();
		HttpHeadersPayloadBuilder httpHeadersPayloadBuilder = new HttpHeadersPayloadBuilder(documentsByUri, false);
		
		return httpHeadersPayloadBuilder.build();
	}
	
	/**
	 * Returns a list of signed documents by the list of URIs present in 'sigD'
	 * Keeps the original order according to 'pars' dictionary content
	 * Used in HTTPHeaders detached signature mechanism
	 *
	 * @return a list of {@link DSSDocument}s
	 */
	public List<DSSDocument> getSignedDocumentsByHTTPHeaderName() {
		List<String> signedDataUriList = getSignedDataUriList();
		
		if (Utils.isCollectionEmpty(detachedContents)) {
			LOG.warn("Detached content is not provided!");
			return Collections.emptyList();
		}
		
		if (signedDataUriList.size() == 1 && detachedContents.size() == 1) {
			return detachedContents;
		}
		
		List<DSSDocument> signedDocuments = new ArrayList<>();
		for (String signedDataName : signedDataUriList) {
			boolean found = false;
			for (DSSDocument document : detachedContents) {
<<<<<<< HEAD
				if ((caseSensitive && Utils.areStringsEqual(signedDataName, document.getName())) ||
						Utils.areStringsEqualIgnoreCase(signedDataName, document.getName())) {
=======
				if (Utils.areStringsEqualIgnoreCase(signedDataName, document.getName())) {
>>>>>>> f4eac784
					found = true;
					signedDocuments.add(document);
					// do not break - same name docs possible
				}
			}
			if (!found) {
				throw new IllegalArgumentException(String.format(
						"The detached content for a signed data with name '%s' has not been found!", signedDataName));
			}
		}
		
		return signedDocuments;
	}
	
	private byte[] getPayloadForObjectIdByUriMechanism() {
		if (Utils.isCollectionEmpty(detachedContents)) {
			throw new IllegalArgumentException("The detached contents shall be provided for validating a detached signature!");
		}

		List<DSSDocument> signedDocumentsByUri = getSignedDocumentsForObjectIdByUriMechanism();
		return DSSJsonUtils.concatenateDSSDocuments(signedDocumentsByUri, !jws.isRfc7797UnencodedPayload());
	}

	/**
	 * This method returns a list of documents for ObjectIdByUrl or ObjectIdByUriHash mechanisms
	 * Keeps the original order according to 'pars' dictionary content
	 *
	 * @return a list of {@link DSSDocument}s
	 */
	public List<DSSDocument> getSignedDocumentsForObjectIdByUriMechanism() {
		List<String> signedDataUriList = getSignedDataUriList();
		List<DSSDocument> signedDocumentsByUri = Collections.emptyList();
		if (Utils.collectionSize(signedDataUriList) == 1 && Utils.collectionSize(detachedContents) == 1) {
			signedDocumentsByUri = Collections.singletonList(detachedContents.iterator().next());

		} else if (Utils.isCollectionNotEmpty(signedDataUriList)) {
			signedDocumentsByUri = new ArrayList<>();
			for (String signedDataName : signedDataUriList) {
				DSSDocument detachedDocumentByName = getDetachedDocumentByName(signedDataName, detachedContents);
				if (detachedDocumentByName != null) {
					signedDocumentsByUri.add(detachedDocumentByName);
				} else {
					throw new IllegalArgumentException(String.format(
							"The detached content for a signed data with name '%s' has not been found!", signedDataName));
				}
			}
		}
		return signedDocumentsByUri;
	}
	
	private List<JAdESReferenceValidation> getReferenceValidationsByUriHashMechanism() {
		List<DSSDocument> detachedDocuments = detachedContents;
		
		if (Utils.isCollectionEmpty(detachedContents)) {
			LOG.warn("The detached content is not provided! Validation of '{}' is not possible.", JAdESHeaderParameterNames.SIG_D);
			detachedDocuments = Collections.emptyList();
			// continue in order to extract signed data references
		}
		
		Map<String, String> signedDataHashMap = getSignedDataUriHashMap();
		if (Utils.isMapEmpty(signedDataHashMap)) {
			LOG.warn("The SignedData has not been found or incorrect for detached content.");
			JAdESReferenceValidation emptyReference = new JAdESReferenceValidation();
			emptyReference.setType(DigestMatcherType.SIG_D_ENTRY);
			return Collections.singletonList(emptyReference);
		}

		DigestAlgorithm digestAlgorithm = getDigestAlgorithmForDetachedContent();
		if (digestAlgorithm == null) {
			LOG.warn("The DigestAlgorithm has not been found for the detached content.");
		}
		
		List<JAdESReferenceValidation> detachedReferenceValidations = new ArrayList<>();

		for (Map.Entry<String, String> signedDataEntry : signedDataHashMap.entrySet()) {
			JAdESReferenceValidation referenceValidation = new JAdESReferenceValidation();
			referenceValidation.setType(DigestMatcherType.SIG_D_ENTRY);
			
			String signedDataName = signedDataEntry.getKey();
			referenceValidation.setName(signedDataName);
			
			String expectedDigestString = signedDataEntry.getValue();
			byte[] expectedDigest = DSSJsonUtils.fromBase64Url(expectedDigestString);
			if (digestAlgorithm != null) {
				referenceValidation.setDigest(new Digest(digestAlgorithm, expectedDigest));
			}

			DSSDocument detachedDocument;
			if (Utils.collectionSize(signedDataHashMap.entrySet()) == 1 && Utils.collectionSize(detachedDocuments) == 1) {
				detachedDocument = detachedDocuments.iterator().next();
			} else {
				detachedDocument = getDetachedDocumentByName(signedDataName, detachedDocuments);
			}

			if (detachedDocument != null) {
				referenceValidation.setFound(true);
				if (digestAlgorithm != null && isDocumentDigestMatch(detachedDocument, digestAlgorithm, expectedDigest)) {
					referenceValidation.setIntact(true);
				}
			} else {
				LOG.warn("A detached document for the '{}' header with name '{}' has not been found!",
						JAdESHeaderParameterNames.SIG_D, signedDataName);
			}
			
			detachedReferenceValidations.add(referenceValidation);
		}
		
		if (Utils.isCollectionEmpty(detachedReferenceValidations)) {
			// add an empty reference if none found
			JAdESReferenceValidation referenceValidation = new JAdESReferenceValidation();
			referenceValidation.setType(DigestMatcherType.SIG_D_ENTRY);
			detachedReferenceValidations.add(referenceValidation);
		}
		
		return detachedReferenceValidations;
	}
	
	private DigestAlgorithm getDigestAlgorithmForDetachedContent() {
		try {
			Map<?, ?> signatureDetached = jws.getProtectedHeaderValueAsMap(JAdESHeaderParameterNames.SIG_D);
			if (Utils.isMapNotEmpty(signatureDetached)) {
				String digestAlgoUri = DSSJsonUtils.getAsString(signatureDetached, JAdESHeaderParameterNames.HASH_M);
				return DigestAlgorithm.forJAdES(digestAlgoUri);
			}

		} catch (Exception e) {
			String errorMessage = "Unable to extract DigestAlgorithm for '{}' element. Reason : {}";
			if (LOG.isDebugEnabled()) {
				LOG.warn(errorMessage, JAdESHeaderParameterNames.SIG_D, e.getMessage(), e);
			} else {
				LOG.warn(errorMessage, JAdESHeaderParameterNames.SIG_D, e.getMessage());
			}
		}
		return null;
	}
	
	private DSSDocument getDetachedDocumentByName(String documentName, List<DSSDocument> detachedContent) {
<<<<<<< HEAD
=======
		documentName = DSSUtils.decodeURI(documentName);
>>>>>>> f4eac784
		for (DSSDocument detachedDocument : detachedContent) {
			if (documentName.equals(detachedDocument.getName())) {
				return detachedDocument;
			}
		}
		return null;
	}

	private Map<String, String> getSignedDataUriHashMap() {
		Map<String, String> signedDataHashMap = new LinkedHashMap<>(); // LinkedHashMap is used to keep the original order
		
		List<String> signedDataUriList = getSignedDataUriList();
		List<String> signedDataHashList = getSignedDataHashList();
		if (signedDataUriList.size() != signedDataHashList.size()) {
			LOG.warn("The size of 'pars' and 'hashV' dictionaries does not match! See '5.2.8 The sigD header parameter'.");
			return signedDataHashMap;
		}
		
		for (int ii = 0; ii < signedDataUriList.size(); ii++) {
			signedDataHashMap.put(signedDataUriList.get(ii), signedDataHashList.get(ii));
		}
		return signedDataHashMap;
	}

	private List<String> getSignedDataUriList() {
		Map<?, ?> signatureDetached = jws.getProtectedHeaderValueAsMap(JAdESHeaderParameterNames.SIG_D);
		if (Utils.isMapNotEmpty(signatureDetached)) {
			List<?> pars = DSSJsonUtils.getAsList(signatureDetached, JAdESHeaderParameterNames.PARS);
			return DSSJsonUtils.toListOfStrings(pars);
		}
		return Collections.emptyList();
	}

	private List<String> getSignedDataHashList() {
		Map<?, ?> signatureDetached = jws.getProtectedHeaderValueAsMap(JAdESHeaderParameterNames.SIG_D);
		if (Utils.isMapNotEmpty(signatureDetached)) {
			List<?> pars = DSSJsonUtils.getAsList(signatureDetached, JAdESHeaderParameterNames.HASH_V);
			return DSSJsonUtils.toListOfStrings(pars);
		}
		return Collections.emptyList();
	}
	
	private boolean isDocumentDigestMatch(DSSDocument document, DigestAlgorithm digestAlgorithm,
			byte[] expectedDigest) {
		byte[] computedDigestValue;
		if (jws.isRfc7797UnencodedPayload() || document instanceof DigestDocument) {
			String computedDigestBase64 = document.getDigest(digestAlgorithm);
			computedDigestValue = Utils.fromBase64(computedDigestBase64);
		} else {
			String base64UrlEncodedDocument = DSSJsonUtils.toBase64Url(document);
			computedDigestValue = DSSUtils.digest(digestAlgorithm, base64UrlEncodedDocument.getBytes());
		}

		if (Arrays.equals(expectedDigest, computedDigestValue)) {
			return true;
		}
		LOG.warn("The computed digest '{}' from a document with name '{}' does not match one provided on the sigD : {}!", 
				DSSJsonUtils.toBase64Url(computedDigestValue), document.getName(), DSSJsonUtils.toBase64Url(expectedDigest));
		return false;
	}

	private JAdESReferenceValidation getCounterSignatureReferenceValidation() {
		JAdESReferenceValidation referenceValidation = new JAdESReferenceValidation();
		referenceValidation.setType(DigestMatcherType.COUNTER_SIGNED_SIGNATURE_VALUE);

		JAdESSignature masterSignature = (JAdESSignature) getMasterSignature();
		if (masterSignature != null) {

			byte[] signatureValue = masterSignature.getJws().getSignatureValue();
			if (Utils.isArrayNotEmpty(signatureValue)) {
				referenceValidation.setFound(true);
			}

			byte[] unverifiedPayloadBytes = getJws().getUnverifiedPayloadBytes();
			if (Utils.isArrayNotEmpty(unverifiedPayloadBytes)) {
				boolean intact = Arrays.equals(signatureValue, unverifiedPayloadBytes);
				if (!intact) {
					LOG.warn("The payload of a cSig with Id '{}' does not match the signature value of its master signature!",
							getDSSId().asXmlId());
				}
				referenceValidation.setIntact(intact);
			} else {
				// nothing to compare against for an attached signature
				referenceValidation.setIntact(true);
			}

		}

		return referenceValidation;
	}
	
	private Map<?, ?> getUnsignedPropertyAsMap(String headerName) {
		List<EtsiUComponent> unsignedPropertiesWithHeaderName = 
				DSSJsonUtils.getUnsignedPropertiesWithHeaderName(getEtsiUHeader(), headerName);
		if (Utils.isCollectionNotEmpty(unsignedPropertiesWithHeaderName)) {
			// return the first occurrence
			return DSSJsonUtils.toMap(unsignedPropertiesWithHeaderName.iterator().next().getValue(), headerName);
		}
		return null;
	}

	/**
	 * Returns a list of original documents signed by the signature
	 *
	 * @return a list of {@link DSSDocument}s
	 */
	public List<DSSDocument> getOriginalDocuments() {
		if (isDetachedSignature()) {
			
			List<DSSDocument> originalDocuments = new ArrayList<>();
			
			List<ReferenceValidation> referenceValidations = getReferenceValidations();
			for (ReferenceValidation referenceValidation : referenceValidations) {
				if (DigestMatcherType.SIG_D_ENTRY.equals(referenceValidation.getType()) && referenceValidation.isIntact()) {
					String signedDataName = DSSUtils.decodeURI(referenceValidation.getName());
					DSSDocument detachedDocument = getDetachedDocumentByName(signedDataName, detachedContents);
					if (detachedDocument != null) {
						originalDocuments.add(detachedDocument);
					}
				}
			}
			
			if (Utils.isCollectionEmpty(originalDocuments)) {
				// check if the signature of an old detached format
				SignatureCryptographicVerification signatureCryptographicVerification = getSignatureCryptographicVerification();
				if (signatureCryptographicVerification.isSignatureIntact()) {
					if (Utils.isCollectionNotEmpty(detachedContents) && detachedContents.size() == 1) {
						return Collections.singletonList(detachedContents.get(0));
						
					} else if (SigDMechanism.HTTP_HEADERS.equals(getSigDMechanism())) {
						return getSignedDocumentsByHTTPHeaderName();
								
					} else if (SigDMechanism.OBJECT_ID_BY_URI.equals(getSigDMechanism())) {
						return getSignedDocumentsForObjectIdByUriMechanism();
								
					}
				} 
			}
			
			return originalDocuments;
			
		} else {
			byte[] payloadBytes = jws.getUnverifiedPayloadBytes();
			return Collections.singletonList(new InMemoryDocument(payloadBytes));
		}
	}

	@Override
	public SignatureLevel getDataFoundUpToLevel() {
		if (!hasBProfile()) {
			return SignatureLevel.JSON_NOT_ETSI;
		}
		if (!hasTProfile()) {
			return SignatureLevel.JAdES_BASELINE_B;
		}
		if (hasLTProfile()) {
			if (hasLTAProfile()) {
				return SignatureLevel.JAdES_BASELINE_LTA;
			}
			return SignatureLevel.JAdES_BASELINE_LT;
		}
		return SignatureLevel.JAdES_BASELINE_T;
	}

	@Override
	protected BaselineRequirementsChecker createBaselineRequirementsChecker() {
		return new JAdESBaselineRequirementsChecker(this, offlineCertificateVerifier);
	}
	
	@Override
	protected List<String> validateStructure() {
		List<String> validationErrors = DSSJsonUtils.validateAgainstJAdESSchema(jws);
		if (Utils.isCollectionNotEmpty(validationErrors)) {
			LOG.warn("Error(s) occurred during the JSON schema validation : {}", validationErrors);
		}
		return validationErrors;
	}

	@Override
	public void addExternalTimestamp(TimestampToken timestamp) {
		throw new UnsupportedOperationException("The method addExternalTimestamp(timestamp) is not supported for JAdES!");
	}

}<|MERGE_RESOLUTION|>--- conflicted
+++ resolved
@@ -633,32 +633,20 @@
 
 						} else if (sigDMechanism == null && detachedContentPresent) {
 							// simple detached signature
-<<<<<<< HEAD
-							jws.setDetachedPayload(DSSUtils.toByteArray(detachedContents.get(0)));
-=======
 							byte[] payload = getIncorporatedPayload();
 							jws.setPayloadOctets(payload);
->>>>>>> f4eac784
 							signatureValueReferenceValidation.setFound(detachedContents.size() == 1);
 
 						} else if (SigDMechanism.HTTP_HEADERS.equals(getSigDMechanism())) {
 							// detached with HTTP_HEADERS mechanism
 							byte[] payload = getPayloadForHttpHeadersMechanism();
-<<<<<<< HEAD
-							jws.setDetachedPayload(payload);
-=======
 							jws.setPayloadOctets(payload);
->>>>>>> f4eac784
 							signatureValueReferenceValidation.setFound(payload != null);
 
 						} else if (SigDMechanism.OBJECT_ID_BY_URI.equals(getSigDMechanism())) {
 							// detached with OBJECT_ID_BY_URI mechanism
 							byte[] payload = getPayloadForObjectIdByUriMechanism();
-<<<<<<< HEAD
-							jws.setDetachedPayload(payload);
-=======
 							jws.setPayloadOctets(payload);
->>>>>>> f4eac784
 							signatureValueReferenceValidation.setFound(payload != null);
 
 						} else if (SigDMechanism.OBJECT_ID_BY_URI_HASH.equals(getSigDMechanism())) {
@@ -798,12 +786,7 @@
 		for (String signedDataName : signedDataUriList) {
 			boolean found = false;
 			for (DSSDocument document : detachedContents) {
-<<<<<<< HEAD
-				if ((caseSensitive && Utils.areStringsEqual(signedDataName, document.getName())) ||
-						Utils.areStringsEqualIgnoreCase(signedDataName, document.getName())) {
-=======
 				if (Utils.areStringsEqualIgnoreCase(signedDataName, document.getName())) {
->>>>>>> f4eac784
 					found = true;
 					signedDocuments.add(document);
 					// do not break - same name docs possible
@@ -941,10 +924,7 @@
 	}
 	
 	private DSSDocument getDetachedDocumentByName(String documentName, List<DSSDocument> detachedContent) {
-<<<<<<< HEAD
-=======
 		documentName = DSSUtils.decodeURI(documentName);
->>>>>>> f4eac784
 		for (DSSDocument detachedDocument : detachedContent) {
 			if (documentName.equals(detachedDocument.getName())) {
 				return detachedDocument;
