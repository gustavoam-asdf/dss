package eu.europa.esig.dss.jades.signature;

import java.util.List;

import org.jose4j.json.JsonUtil;
import org.jose4j.lang.JoseException;

import eu.europa.esig.dss.enumerations.JWSSerializationType;
import eu.europa.esig.dss.enumerations.TimestampedObjectType;
import eu.europa.esig.dss.jades.DSSJsonUtils;
import eu.europa.esig.dss.jades.JAdESHeaderParameterNames;
import eu.europa.esig.dss.jades.JWSJsonSerializationGenerator;
import eu.europa.esig.dss.jades.JWSJsonSerializationObject;
import eu.europa.esig.dss.jades.JWSJsonSerializationParser;
import eu.europa.esig.dss.jades.JsonObject;
import eu.europa.esig.dss.jades.validation.EtsiUComponent;
import eu.europa.esig.dss.jades.validation.JAdESEtsiUHeader;
import eu.europa.esig.dss.jades.validation.JAdESSignature;
import eu.europa.esig.dss.jades.validation.JWS;
import eu.europa.esig.dss.model.DSSDocument;
import eu.europa.esig.dss.model.DSSException;
import eu.europa.esig.dss.model.InMemoryDocument;
import eu.europa.esig.dss.spi.DSSUtils;
import eu.europa.esig.dss.utils.Utils;
import eu.europa.esig.dss.validation.AdvancedSignature;

public class JAdESCounterSignatureBuilder extends JAdESExtensionBuilder {
	
	/**
	 * Extract SignatureValue binaries from the provided JAdES signature
	 * 
	 * @param signatureDocument {@link DSSDocument} to be counter-signed
	 * @param parameters {@link JAdESCounterSignatureParameters}
	 * @return {@link DSSDocument} extracted SignatureValue
	 */
	public DSSDocument getSignatureValueToBeSigned(DSSDocument signatureDocument, JAdESCounterSignatureParameters parameters) {
		JWSJsonSerializationParser jwsJsonSerializationParser = new JWSJsonSerializationParser(signatureDocument);
		JWSJsonSerializationObject jwsJsonSerializationObject = jwsJsonSerializationParser.parse();
		
		JAdESSignature jadesSignature = (JAdESSignature) extractSignatureById(jwsJsonSerializationObject,
				parameters.getSignatureIdToCounterSign());
		return new InMemoryDocument(jadesSignature.getSignatureValue());
	}
	
	/**
	 * Embeds and returns the embedded counter signature into the original JAdES signature
	 * 
	 * @param signatureDocument {@link DSSDocument} the original document containing the signature to be counter signed
	 * @param counterSignature {@link DSSDocument} the counter signature
	 * @param parameters {@link JAdESCounterSignatureParameters}
	 * @return {@link DSSDocument} original signature enveloping the {@code counterSignature} in an unprotected header
	 */
	public DSSDocument buildEmbeddedCounterSignature(DSSDocument signatureDocument, DSSDocument counterSignature, 
			JAdESCounterSignatureParameters parameters) {
		JWSJsonSerializationParser jwsJsonSerializationParser = new JWSJsonSerializationParser(signatureDocument);
		JWSJsonSerializationObject jwsJsonSerializationObject = jwsJsonSerializationParser.parse();
		
		JAdESSignature jadesSignature = (JAdESSignature) extractSignatureById(jwsJsonSerializationObject,
				parameters.getSignatureIdToCounterSign());
		assertExtensionPossible(jadesSignature.getJws(), parameters.isBase64UrlEncodedEtsiUComponents());

		Object cSig = getCSig(counterSignature, parameters.getJwsSerializationType());
		
		JAdESEtsiUHeader etsiUHeader = jadesSignature.getEtsiUHeader();
		etsiUHeader.addComponent(jadesSignature.getJws(), JAdESHeaderParameterNames.C_SIG, cSig,
				parameters.isBase64UrlEncodedEtsiUComponents());
		
		updateMasterSignatureRecursively(jadesSignature);

		JWSJsonSerializationGenerator generator = new JWSJsonSerializationGenerator(jwsJsonSerializationObject, 
				jwsJsonSerializationObject.getJWSSerializationType());
		return generator.generate();
	}
	
	private void updateMasterSignatureRecursively(JAdESSignature jadesSignature) {
		JAdESSignature masterSignature = (JAdESSignature) jadesSignature.getMasterSignature();
		if (masterSignature != null) {
			EtsiUComponent masterCSigAttribute = jadesSignature.getMasterCSigComponent();

			JWSJsonSerializationObject jwsJsonSerializationObject = jadesSignature.getJws()
					.getJwsJsonSerializationObject();
			JWSJsonSerializationGenerator generator = new JWSJsonSerializationGenerator(jwsJsonSerializationObject,
					jwsJsonSerializationObject.getJWSSerializationType());

			Object cSig = getCSig(generator.generate(), jwsJsonSerializationObject.getJWSSerializationType());
			masterCSigAttribute.overwriteValue(cSig);

			JAdESEtsiUHeader etsiUHeader = jadesSignature.getEtsiUHeader();
			etsiUHeader.replaceComponent(masterSignature.getJws(), masterCSigAttribute);

			updateMasterSignatureRecursively(masterSignature);
		}
	}

	private Object getCSig(DSSDocument counterSignature, JWSSerializationType jwsSerializationType) {
		String signatureString = new String(DSSUtils.toByteArray(counterSignature));
		Object cSig;
		switch (jwsSerializationType) {
			case COMPACT_SERIALIZATION:
				cSig = signatureString;
				break;
			case FLATTENED_JSON_SERIALIZATION:
				try {
					cSig = new JsonObject(JsonUtil.parseJson(signatureString));
				} catch (JoseException e) {
					throw new DSSException(String.format("An error occurred during a Counter Signature creation. Reason : %s", e.getMessage()), e);
				}
				break;
			default:
				throw new DSSException(String.format("The JWSSerializarionType '%s' is not supported for a Counter Signature!", 
						jwsSerializationType));
		}
		return cSig;
	}
	
	private AdvancedSignature extractSignatureById(JWSJsonSerializationObject jwsJsonSerializationObject,
			String signatureId) {
		if (!jwsJsonSerializationObject.isValid()) {
			throw new DSSException(String.format("Counter signature is not supported for invalid RFC 7515 files "
					+ "(shall be a Serializable JAdES signature). Reason(s) : %s",
					jwsJsonSerializationObject.getStructuralValidationErrors()));
		}
		if (Utils.isStringEmpty(signatureId)) {
			throw new DSSException("The Id of a signature to be counter signed shall be defined! "
					+ "Please use SerializableCounterSignatureParameters.setSignatureIdToCounterSign(signatureId) method.");
		}
		
		List<JWS> jwsSignatures = jwsJsonSerializationObject.getSignatures();
		if (Utils.isCollectionEmpty(jwsSignatures)) {
			throw new DSSException("The provided signatureDocument does not contain JAdES Signatures!");
		}
		for (JWS jws : jwsSignatures) {
			JAdESSignature jadesSignature = new JAdESSignature(jws);
			AdvancedSignature signatureById = getSignatureOrItsCounterSignature(jadesSignature, signatureId);
			if (signatureById != null) {
				return signatureById;
			}
		}
		throw new DSSException(String.format("The requested JAdES Signature with id '%s' has not been found in the provided file!", signatureId));
	}

	private JAdESSignature getSignatureOrItsCounterSignature(JAdESSignature signature, String signatureId) {
		if (signatureId == null || signatureId.equals(signature.getId())) {
			return signature;
		}

		List<EtsiUComponent> cSigComponents = DSSJsonUtils.getUnsignedPropertiesWithHeaderName(
				signature.getEtsiUHeader(), JAdESHeaderParameterNames.C_SIG);

		if (Utils.isCollectionNotEmpty(cSigComponents)) {
			for (EtsiUComponent cSigComponent : cSigComponents) {
				
				// check timestamp before incorporating a new property
				if (signature.getTimestampSource().isTimestamped(signatureId, TimestampedObjectType.SIGNATURE)) {
					throw new DSSException(String.format("Unable to counter sign a signature with Id '%s'. "
							+ "The signature is timestamped by a master signature!", signatureId));
				}
				
				JAdESSignature counterSignature = DSSJsonUtils.extractJAdESCounterSignature(cSigComponent, signature);
				JAdESSignature signatureById = getSignatureOrItsCounterSignature(counterSignature, signatureId);
				if (signatureById != null) {
					if (cSigComponent.getValue() instanceof String) {
						throw new DSSException("Unable to extend a Compact JAdES Signature with id '" + signatureId + "'");
					}
					return signatureById;
				}
				
			}
		}
		
		return null;
	}
<<<<<<< HEAD
	
	@SuppressWarnings("unchecked")
	private void addUnprotectedHeader(Map<String, Object> cSigMap, JWS jws) {
		Map<String, Object> unprotected = (Map<String, Object>) cSigMap.get(JWSConstants.HEADER);
		if (unprotected == null) {
			unprotected = new HashMap<>();
			cSigMap.put(JWSConstants.HEADER, unprotected);
		}
		jws.setUnprotected(unprotected);
	}
=======
>>>>>>> defc81eb

}<|MERGE_RESOLUTION|>--- conflicted
+++ resolved
@@ -170,18 +170,5 @@
 		
 		return null;
 	}
-<<<<<<< HEAD
-	
-	@SuppressWarnings("unchecked")
-	private void addUnprotectedHeader(Map<String, Object> cSigMap, JWS jws) {
-		Map<String, Object> unprotected = (Map<String, Object>) cSigMap.get(JWSConstants.HEADER);
-		if (unprotected == null) {
-			unprotected = new HashMap<>();
-			cSigMap.put(JWSConstants.HEADER, unprotected);
-		}
-		jws.setUnprotected(unprotected);
-	}
-=======
->>>>>>> defc81eb
 
 }