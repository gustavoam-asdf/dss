--- conflicted
+++ resolved
@@ -3,11 +3,7 @@
 	<parent>
 		<groupId>eu.europa.ec.joinup.sd-dss</groupId>
 		<artifactId>sd-dss</artifactId>
-<<<<<<< HEAD
-		<version>5.13</version>
-=======
 		<version>6.0</version>
->>>>>>> 98945a2b
 	</parent>
 	
 	<artifactId>dss-jaxb-parsers</artifactId>
