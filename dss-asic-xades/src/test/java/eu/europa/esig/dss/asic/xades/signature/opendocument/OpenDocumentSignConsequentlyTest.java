--- conflicted
+++ resolved
@@ -90,11 +90,7 @@
 
     @ParameterizedTest(name = "Sign XAdES {index} : {0} - {1} - {2}")
     @MethodSource("dataContainer")
-<<<<<<< HEAD
-    public void init(SignatureLevel level, String signer, DSSDocument document) {
-=======
     void init(SignatureLevel level, String signer, DSSDocument document) {
->>>>>>> ba958e51
         documentToSign = document;
         signingAlias = signer;
 
