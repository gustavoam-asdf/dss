--- conflicted
+++ resolved
@@ -28,11 +28,8 @@
 import eu.europa.esig.dss.tsl.runnable.TLAnalysis;
 import eu.europa.esig.dss.tsl.source.LOTLSource;
 import eu.europa.esig.dss.tsl.source.TLSource;
-<<<<<<< HEAD
 import eu.europa.esig.dss.tsl.summary.ValidationJobSummary;
-=======
 import eu.europa.esig.dss.utils.Utils;
->>>>>>> ce4bb658
 
 /**
  * The main class performing the TL/LOTL download / parsing / validation tasks
@@ -44,20 +41,6 @@
 
 	private ExecutorService executorService = Executors.newCachedThreadPool();
 
-<<<<<<< HEAD
-	private DownloadCache downloadCache = new DownloadCache();
-
-	private ParsingCache parsingCache = new ParsingCache();
-
-	private ValidationCache validationCache = new ValidationCache();
-	
-	/**
-	 * Info / summary for all processed LOTL/TLs
-	 */
-	private ValidationJobSummary validationJobSummary = new ValidationJobSummary(downloadCache, parsingCache, validationCache);
-
-=======
->>>>>>> ce4bb658
 	/**
 	 * Array of zero, one or more Trusted List (TL) sources.
 	 * 
@@ -125,11 +108,20 @@
 	}
 	
 	/**
-	 * Returns info / summary for all processed LOTLs and TLs on a request time
+	 * Returns validation job summary for all processed LOTL / TLs
 	 * @return {@link ValidationJobSummary}
 	 */
 	public ValidationJobSummary getSummary() {
-		return validationJobSummary;
+		final List<TLSource> tlList = new ArrayList<TLSource>();
+		if (Utils.isArrayNotEmpty(trustedListSources)) {
+			tlList.addAll(Arrays.asList(trustedListSources));
+		}
+		final List<LOTLSource> lotlList = new ArrayList<LOTLSource>();
+		if (Utils.isArrayNotEmpty(listOfTrustedListSources)) {
+			lotlList.addAll(Arrays.asList(listOfTrustedListSources));
+			tlList.addAll(extractTlSources(lotlList));
+		}
+		return new ValidationJobSummary(tlList, lotlList);
 	}
 
 	/**
@@ -158,27 +150,16 @@
 		}
 
 		// Execute all LOTLs
-<<<<<<< HEAD
-		if (listOfTrustedListSources != null) {
-			List<LOTLSource> lotlSources = Arrays.asList(listOfTrustedListSources);
-			executeLOTLSourcesAnalysis(lotlSources, dssFileLoader);
-=======
 		if (Utils.isArrayNotEmpty(listOfTrustedListSources)) {
 			final List<LOTLSource> lotlList = Arrays.asList(listOfTrustedListSources);
 
 			executeLOTLSourcesAnalysis(lotlList, dssFileLoader);
->>>>>>> ce4bb658
 
 			// Check LOTLs consistency
 
 			// extract TLSources from cached LOTLs
-<<<<<<< HEAD
 			
-			validationJobSummary.setLOTLSources(lotlSources);
-=======
-			TLSourceBuilder tlSourceBuilder = new TLSourceBuilder(lotlList, extractParsingCache(lotlList));
-			currentTLSources.addAll(tlSourceBuilder.build());
->>>>>>> ce4bb658
+			currentTLSources.addAll(extractTlSources(lotlList));
 		}
 
 		// And then, execute all TLs (manual configs + TLs from LOTLs)
@@ -189,8 +170,6 @@
 		// TLCerSource sync + cache sync if needed
 
 		executeTLSourcesClean(currentTLSources, dssFileLoader);
-		
-		validationJobSummary.setTLSources(currentTLSources);
 	}
 
 	private void executeLOTLSourcesAnalysis(List<LOTLSource> lotlSources, DSSFileLoader dssFileLoader) {
@@ -225,6 +204,11 @@
 		LOTLChangeApplier lotlChangeApplier = new LOTLChangeApplier(oldParsingValues, newParsingValues);
 		lotlChangeApplier.analyzeAndApply();
 	}
+	
+	private List<TLSource> extractTlSources(List<LOTLSource> lotlList) {
+		TLSourceBuilder tlSourceBuilder = new TLSourceBuilder(lotlList, extractParsingCache(lotlList));
+		return tlSourceBuilder.build();
+	}
 
 	private Map<CacheKey, AbstractParsingResult> extractParsingCache(List<LOTLSource> lotlSources) {
 		final ReadOnlyCacheAccess readOnlyCacheAccess = CacheAccessFactory.getReadOnlyCacheAccess();
