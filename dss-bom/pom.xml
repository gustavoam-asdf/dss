--- conflicted
+++ resolved
@@ -4,11 +4,7 @@
 	<parent>
 		<groupId>eu.europa.ec.joinup.sd-dss</groupId>
 		<artifactId>sd-dss</artifactId>
-<<<<<<< HEAD
-		<version>5.13</version>
-=======
 		<version>6.0</version>
->>>>>>> 98945a2b
 	</parent>
 
 	<modelVersion>4.0.0</modelVersion>
