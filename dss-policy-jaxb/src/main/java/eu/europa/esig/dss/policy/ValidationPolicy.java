--- conflicted
+++ resolved
@@ -498,18 +498,18 @@
 	LevelConstraint getSigningCertificateDigestValueMatchConstraint(Context context);
 
 	/**
-<<<<<<< HEAD
+	 * Indicates if all signing certificate reference digests match the signing certificate
+	 *
+	 * @param context {@link Context}
 	 * @return {@code LevelConstraint} if AllCertDigestsMatch for a given context element is present in the constraint
 	 *         file, null otherwise.
 	 */
     LevelConstraint getAllSigningCertificateDigestValuesMatchConstraint(Context context);
 
     /**
-=======
 	 * Indicates if the signing certificate reference's issuer serial matches
 	 *
 	 * @param context {@link Context}
->>>>>>> 344330b2
 	 * @return {@code LevelConstraint} if IssuerSerialMatch for a given context element is present in the constraint
 	 *         file, null otherwise.
 	 */
