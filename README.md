--- conflicted
+++ resolved
@@ -31,11 +31,7 @@
         &lt;dependency&gt;
             &lt;groupId&gt;eu.europa.ec.joinup.sd-dss&lt;/groupId&gt;
             &lt;artifactId&gt;dss-bom&lt;/artifactId&gt;
-<<<<<<< HEAD
-            &lt;version&gt;6.2&lt;/version&gt;
-=======
             &lt;version&gt;6.3.RC1&lt;/version&gt;
->>>>>>> bea61bb2
             &lt;type&gt;pom&lt;/type&gt;
             &lt;scope&gt;import&lt;/scope&gt;
         &lt;/dependency&gt;
