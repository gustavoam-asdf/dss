--- conflicted
+++ resolved
@@ -352,10 +352,8 @@
 									</fo:table-cell>
 								</fo:table-row>
 							</xsl:if>
-<<<<<<< HEAD
 
 							<xsl:apply-templates select="dss:QualificationDetails" />
-=======
 							
 							<xsl:if test="dss:SignatureLevel/@enactedMRA">
 								<fo:table-row>
@@ -376,7 +374,6 @@
 									</fo:table-cell>
 								</fo:table-row>
 							</xsl:if>
->>>>>>> d87bc3c8
 						
 							<fo:table-row>
 								<xsl:attribute name="margin-top">1px</xsl:attribute>
