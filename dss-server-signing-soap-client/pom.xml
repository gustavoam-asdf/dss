<project xmlns="http://maven.apache.org/POM/4.0.0" xmlns:xsi="http://www.w3.org/2001/XMLSchema-instance" xsi:schemaLocation="http://maven.apache.org/POM/4.0.0 http://maven.apache.org/xsd/maven-4.0.0.xsd">
	<modelVersion>4.0.0</modelVersion>
	<parent>
		<groupId>eu.europa.ec.joinup.sd-dss</groupId>
		<artifactId>sd-dss</artifactId>
<<<<<<< HEAD
		<version>5.9</version>
=======
		<version>5.10.RC1</version>
>>>>>>> f4eac784
	</parent>

	<name>DSS Server signing SOAP Client</name>
	<artifactId>dss-server-signing-soap-client</artifactId>

	<properties>
		<module-name>jpms_dss_ws_server_signing_soap_client</module-name>
	</properties>

	<dependencies>
		<dependency>
			<groupId>eu.europa.ec.joinup.sd-dss</groupId>
			<artifactId>dss-server-signing-dto</artifactId>
		</dependency>
		<dependency>
		    <groupId>jakarta.xml.ws</groupId>
		    <artifactId>jakarta.xml.ws-api</artifactId>
		</dependency>
	</dependencies>

</project><|MERGE_RESOLUTION|>--- conflicted
+++ resolved
@@ -3,11 +3,7 @@
 	<parent>
 		<groupId>eu.europa.ec.joinup.sd-dss</groupId>
 		<artifactId>sd-dss</artifactId>
-<<<<<<< HEAD
-		<version>5.9</version>
-=======
 		<version>5.10.RC1</version>
->>>>>>> f4eac784
 	</parent>
 
 	<name>DSS Server signing SOAP Client</name>
