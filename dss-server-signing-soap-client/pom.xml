<project xmlns="http://maven.apache.org/POM/4.0.0" xmlns:xsi="http://www.w3.org/2001/XMLSchema-instance" xsi:schemaLocation="http://maven.apache.org/POM/4.0.0 http://maven.apache.org/xsd/maven-4.0.0.xsd">
	<modelVersion>4.0.0</modelVersion>
	<parent>
		<groupId>eu.europa.ec.joinup.sd-dss</groupId>
		<artifactId>sd-dss</artifactId>
<<<<<<< HEAD
		<version>5.7</version>
=======
		<version>5.8.RC1</version>
>>>>>>> 9811d446
	</parent>

	<name>DSS Server signing SOAP Client</name>
	<artifactId>dss-server-signing-soap-client</artifactId>

	<properties>
		<module-name>jpms_dss_ws_server_signing_soap_client</module-name>
	</properties>

	<dependencies>
		<dependency>
			<groupId>eu.europa.ec.joinup.sd-dss</groupId>
			<artifactId>dss-server-signing-dto</artifactId>
		</dependency>
		<dependency>
		    <groupId>jakarta.xml.ws</groupId>
		    <artifactId>jakarta.xml.ws-api</artifactId>
		</dependency>
	</dependencies>

</project><|MERGE_RESOLUTION|>--- conflicted
+++ resolved
@@ -3,11 +3,7 @@
 	<parent>
 		<groupId>eu.europa.ec.joinup.sd-dss</groupId>
 		<artifactId>sd-dss</artifactId>
-<<<<<<< HEAD
-		<version>5.7</version>
-=======
 		<version>5.8.RC1</version>
->>>>>>> 9811d446
 	</parent>
 
 	<name>DSS Server signing SOAP Client</name>
