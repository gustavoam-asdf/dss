--- conflicted
+++ resolved
@@ -4,11 +4,7 @@
     <parent>
         <artifactId>sd-dss</artifactId>
         <groupId>eu.europa.ec.joinup.sd-dss</groupId>
-<<<<<<< HEAD
-        <version>6.0</version>
-=======
         <version>6.1.RC1</version>
->>>>>>> ba958e51
     </parent>
 
     <artifactId>specs-xmlers</artifactId>
