<?xml version="1.0" encoding="UTF-8"?>
<project xmlns="http://maven.apache.org/POM/4.0.0" xmlns:xsi="http://www.w3.org/2001/XMLSchema-instance"
	xsi:schemaLocation="http://maven.apache.org/POM/4.0.0 http://maven.apache.org/xsd/maven-4.0.0.xsd">

	<modelVersion>4.0.0</modelVersion>

	<parent>
		<groupId>eu.europa.ec.joinup.sd-dss</groupId>
		<artifactId>sd-dss</artifactId>
<<<<<<< HEAD
		<version>4.4.0</version>
=======
		<version>4.5.RC1</version>
>>>>>>> b3a84e6a
	</parent>

	<artifactId>dss-demo-webapp</artifactId>
	<packaging>war</packaging>
	<name>DSS Demo: Web Application</name>
	<description>DSS Demo: Web Application</description>

	<build>
		<resources>
			<resource>
				<directory>src/main/resources</directory>
				<filtering>true</filtering>
			</resource>
		</resources>
		<plugins>
			<plugin>
				<groupId>org.apache.maven.plugins</groupId>
				<artifactId>maven-dependency-plugin</artifactId>
				<executions>
					<execution>
						<id>copy</id>
						<phase>process-resources</phase>
						<goals>
							<goal>copy</goal>
						</goals>
						<configuration>
							<artifactItems>
								<artifactItem>
									<groupId>eu.europa.ec.joinup.sd-dss</groupId>
									<artifactId>dss-demo-applet-package</artifactId>
									<type>jar</type>
									<outputDirectory>${project.build.directory}/${project.artifactId}-${project.version}</outputDirectory>
									<destFileName>/jar/signature-applet-r5.jar</destFileName>
								</artifactItem>
							</artifactItems>
						</configuration>
					</execution>
				</executions>
			</plugin>
			<plugin>
				<groupId>org.apache.tomcat.maven</groupId>
				<artifactId>tomcat6-maven-plugin</artifactId>
	            <configuration>
	                <path>/</path>
	            </configuration>
			</plugin>
			<plugin>
				<artifactId>maven-deploy-plugin</artifactId>
				<configuration>
					<skip>true</skip>
				</configuration>
			</plugin>
		</plugins>
	</build>

	<dependencies>
		<dependency>
			<groupId>org.springframework</groupId>
			<artifactId>spring-beans</artifactId>
		</dependency>
		<dependency>
			<groupId>org.springframework</groupId>
			<artifactId>spring-web</artifactId>
		</dependency>
		<dependency>
			<groupId>org.springframework</groupId>
			<artifactId>spring-webmvc</artifactId>
		</dependency>
		<dependency>
			<groupId>org.springframework</groupId>
			<artifactId>spring-context-support</artifactId>
<<<<<<< HEAD
		</dependency>
		
=======
		</dependency>
		<dependency>
			<groupId>org.springframework</groupId>
			<artifactId>spring-jdbc</artifactId>
		</dependency>

>>>>>>> b3a84e6a
		<dependency>
			<groupId>eu.europa.ec.joinup.sd-dss</groupId>
			<artifactId>dss-document</artifactId>
		</dependency>
		<dependency>
			<groupId>eu.europa.ec.joinup.sd-dss</groupId>
			<artifactId>dss-service</artifactId>
			<type>jar</type>
			<scope>compile</scope>
		</dependency>
		<dependency>
			<groupId>xalan</groupId>
			<artifactId>xalan</artifactId>
		</dependency>
		<dependency>
			<groupId>eu.europa.ec.joinup.sd-dss</groupId>
			<artifactId>dss-demo-applet-package</artifactId>
			<scope>provided</scope>
		</dependency>
		<dependency>
			<groupId>org.quartz-scheduler</groupId>
			<artifactId>quartz</artifactId>
		</dependency>
		<dependency>
			<groupId>org.hsqldb</groupId>
			<artifactId>hsqldb</artifactId>
		</dependency>
		<dependency>
			<groupId>eu.europa.ec.joinup.sd-dss</groupId>
			<artifactId>dss-webservices</artifactId>
			<type>jar</type>
			<scope>compile</scope>
		</dependency>
		<dependency>
			<groupId>javax.servlet</groupId>
			<artifactId>jstl</artifactId>
			<version>1.2</version>
		</dependency>
		<dependency>
			<groupId>org.apache.tiles</groupId>
			<artifactId>tiles-api</artifactId>
		</dependency>
		<dependency>
			<groupId>org.apache.tiles</groupId>
			<artifactId>tiles-core</artifactId>
		</dependency>
		<dependency>
			<groupId>org.apache.tiles</groupId>
			<artifactId>tiles-jsp</artifactId>
		</dependency>
		<dependency>
			<groupId>org.apache.tiles</groupId>
			<artifactId>tiles-servlet</artifactId>
		</dependency>
		<dependency>
			<groupId>org.apache.tiles</groupId>
			<artifactId>tiles-template</artifactId>
		</dependency>
		<dependency>
			<groupId>log4j</groupId>
			<artifactId>log4j</artifactId>
		</dependency>
		<dependency>
			<groupId>org.slf4j</groupId>
			<artifactId>slf4j-api</artifactId>
		</dependency>
		<dependency>
			<groupId>org.slf4j</groupId>
			<artifactId>jcl-over-slf4j</artifactId>
		</dependency>
		<dependency>
			<groupId>ch.qos.logback</groupId>
			<artifactId>logback-classic</artifactId>
		</dependency>

		<dependency>
			<groupId>commons-dbcp</groupId>
			<artifactId>commons-dbcp</artifactId>
			<version>1.4</version>
		</dependency>
		<dependency>
			<groupId>commons-fileupload</groupId>
			<artifactId>commons-fileupload</artifactId>
		</dependency>
		
		<dependency>
			<groupId>org.apache.httpcomponents</groupId>
			<artifactId>httpclient</artifactId>
		</dependency>
		
		<dependency>
			<groupId>org.apache.xmlgraphics</groupId>
			<artifactId>fop</artifactId>
			<version>2.0</version>
		</dependency>
		
		<dependency>
			<groupId>javax.servlet</groupId>
			<artifactId>servlet-api</artifactId>
			<version>2.5</version>
			<scope>provided</scope>
		</dependency>
		<dependency>
			<groupId>org.hibernate</groupId>
			<artifactId>hibernate-validator</artifactId>
			<version>4.3.1.Final</version>
		</dependency>
		
		<dependency>
            <groupId>com.fasterxml.jackson.core</groupId>
            <artifactId>jackson-databind</artifactId>
            <version>2.2.3</version>
        </dependency>
		
		<dependency>
			<groupId>junit</groupId>
			<artifactId>junit</artifactId>
			<scope>test</scope>
		</dependency>
		<dependency>
			<groupId>org.springframework</groupId>
			<artifactId>spring-test</artifactId>
			<scope>test</scope>
		</dependency>
		<dependency>
	       <groupId>org.seleniumhq.selenium</groupId>
	       <artifactId>selenium-java</artifactId>
	       <version>2.41.0</version>
	       <scope>test</scope>
	   </dependency>
	</dependencies>

	<profiles>
		<profile>
			<id>run-integration-test</id>
			<build>
				<plugins>
					<plugin>
						<groupId>org.apache.maven.plugins</groupId>
						<artifactId>maven-failsafe-plugin</artifactId>
						<version>2.12</version>
						<executions>
							<execution>
								<goals>
									<goal>integration-test</goal>
									<goal>verify</goal>
								</goals>
							</execution>
						</executions>
						<configuration>
							<includes>
								<include>**/*IT.java</include>
							</includes>
						</configuration>
					</plugin>
					<plugin>
						<groupId>org.apache.tomcat.maven</groupId>
						<artifactId>tomcat6-maven-plugin</artifactId>
						<configuration>
							<path>/</path>
							<port>8765</port>
							<systemProperties>
        						<log>${project.build.directory}/src/test/resources</log>
        					</systemProperties>
						</configuration>
						<executions>
							<execution>
								<id>start-tomcat</id>
								<phase>pre-integration-test</phase>
								<goals>
									<goal>run</goal>
								</goals>
								<configuration>
									<fork>true</fork>
								</configuration>
							</execution>
							<execution>
								<id>stop-tomcat</id>
								<phase>post-integration-test</phase>
								<goals>
									<goal>shutdown</goal>
								</goals>
							</execution>
						</executions>
					</plugin>
				</plugins>
			</build>
		</profile>
	</profiles>

</project><|MERGE_RESOLUTION|>--- conflicted
+++ resolved
@@ -7,11 +7,7 @@
 	<parent>
 		<groupId>eu.europa.ec.joinup.sd-dss</groupId>
 		<artifactId>sd-dss</artifactId>
-<<<<<<< HEAD
-		<version>4.4.0</version>
-=======
 		<version>4.5.RC1</version>
->>>>>>> b3a84e6a
 	</parent>
 
 	<artifactId>dss-demo-webapp</artifactId>
@@ -83,17 +79,12 @@
 		<dependency>
 			<groupId>org.springframework</groupId>
 			<artifactId>spring-context-support</artifactId>
-<<<<<<< HEAD
-		</dependency>
-		
-=======
 		</dependency>
 		<dependency>
 			<groupId>org.springframework</groupId>
 			<artifactId>spring-jdbc</artifactId>
 		</dependency>
 
->>>>>>> b3a84e6a
 		<dependency>
 			<groupId>eu.europa.ec.joinup.sd-dss</groupId>
 			<artifactId>dss-document</artifactId>
