<project xmlns="http://maven.apache.org/POM/4.0.0" xmlns:xsi="http://www.w3.org/2001/XMLSchema-instance" xsi:schemaLocation="http://maven.apache.org/POM/4.0.0 http://maven.apache.org/xsd/maven-4.0.0.xsd">
	<modelVersion>4.0.0</modelVersion>
	<parent>
		<groupId>eu.europa.ec.joinup.sd-dss</groupId>
		<artifactId>sd-dss</artifactId>
<<<<<<< HEAD
		<version>6.2</version>
=======
		<version>6.3.RC1</version>
>>>>>>> bea61bb2
	</parent>
	
	<name>DSS Server Signing SOAP Service</name>
	<artifactId>dss-server-signing-soap</artifactId>

	<properties>
		<module-name>jpms_dss_ws_server_signing_soap</module-name>
	</properties>

	<dependencies>
		<dependency>
			<groupId>eu.europa.ec.joinup.sd-dss</groupId>
			<artifactId>dss-server-signing-common</artifactId>
		</dependency>
		<dependency>
			<groupId>eu.europa.ec.joinup.sd-dss</groupId>
			<artifactId>dss-server-signing-soap-client</artifactId>
		</dependency>
	</dependencies>
</project><|MERGE_RESOLUTION|>--- conflicted
+++ resolved
@@ -3,11 +3,7 @@
 	<parent>
 		<groupId>eu.europa.ec.joinup.sd-dss</groupId>
 		<artifactId>sd-dss</artifactId>
-<<<<<<< HEAD
-		<version>6.2</version>
-=======
 		<version>6.3.RC1</version>
->>>>>>> bea61bb2
 	</parent>
 	
 	<name>DSS Server Signing SOAP Service</name>
