/**
 * DSS - Digital Signature Services
 * Copyright (C) 2015 European Commission, provided under the CEF programme
 * 
 * This file is part of the "DSS - Digital Signature Services" project.
 * 
 * This library is free software; you can redistribute it and/or
 * modify it under the terms of the GNU Lesser General Public
 * License as published by the Free Software Foundation; either
 * version 2.1 of the License, or (at your option) any later version.
 * 
 * This library is distributed in the hope that it will be useful,
 * but WITHOUT ANY WARRANTY; without even the implied warranty of
 * MERCHANTABILITY or FITNESS FOR A PARTICULAR PURPOSE.  See the GNU
 * Lesser General Public License for more details.
 * 
 * You should have received a copy of the GNU Lesser General Public
 * License along with this library; if not, write to the Free Software
 * Foundation, Inc., 51 Franklin Street, Fifth Floor, Boston, MA  02110-1301  USA
 */
package eu.europa.esig.dss.pdf;

import eu.europa.esig.dss.pades.validation.dss.PdfCompositeDssDictionary;
import eu.europa.esig.dss.pades.validation.dss.PdfDssDictCRLSource;
import eu.europa.esig.dss.pades.validation.dss.PdfDssDictCertificateSource;
import eu.europa.esig.dss.pades.validation.dss.PdfDssDictOCSPSource;
import eu.europa.esig.dss.pdf.modifications.PdfModificationDetection;
import eu.europa.esig.dss.pades.validation.PdfRevision;
import eu.europa.esig.dss.pades.validation.PdfSignatureDictionary;
import eu.europa.esig.dss.pades.validation.PdfSignatureField;

import java.util.Collections;
import java.util.List;
import java.util.Objects;

/**
 * This class represents an LT-level PDF revision containing a DSS dictionary
 *
 */
public class PdfDocDssRevision implements PdfRevision {
<<<<<<< HEAD
	
	private static final long serialVersionUID = -1369264311522424583L;

	/** The composite DSS dictionary combined from all /DSS revisions' content */
	private final PdfCompositeDssDictionary compositeDssDictionary;

	/** The DSS dictionary from the revision */
	private final PdfDssDict dssDictionary;

	/** Cached certificate source */
	private PdfDssDictCertificateSource certificateSource;

	/** Cached CRL source */
	private PdfDssDictCRLSource crlSource;

	/** Cached OCSP source */
	private PdfDssDictOCSPSource ocspSource;

	/**
	 * Default constructor
	 *
	 * @param compositeDssDictionary {@link PdfCompositeDssDictionary}
	 * @param dssDictionary {@link PdfDssDict}
	 */
	public PdfDocDssRevision(final PdfCompositeDssDictionary compositeDssDictionary, final PdfDssDict dssDictionary) {
		Objects.requireNonNull(compositeDssDictionary, "Composite DSS dictionary cannot be null!");
		Objects.requireNonNull(dssDictionary, "The dssDictionary cannot be null!");
		this.compositeDssDictionary = compositeDssDictionary;
		this.dssDictionary = dssDictionary;
	}

	/**
	 * Returns DSS dictionary
	 * 
	 * @return {@link PdfDssDict}
	 */
	public PdfDssDict getDssDictionary() {
		return dssDictionary;
	}

	@Override
	public PdfSignatureDictionary getPdfSigDictInfo() {
		// not applicable for DSS revision
		return null;
	}

	@Override
	public List<PdfSignatureField> getFields() {
		// not applicable for DSS revision
		return null;
	}

	@Override
	public PdfModificationDetection getModificationDetection() {
		// not applicable
		return null;
	}

	/**
	 * Returns a corresponding {@code CertificateSource}
	 *
	 * @return {@link PdfDssDictCertificateSource}
	 */
	public PdfDssDictCertificateSource getCertificateSource() {
		if (certificateSource == null) {
			certificateSource = new PdfDssDictCertificateSource(compositeDssDictionary.getCertificateSource(), dssDictionary);
		}
		return certificateSource;
	}

	/**
	 * Returns a corresponding {@code CRLSource}
	 *
	 * @return {@link PdfDssDictCRLSource}
	 */
	public PdfDssDictCRLSource getCRLSource() {
		if (crlSource == null) {
			crlSource = new PdfDssDictCRLSource(compositeDssDictionary.getCrlSource(), dssDictionary);
		}
		return crlSource;
	}

	/**
	 * Returns a corresponding {@code OCSPSource}
	 *
	 * @return {@link PdfDssDictOCSPSource}
	 */
	public PdfDssDictOCSPSource getOCSPSource() {
		if (ocspSource == null) {
			ocspSource = new PdfDssDictOCSPSource(compositeDssDictionary.getOcspSource(), dssDictionary);
		}
		return ocspSource;
	}
=======

    private static final long serialVersionUID = -1369264311522424583L;

    /** The composite DSS dictionary combined from all /DSS revisions' content */
    private final PdfCompositeDssDictionary compositeDssDictionary;

    /** The DSS dictionary from the revision */
    private final PdfDssDict dssDictionary;

    /** Cached certificate source */
    private PdfDssDictCertificateSource certificateSource;

    /** Cached CRL source */
    private PdfDssDictCRLSource crlSource;

    /** Cached OCSP source */
    private PdfDssDictOCSPSource ocspSource;

    /**
     * Default constructor
     *
     * @param compositeDssDictionary {@link PdfCompositeDssDictionary}
     * @param dssDictionary {@link PdfDssDict}
     */
    public PdfDocDssRevision(final PdfCompositeDssDictionary compositeDssDictionary, final PdfDssDict dssDictionary) {
        Objects.requireNonNull(compositeDssDictionary, "Composite DSS dictionary cannot be null!");
        Objects.requireNonNull(dssDictionary, "The dssDictionary cannot be null!");
        this.compositeDssDictionary = compositeDssDictionary;
        this.dssDictionary = dssDictionary;
    }

    /**
     * Returns DSS dictionary
     *
     * @return {@link PdfDssDict}
     */
    public PdfDssDict getDssDictionary() {
        return dssDictionary;
    }

    @Override
    public PdfSignatureDictionary getPdfSigDictInfo() {
        // not applicable for DSS revision
        return null;
    }

    @Override
    public List<PdfSignatureField> getFields() {
        // not applicable for DSS revision
        return Collections.emptyList();
    }

    @Override
    public PdfModificationDetection getModificationDetection() {
        // not applicable
        return null;
    }

    /**
     * Returns a corresponding {@code CertificateSource}
     *
     * @return {@link PdfDssDictCertificateSource}
     */
    public PdfDssDictCertificateSource getCertificateSource() {
        if (certificateSource == null) {
            certificateSource = new PdfDssDictCertificateSource(compositeDssDictionary.getCertificateSource(), dssDictionary);
        }
        return certificateSource;
    }

    /**
     * Returns a corresponding {@code CRLSource}
     *
     * @return {@link PdfDssDictCRLSource}
     */
    public PdfDssDictCRLSource getCRLSource() {
        if (crlSource == null) {
            crlSource = new PdfDssDictCRLSource(compositeDssDictionary.getCrlSource(), dssDictionary);
        }
        return crlSource;
    }

    /**
     * Returns a corresponding {@code OCSPSource}
     *
     * @return {@link PdfDssDictOCSPSource}
     */
    public PdfDssDictOCSPSource getOCSPSource() {
        if (ocspSource == null) {
            ocspSource = new PdfDssDictOCSPSource(compositeDssDictionary.getOcspSource(), dssDictionary);
        }
        return ocspSource;
    }
>>>>>>> b44d7190

}<|MERGE_RESOLUTION|>--- conflicted
+++ resolved
@@ -38,101 +38,6 @@
  *
  */
 public class PdfDocDssRevision implements PdfRevision {
-<<<<<<< HEAD
-	
-	private static final long serialVersionUID = -1369264311522424583L;
-
-	/** The composite DSS dictionary combined from all /DSS revisions' content */
-	private final PdfCompositeDssDictionary compositeDssDictionary;
-
-	/** The DSS dictionary from the revision */
-	private final PdfDssDict dssDictionary;
-
-	/** Cached certificate source */
-	private PdfDssDictCertificateSource certificateSource;
-
-	/** Cached CRL source */
-	private PdfDssDictCRLSource crlSource;
-
-	/** Cached OCSP source */
-	private PdfDssDictOCSPSource ocspSource;
-
-	/**
-	 * Default constructor
-	 *
-	 * @param compositeDssDictionary {@link PdfCompositeDssDictionary}
-	 * @param dssDictionary {@link PdfDssDict}
-	 */
-	public PdfDocDssRevision(final PdfCompositeDssDictionary compositeDssDictionary, final PdfDssDict dssDictionary) {
-		Objects.requireNonNull(compositeDssDictionary, "Composite DSS dictionary cannot be null!");
-		Objects.requireNonNull(dssDictionary, "The dssDictionary cannot be null!");
-		this.compositeDssDictionary = compositeDssDictionary;
-		this.dssDictionary = dssDictionary;
-	}
-
-	/**
-	 * Returns DSS dictionary
-	 * 
-	 * @return {@link PdfDssDict}
-	 */
-	public PdfDssDict getDssDictionary() {
-		return dssDictionary;
-	}
-
-	@Override
-	public PdfSignatureDictionary getPdfSigDictInfo() {
-		// not applicable for DSS revision
-		return null;
-	}
-
-	@Override
-	public List<PdfSignatureField> getFields() {
-		// not applicable for DSS revision
-		return null;
-	}
-
-	@Override
-	public PdfModificationDetection getModificationDetection() {
-		// not applicable
-		return null;
-	}
-
-	/**
-	 * Returns a corresponding {@code CertificateSource}
-	 *
-	 * @return {@link PdfDssDictCertificateSource}
-	 */
-	public PdfDssDictCertificateSource getCertificateSource() {
-		if (certificateSource == null) {
-			certificateSource = new PdfDssDictCertificateSource(compositeDssDictionary.getCertificateSource(), dssDictionary);
-		}
-		return certificateSource;
-	}
-
-	/**
-	 * Returns a corresponding {@code CRLSource}
-	 *
-	 * @return {@link PdfDssDictCRLSource}
-	 */
-	public PdfDssDictCRLSource getCRLSource() {
-		if (crlSource == null) {
-			crlSource = new PdfDssDictCRLSource(compositeDssDictionary.getCrlSource(), dssDictionary);
-		}
-		return crlSource;
-	}
-
-	/**
-	 * Returns a corresponding {@code OCSPSource}
-	 *
-	 * @return {@link PdfDssDictOCSPSource}
-	 */
-	public PdfDssDictOCSPSource getOCSPSource() {
-		if (ocspSource == null) {
-			ocspSource = new PdfDssDictOCSPSource(compositeDssDictionary.getOcspSource(), dssDictionary);
-		}
-		return ocspSource;
-	}
-=======
 
     private static final long serialVersionUID = -1369264311522424583L;
 
@@ -226,6 +131,5 @@
         }
         return ocspSource;
     }
->>>>>>> b44d7190
 
 }