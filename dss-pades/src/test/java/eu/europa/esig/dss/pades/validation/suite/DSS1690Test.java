/**
 * DSS - Digital Signature Services
 * Copyright (C) 2015 European Commission, provided under the CEF programme
 * 
 * This file is part of the "DSS - Digital Signature Services" project.
 * 
 * This library is free software; you can redistribute it and/or
 * modify it under the terms of the GNU Lesser General Public
 * License as published by the Free Software Foundation; either
 * version 2.1 of the License, or (at your option) any later version.
 * 
 * This library is distributed in the hope that it will be useful,
 * but WITHOUT ANY WARRANTY; without even the implied warranty of
 * MERCHANTABILITY or FITNESS FOR A PARTICULAR PURPOSE.  See the GNU
 * Lesser General Public License for more details.
 * 
 * You should have received a copy of the GNU Lesser General Public
 * License along with this library; if not, write to the Free Software
 * Foundation, Inc., 51 Franklin Street, Fifth Floor, Boston, MA  02110-1301  USA
 */
package eu.europa.esig.dss.pades.validation.suite;

import static org.junit.jupiter.api.Assertions.assertEquals;
import static org.junit.jupiter.api.Assertions.assertFalse;
import static org.junit.jupiter.api.Assertions.assertNotNull;
import static org.junit.jupiter.api.Assertions.assertTrue;

import java.util.List;

import org.junit.jupiter.api.RepeatedTest;

import eu.europa.esig.dss.diagnostic.DiagnosticData;
import eu.europa.esig.dss.diagnostic.TimestampWrapper;
import eu.europa.esig.dss.model.DSSDocument;
import eu.europa.esig.dss.model.InMemoryDocument;
import eu.europa.esig.dss.spi.DSSUtils;
import eu.europa.esig.dss.spi.x509.CertificateSource;
import eu.europa.esig.dss.spi.x509.CommonTrustedCertificateSource;
import eu.europa.esig.dss.validation.CertificateVerifier;
import eu.europa.esig.dss.validation.SignedDocumentValidator;

public class DSS1690Test extends AbstractPAdESTestValidation {

	@Override
	protected DSSDocument getSignedDocument() {
		return new InMemoryDocument(getClass().getResourceAsStream("/validation/Test.signed_Certipost-2048-SHA512.extended-LTA.pdf"));
	}
	
	@Override
	protected SignedDocumentValidator getValidator(final DSSDocument signedDocument) {
		SignedDocumentValidator validator = SignedDocumentValidator.fromDocument(signedDocument);
		CertificateVerifier offlineCertificateVerifier = getOfflineCertificateVerifier();

		// Trust cross signing certificate to get consistent result (LTA)
		CertificateSource certSource = new CommonTrustedCertificateSource();
		certSource.addCertificate(DSSUtils.loadCertificateFromBase64EncodedString(
				"MIID3jCCAsagAwIBAgILBAAAAAABBVJkxCUwDQYJKoZIhvcNAQEFBQAwXDELMAkGA1UEBhMCQkUxHDAaBgNVBAoTE0NlcnRpcG9zdCBzLmEuL24udi4xLzAtBgNVBAMTJkNlcnRpcG9zdCBFLVRydXN0IFByaW1hcnkgUXVhbGlmaWVkIENBMB4XDTA1MDcyNjEwMDAwMFoXDTIwMDcyNjEwMDAwMFowXDELMAkGA1UEBhMCQkUxHDAaBgNVBAoTE0NlcnRpcG9zdCBzLmEuL24udi4xLzAtBgNVBAMTJkNlcnRpcG9zdCBFLVRydXN0IFByaW1hcnkgUXVhbGlmaWVkIENBMIIBIjANBgkqhkiG9w0BAQEFAAOCAQ8AMIIBCgKCAQEAriDSeNuaoHKcBFIlLG1S2NcniTOg4bLV+zB1ay1/HGeODucfEt8XeRi7tBtv+D11G55nN/Dx+g917YadAwShKHAtPLJroHNR4zWpdKUIPpSFJzYqqnJk/HfudpQccuu/Msd3A2olggkFr19gPH+sG7yS6Dx0Wc7xfFQtOK6W8KxvoTMMIVoBuiMgW6CGAtVT3EkfqDKzrztGO7bvnzmzOAvneor2KPmnb1ApyHlYi0nSpdiFflbxaRV4RBE116VUPqtmJdLb4xjxLivicSMJN2RDQnQylnfel6LploacJUQJ1AGdUX4ztwlE5YCXDWRbdxiXpUupnhCdh/pWp88KfQIDAQABo4GgMIGdMA4GA1UdDwEB/wQEAwIBBjAPBgNVHRMBAf8EBTADAQH/MB0GA1UdDgQWBBTwePkHdxC73B6hrnn7MBDbxjT4FzBIBgNVHSAEQTA/MD0GCQOQDgcBAAECADAwMC4GCCsGAQUFBwIBFiJodHRwOi8vd3d3LmUtdHJ1c3QuYmUvQ1BTL1FOY2VydHMgMBEGCWCGSAGG+EIBAQQEAwIABzANBgkqhkiG9w0BAQUFAAOCAQEAbOHYX3RY6XBJ1soNLFjaymS2UU/DBmQB6YpzHZ7PRni/O4WG4j1KGJQqgXdvgvhv9O4i/J0YIXJguxiAgpX7+feVJIFmwbXDtdK2dos7gVy4oQ4rARSLgAlA7vhgTBnkF80nAbNjEgWkCMm0v55QTrXeD5IzZnXQPecjfOolcXz+Pi42eaHlKVAjNQWVeLufeWTcV0gnLOJcM83Cu35od6cvo0kXcuEAhGt9eq85CyzV2FdkMmyECmp2OtOszZ2x5zfc7AwvxVdg34j1Q7EBZCa0J4IQsqNQ75fmf7+Rh7PbkKkq4no0bHNJ9OiNLmuK3aGKf2PQv1ger8w/klAt0Q=="));
		offlineCertificateVerifier.setTrustedCertSource(certSource );
		
		validator.setCertificateVerifier(offlineCertificateVerifier);
		validator.setSignaturePolicyProvider(getSignaturePolicyProvider());
		validator.setDetachedContents(getDetachedContents());
		return validator;
	}

	@Override
	protected void checkTimestamps(DiagnosticData diagnosticData) {
<<<<<<< HEAD

=======
		assertEquals(2, diagnosticData.getTimestampList().size());
		
>>>>>>> 9aebec9c
		String firstTimestampId = "T-32902C8337E0351C4AA33052A3E1DA9232D204C4839BB52879DF7183678CEE61";
		TimestampWrapper firstATST = diagnosticData.getTimestampById(firstTimestampId);
		assertNotNull(firstATST, "Timestamp " + firstTimestampId + " not found");
		List<TimestampWrapper> timestampedTimestamps = firstATST.getTimestampedTimestamps();
		assertEquals(0, timestampedTimestamps.size(), "First timestamp can't cover the second one");
		
		String secondTimestampId = "T-8E4BDE2CF1609CCB38EDABCC07DBD17B0842A1A08CB376C76B752D6E14475AC9";
		TimestampWrapper secondATST = diagnosticData.getTimestampById(secondTimestampId);
		assertNotNull(secondATST, "Timestamp " + secondTimestampId + " not found");
		timestampedTimestamps = secondATST.getTimestampedTimestamps();
		assertEquals(1, timestampedTimestamps.size(), "Second archive timestamp must cover the first one");
	}
	
	@Override
	protected void checkSignatureLevel(DiagnosticData diagnosticData) {
		assertFalse(diagnosticData.isTLevelTechnicallyValid(diagnosticData.getFirstSignatureId()));
		assertTrue(diagnosticData.isALevelTechnicallyValid(diagnosticData.getFirstSignatureId()));
	}

	@Override
	@RepeatedTest(10)
	public void validate() {
		super.validate();
	}
	
}<|MERGE_RESOLUTION|>--- conflicted
+++ resolved
@@ -65,12 +65,8 @@
 
 	@Override
 	protected void checkTimestamps(DiagnosticData diagnosticData) {
-<<<<<<< HEAD
-
-=======
 		assertEquals(2, diagnosticData.getTimestampList().size());
 		
->>>>>>> 9aebec9c
 		String firstTimestampId = "T-32902C8337E0351C4AA33052A3E1DA9232D204C4839BB52879DF7183678CEE61";
 		TimestampWrapper firstATST = diagnosticData.getTimestampById(firstTimestampId);
 		assertNotNull(firstATST, "Timestamp " + firstTimestampId + " not found");
