--- conflicted
+++ resolved
@@ -319,12 +319,6 @@
         // All configuration shall be provided manually.
         timestampTokenVerifier = TimestampTokenVerifier.createEmptyTimestampTokenVerifier();
 
-<<<<<<< HEAD
-        // Defines whether timestamp tokens created by untrusted CAs should be considered as
-        // valid, and their POE should be extracted during the validation process
-        // Default : FALSE (only trusted timestamps are accepted)
-        timestampTokenVerifier.setAcceptUntrustedCertificateChains(true);
-=======
         // end::tst-token-verifier[]
 
         // tag::trust-anchor-verifier[]
@@ -341,7 +335,6 @@
         // and their POE should be extracted during the validation process
         // Default : FALSE (only trusted certificate chains are accepted)
         trustAnchorVerifier.setAcceptTimestampUntrustedCertificateChains(true);
->>>>>>> 2bea7aee
 
         // Defines whether trust anchor's sunset date should be considered during the validation process
         // Default : FALSE (trust anchor's sunset time is ignored)
