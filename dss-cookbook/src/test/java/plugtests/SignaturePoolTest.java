/**
 * DSS - Digital Signature Services
 * Copyright (C) 2015 European Commission, provided under the CEF programme
 * 
 * This file is part of the "DSS - Digital Signature Services" project.
 * 
 * This library is free software; you can redistribute it and/or
 * modify it under the terms of the GNU Lesser General Public
 * License as published by the Free Software Foundation; either
 * version 2.1 of the License, or (at your option) any later version.
 * 
 * This library is distributed in the hope that it will be useful,
 * but WITHOUT ANY WARRANTY; without even the implied warranty of
 * MERCHANTABILITY or FITNESS FOR A PARTICULAR PURPOSE.  See the GNU
 * Lesser General Public License for more details.
 * 
 * You should have received a copy of the GNU Lesser General Public
 * License along with this library; if not, write to the Free Software
 * Foundation, Inc., 51 Franklin Street, Fifth Floor, Boston, MA  02110-1301  USA
 */
package plugtests;

import static java.time.Duration.ofSeconds;
import static org.junit.jupiter.api.Assertions.assertEquals;
import static org.junit.jupiter.api.Assertions.assertNotNull;
import static org.junit.jupiter.api.Assertions.assertTimeout;
import static org.junit.jupiter.api.Assertions.assertTrue;
import static org.junit.jupiter.api.Assertions.fail;

import java.io.File;
import java.io.IOException;
import java.util.ArrayList;
import java.util.Arrays;
import java.util.Collection;
import java.util.HashMap;
import java.util.HashSet;
import java.util.List;
import java.util.Map;
import java.util.Set;
import java.util.stream.Stream;

import org.junit.jupiter.api.BeforeAll;
import org.junit.jupiter.params.ParameterizedTest;
import org.junit.jupiter.params.provider.Arguments;
import org.junit.jupiter.params.provider.MethodSource;
import org.slf4j.Logger;
import org.slf4j.LoggerFactory;

import eu.europa.esig.dss.asic.cades.validation.ASiCContainerWithCAdESValidator;
import eu.europa.esig.dss.diagnostic.CertificateRefWrapper;
import eu.europa.esig.dss.diagnostic.CertificateWrapper;
import eu.europa.esig.dss.diagnostic.DiagnosticData;
import eu.europa.esig.dss.diagnostic.FoundCertificatesProxy;
import eu.europa.esig.dss.diagnostic.OrphanCertificateWrapper;
import eu.europa.esig.dss.diagnostic.RelatedCertificateWrapper;
import eu.europa.esig.dss.diagnostic.RevocationWrapper;
import eu.europa.esig.dss.diagnostic.SignatureWrapper;
import eu.europa.esig.dss.diagnostic.TimestampWrapper;
import eu.europa.esig.dss.diagnostic.jaxb.XmlDigestMatcher;
import eu.europa.esig.dss.diagnostic.jaxb.XmlSignatureScope;
import eu.europa.esig.dss.enumerations.CertificateOrigin;
import eu.europa.esig.dss.enumerations.CertificateRefOrigin;
import eu.europa.esig.dss.enumerations.DigestMatcherType;
import eu.europa.esig.dss.model.DSSDocument;
import eu.europa.esig.dss.model.FileDocument;
import eu.europa.esig.dss.model.SerializableSignatureParameters;
import eu.europa.esig.dss.model.SerializableTimestampParameters;
import eu.europa.esig.dss.model.x509.revocation.ocsp.OCSP;
import eu.europa.esig.dss.service.http.commons.FileCacheDataLoader;
import eu.europa.esig.dss.spi.DSSUtils;
import eu.europa.esig.dss.spi.client.http.MemoryDataLoader;
import eu.europa.esig.dss.spi.tsl.TrustedListsCertificateSource;
import eu.europa.esig.dss.spi.x509.CommonCertificateSource;
import eu.europa.esig.dss.spi.x509.revocation.OfflineRevocationSource;
import eu.europa.esig.dss.spi.x509.revocation.RevocationCertificateSource;
import eu.europa.esig.dss.spi.x509.revocation.RevocationToken;
import eu.europa.esig.dss.test.validation.AbstractDocumentTestValidation;
import eu.europa.esig.dss.tsl.job.TLValidationJob;
import eu.europa.esig.dss.tsl.source.LOTLSource;
import eu.europa.esig.dss.tsl.sync.AcceptAllStrategy;
import eu.europa.esig.dss.utils.Utils;
import eu.europa.esig.dss.validation.AdvancedSignature;
import eu.europa.esig.dss.validation.CommonCertificateVerifier;
import eu.europa.esig.dss.validation.ManifestFile;
import eu.europa.esig.dss.validation.SignatureCertificateSource;
import eu.europa.esig.dss.validation.SignedDocumentValidator;
import eu.europa.esig.dss.validation.reports.Reports;
import eu.europa.esig.dss.validation.timestamp.TimestampToken;
import eu.europa.esig.validationreport.ValidationReportUtils;
import eu.europa.esig.validationreport.jaxb.SAContactInfoType;
import eu.europa.esig.validationreport.jaxb.SADSSType;
import eu.europa.esig.validationreport.jaxb.SAFilterType;
import eu.europa.esig.validationreport.jaxb.SAMessageDigestType;
import eu.europa.esig.validationreport.jaxb.SANameType;
import eu.europa.esig.validationreport.jaxb.SAReasonType;
import eu.europa.esig.validationreport.jaxb.SASubFilterType;
import eu.europa.esig.validationreport.jaxb.SAVRIType;
import eu.europa.esig.validationreport.jaxb.SignatureIdentifierType;
import eu.europa.esig.validationreport.jaxb.SignatureValidationReportType;
import eu.europa.esig.validationreport.jaxb.SignerInformationType;
import eu.europa.esig.validationreport.jaxb.SignersDocumentType;
import eu.europa.esig.validationreport.jaxb.ValidationReportType;
import eu.europa.esig.validationreport.jaxb.ValidationStatusType;

/**
 * This test is only to ensure that we don't have exception with valid? files
 */
public class SignaturePoolTest extends AbstractDocumentTestValidation<SerializableSignatureParameters, SerializableTimestampParameters>{
	
	private static final Logger LOG = LoggerFactory.getLogger(SignaturePoolTest.class);
	
	private static DSSDocument document;
	
	private static TrustedListsCertificateSource trustedCertSource;
	
	@BeforeAll
	public static void init() throws Exception {
		// preload JAXB context before validation
		ValidationReportUtils.getInstance().getJAXBContext();
		
		trustedCertSource = new TrustedListsCertificateSource();
		
		TLValidationJob tlValidationJob = new TLValidationJob();
		tlValidationJob.setTrustedListCertificateSource(trustedCertSource);
		tlValidationJob.setSynchronizationStrategy(new AcceptAllStrategy());
		
		LOTLSource lotlSource = new LOTLSource();
		lotlSource.setUrl("https://ec.europa.eu/tools/lotl/eu-lotl.xml");
		lotlSource.setCertificateSource(new CommonCertificateSource());
		tlValidationJob.setListOfTrustedListSources(lotlSource);
		
		FileCacheDataLoader fileCacheDataLoader = new FileCacheDataLoader();
		fileCacheDataLoader.setFileCacheDirectory(new File("src/test/resources/signature-pool/cache"));
		fileCacheDataLoader.setCacheExpirationTime(Long.MAX_VALUE);
		
		Map<String, byte[]> tlMap = new HashMap<>();
		tlMap.put("https://www.agentschaptelecom.nl/binaries/agentschap-telecom/documenten/publicaties/2018/januari/01/digitale-statuslijst-van-vertrouwensdiensten/current-tsl.xml", 
				DSSUtils.toByteArray(new FileDocument("src/test/resources/signature-pool/cache/NL_TL_xml")));
		fileCacheDataLoader.setDataLoader(new MemoryDataLoader(tlMap));
		tlValidationJob.setOfflineDataLoader(fileCacheDataLoader);
		
		tlValidationJob.offlineRefresh();
		
		LOG.info("TrustedListsCertificateSource size : " + trustedCertSource.getNumberOfCertificates());
	}

	private static Stream<Arguments> data() throws IOException {

		// -Dsignature.pool.folder=...

		String signaturePoolFolder = System.getProperty("signature.pool.folder", "src/test/resources/signature-pool");
		File folder = new File(signaturePoolFolder);
		Collection<File> listFiles = Utils.listFiles(folder, new String[] { "asice", "asics", "bdoc", "csig", "ddoc",
				"es3", "p7", "p7b", "p7m", "p7s", "pdf", "pkcs7", "xml", "xsig" }, true);
		Collection<Arguments> dataToRun = new ArrayList<>();
		for (File file : listFiles) {
			dataToRun.add(Arguments.of(file));
		}
		return dataToRun.stream();
	}

	@ParameterizedTest(name = "Validation {index} : {0}")
	@MethodSource("data")
	public void testValidate(File fileToTest) {
		LOG.info("Begin : {}", fileToTest.getAbsolutePath());
		document = new FileDocument(fileToTest);
		try {
			assertTimeout(ofSeconds(3L), () -> super.validate(), "Execution exceeded timeout for file " + fileToTest);
			LOG.info("End : {}", fileToTest.getAbsolutePath());
		} catch (Exception e) {
			fail("Validation of " + fileToTest + " failed", e);
		}
	}
	
	@Override
	protected SignedDocumentValidator getValidator(DSSDocument signedDocument) {
		SignedDocumentValidator validator = super.getValidator(signedDocument);
		
		CommonCertificateVerifier certificateVerifier = new CommonCertificateVerifier();
		certificateVerifier.setDataLoader(null);
		certificateVerifier.setCrlSource(null);
		certificateVerifier.setOcspSource(null);
		certificateVerifier.setTrustedCertSources(trustedCertSource);
		
		validator.setCertificateVerifier(certificateVerifier);
		
		return validator;
	}
	
	@Override
	public void validate() {
		// do nothing
	}

	@Override
	protected DSSDocument getSignedDocument() {
		return document;
	}
	
	@Override
	protected void checkAdvancedSignatures(List<AdvancedSignature> signatures) {
		// do nothing
	}
	
	@Override
	protected void checkNumberOfSignatures(DiagnosticData diagnosticData) {
		// skip the test
	}
	
	@Override
	protected void checkBLevelValid(DiagnosticData diagnosticData) {
		for (SignatureWrapper signatureWrapper : diagnosticData.getSignatures()) {
			assertTrue(Utils.isCollectionNotEmpty(signatureWrapper.getDigestMatchers()));
		}
	}
	
	@Override
	protected void checkDigestAlgorithm(DiagnosticData diagnosticData) {
		for (SignatureWrapper signatureWrapper : diagnosticData.getSignatures()) {
			if (signatureWrapper.isSigningCertificateIdentified()) {
				assertTrue(Utils.isCollectionNotEmpty(signatureWrapper.getDigestMatchers()));
			}
		}
	}
	
	@Override
	protected void checkEncryptionAlgorithm(DiagnosticData diagnosticData) {
		for (SignatureWrapper signatureWrapper : diagnosticData.getSignatures()) {
			if (signatureWrapper.isSigningCertificateIdentified()) {
				assertTrue(Utils.isCollectionNotEmpty(signatureWrapper.getDigestMatchers()));
			}
		}
	}
	
	@Override
	protected void checkMessageDigestAlgorithm(DiagnosticData diagnosticData) {
		for (SignatureWrapper signatureWrapper : diagnosticData.getSignatures()) {
			assertTrue(Utils.isCollectionNotEmpty(signatureWrapper.getDigestMatchers()));
			for (XmlDigestMatcher xmlDigestMatcher : signatureWrapper.getDigestMatchers()) {
				if (xmlDigestMatcher.isDataIntact()) {
					assertNotNull(xmlDigestMatcher.getDigestMethod());
					assertNotNull(xmlDigestMatcher.getDigestValue());
				}
			}
		}
	}
	
	@Override
	protected void checkSigningCertificateValue(DiagnosticData diagnosticData) {
		for (SignatureWrapper signatureWrapper : diagnosticData.getSignatures()) {
			CertificateWrapper signingCertificate = signatureWrapper.getSigningCertificate();
			if (signingCertificate != null) {
				String signingCertificateId = signingCertificate.getId();
				String certificateDN = diagnosticData.getCertificateDN(signingCertificateId);
				String certificateSerialNumber = diagnosticData.getCertificateSerialNumber(signingCertificateId);
				assertEquals(signingCertificate.getCertificateDN(), certificateDN);
				assertEquals(signingCertificate.getSerialNumber(), certificateSerialNumber);
				assertTrue(Utils.isCollectionNotEmpty(signatureWrapper.getCertificateChain()));
			}
		}
	}
	
	@Override
	protected void checkSignatureLevel(DiagnosticData diagnosticData) {
		for (SignatureWrapper signatureWrapper : diagnosticData.getSignatures()) {
			assertNotNull(signatureWrapper.getSignatureFormat());
		}
	}
	
	@Override
	protected void checkTimestamps(DiagnosticData diagnosticData) {
		for (TimestampWrapper timestampWrapper : diagnosticData.getTimestampList()) {
			if (timestampWrapper.getSigningCertificate() != null) {
				assertTrue(Utils.isCollectionNotEmpty(timestampWrapper.getCertificateChain()));
				if (timestampWrapper.isSignatureValid()) {
					assertNotNull(timestampWrapper.getDigestAlgorithm());
				}
			}
			if (!timestampWrapper.getType().isContentTimestamp() || timestampWrapper.isMessageImprintDataIntact()) {
				assertTrue(Utils.isCollectionNotEmpty(timestampWrapper.getTimestampedObjects()));
			}
		}
	}
	
	@Override
	protected void checkSignatureScopes(DiagnosticData diagnosticData) {
		for (SignatureWrapper signatureWrapper : diagnosticData.getSignatures()) {
			for (XmlSignatureScope signatureScope : signatureWrapper.getSignatureScopes()) {
				assertNotNull(signatureScope.getScope());
				assertNotNull(signatureScope.getSignerData());
				assertNotNull(signatureScope.getSignerData().getDigestAlgoAndValue());
				assertNotNull(signatureScope.getSignerData().getDigestAlgoAndValue().getDigestMethod());
				assertNotNull(signatureScope.getSignerData().getDigestAlgoAndValue().getDigestValue());
			}
		}
	}
	
	@Override
	protected void checkSignatureIdentifier(DiagnosticData diagnosticData) {
		for (SignatureWrapper signatureWrapper : diagnosticData.getSignatures()) {
			assertNotNull(signatureWrapper.getSignatureValue());
		}
	}
	
	@Override
	protected void checkContainerInfo(DiagnosticData diagnosticData) {
		if (diagnosticData.getContainerInfo() != null) {
			assertNotNull(diagnosticData.getContainerType());
		}
	}
	
	@Override
	protected void checkSigningDate(DiagnosticData diagnosticData) {
		// do nothing
	}
	
	@Override
	protected void verifySourcesAndDiagnosticData(List<AdvancedSignature> advancedSignatures, DiagnosticData diagnosticData) {
		for (AdvancedSignature advancedSignature : advancedSignatures) {
			SignatureWrapper signatureWrapper = diagnosticData.getSignatureById(advancedSignature.getId());

			SignatureCertificateSource certificateSource = advancedSignature.getCertificateSource();
			FoundCertificatesProxy foundCertificates = signatureWrapper.foundCertificates();

			// Tokens
			assertEquals(new HashSet<>(certificateSource.getKeyInfoCertificates()).size(),
					foundCertificates.getRelatedCertificatesByOrigin(CertificateOrigin.KEY_INFO).size() + 
					foundCertificates.getOrphanCertificatesByOrigin(CertificateOrigin.KEY_INFO).size());
			assertEquals(new HashSet<>(certificateSource.getCertificateValues()).size(),
					foundCertificates.getRelatedCertificatesByOrigin(CertificateOrigin.CERTIFICATE_VALUES).size() + 
					foundCertificates.getOrphanCertificatesByOrigin(CertificateOrigin.CERTIFICATE_VALUES).size());
			assertEquals(new HashSet<>(certificateSource.getTimeStampValidationDataCertValues()).size(),
					foundCertificates.getRelatedCertificatesByOrigin(CertificateOrigin.TIMESTAMP_VALIDATION_DATA).size() + 
					foundCertificates.getOrphanCertificatesByOrigin(CertificateOrigin.TIMESTAMP_VALIDATION_DATA).size());
			assertEquals(new HashSet<>(certificateSource.getAttrAuthoritiesCertValues()).size(),
					foundCertificates.getRelatedCertificatesByOrigin(CertificateOrigin.ATTR_AUTHORITIES_CERT_VALUES).size() +
					foundCertificates.getOrphanCertificatesByOrigin(CertificateOrigin.ATTR_AUTHORITIES_CERT_VALUES).size());
			assertEquals(new HashSet<>(certificateSource.getSignedDataCertificates()).size(),
					foundCertificates.getRelatedCertificatesByOrigin(CertificateOrigin.SIGNED_DATA).size() + 
					foundCertificates.getOrphanCertificatesByOrigin(CertificateOrigin.SIGNED_DATA).size());
			assertEquals(new HashSet<>(certificateSource.getDSSDictionaryCertValues()).size(),
					foundCertificates.getRelatedCertificatesByOrigin(CertificateOrigin.DSS_DICTIONARY).size() + 
					foundCertificates.getOrphanCertificatesByOrigin(CertificateOrigin.DSS_DICTIONARY).size());
			assertEquals(new HashSet<>(certificateSource.getVRIDictionaryCertValues()).size(),
					foundCertificates.getRelatedCertificatesByOrigin(CertificateOrigin.VRI_DICTIONARY).size() + 
					foundCertificates.getOrphanCertificatesByOrigin(CertificateOrigin.VRI_DICTIONARY).size());
			assertEquals(0, foundCertificates.getRelatedCertificatesByOrigin(CertificateOrigin.BASIC_OCSP_RESP).size() + 
					foundCertificates.getOrphanCertificatesByOrigin(CertificateOrigin.BASIC_OCSP_RESP).size());

			// Refs
			assertEquals(certificateSource.getSigningCertificateRefs().size(),
					getUniqueRelatedCertificateRefsAmount(foundCertificates, CertificateRefOrigin.SIGNING_CERTIFICATE) + 
					getUniqueOrphanCertificateRefsAmount(foundCertificates, CertificateRefOrigin.SIGNING_CERTIFICATE) );
			assertEquals(certificateSource.getAttributeCertificateRefs().size(),
					getUniqueRelatedCertificateRefsAmount(foundCertificates, CertificateRefOrigin.ATTRIBUTE_CERTIFICATE_REFS) + 
					getUniqueOrphanCertificateRefsAmount(foundCertificates, CertificateRefOrigin.ATTRIBUTE_CERTIFICATE_REFS) );
			assertEquals(certificateSource.getCompleteCertificateRefs().size(),
					getUniqueRelatedCertificateRefsAmount(foundCertificates, CertificateRefOrigin.COMPLETE_CERTIFICATE_REFS) + 
					getUniqueOrphanCertificateRefsAmount(foundCertificates, CertificateRefOrigin.COMPLETE_CERTIFICATE_REFS) );

			List<TimestampToken> timestamps = advancedSignature.getAllTimestamps();
			for (TimestampToken timestampToken : timestamps) {
				TimestampWrapper timestampWrapper = diagnosticData.getTimestampById(timestampToken.getDSSIdAsString());

				certificateSource = timestampToken.getCertificateSource();
				foundCertificates = timestampWrapper.foundCertificates();

				// Tokens
				assertEquals(new HashSet<>(certificateSource.getKeyInfoCertificates()).size(), 
						foundCertificates.getRelatedCertificatesByOrigin(CertificateOrigin.KEY_INFO).size() + 
						foundCertificates.getOrphanCertificatesByOrigin(CertificateOrigin.KEY_INFO).size());
				assertEquals(new HashSet<>(certificateSource.getCertificateValues()).size(), 
						foundCertificates.getRelatedCertificatesByOrigin(CertificateOrigin.CERTIFICATE_VALUES).size() + 
						foundCertificates.getOrphanCertificatesByOrigin(CertificateOrigin.CERTIFICATE_VALUES).size());
				assertEquals(new HashSet<>(certificateSource.getTimeStampValidationDataCertValues()).size(), 
						foundCertificates.getRelatedCertificatesByOrigin(CertificateOrigin.TIMESTAMP_VALIDATION_DATA).size() + 
						foundCertificates.getOrphanCertificatesByOrigin(CertificateOrigin.TIMESTAMP_VALIDATION_DATA).size());
				assertEquals(new HashSet<>(certificateSource.getAttrAuthoritiesCertValues()).size(), 
						foundCertificates.getRelatedCertificatesByOrigin(CertificateOrigin.ATTR_AUTHORITIES_CERT_VALUES).size() +
						foundCertificates.getOrphanCertificatesByOrigin(CertificateOrigin.ATTR_AUTHORITIES_CERT_VALUES).size());
				assertEquals(new HashSet<>(certificateSource.getSignedDataCertificates()).size(),
						foundCertificates.getRelatedCertificatesByOrigin(CertificateOrigin.SIGNED_DATA).size() + 
						foundCertificates.getOrphanCertificatesByOrigin(CertificateOrigin.SIGNED_DATA).size());
				assertEquals(new HashSet<>(certificateSource.getDSSDictionaryCertValues()).size(), 
						foundCertificates.getRelatedCertificatesByOrigin(CertificateOrigin.DSS_DICTIONARY).size() + 
						foundCertificates.getOrphanCertificatesByOrigin(CertificateOrigin.DSS_DICTIONARY).size());
				assertEquals(new HashSet<>(certificateSource.getVRIDictionaryCertValues()).size(), 
						foundCertificates.getRelatedCertificatesByOrigin(CertificateOrigin.VRI_DICTIONARY).size() + 
						foundCertificates.getOrphanCertificatesByOrigin(CertificateOrigin.VRI_DICTIONARY).size());
				assertEquals(0, foundCertificates.getRelatedCertificatesByOrigin(CertificateOrigin.BASIC_OCSP_RESP).size() + 
						foundCertificates.getOrphanCertificatesByOrigin(CertificateOrigin.BASIC_OCSP_RESP).size());

				// Refs
				assertEquals(certificateSource.getSigningCertificateRefs().size(),
						getUniqueRelatedCertificateRefsAmount(foundCertificates, CertificateRefOrigin.SIGNING_CERTIFICATE) + 
						getUniqueOrphanCertificateRefsAmount(foundCertificates, CertificateRefOrigin.SIGNING_CERTIFICATE) );
				assertEquals(certificateSource.getAttributeCertificateRefs().size(),
						getUniqueRelatedCertificateRefsAmount(foundCertificates, CertificateRefOrigin.ATTRIBUTE_CERTIFICATE_REFS) + 
						getUniqueOrphanCertificateRefsAmount(foundCertificates, CertificateRefOrigin.ATTRIBUTE_CERTIFICATE_REFS) );
				assertEquals(certificateSource.getCompleteCertificateRefs().size(),
						getUniqueRelatedCertificateRefsAmount(foundCertificates, CertificateRefOrigin.COMPLETE_CERTIFICATE_REFS) + 
						getUniqueOrphanCertificateRefsAmount(foundCertificates, CertificateRefOrigin.COMPLETE_CERTIFICATE_REFS) );
			}

			OfflineRevocationSource<OCSP> ocspSource = advancedSignature.getOCSPSource();
			Set<RevocationToken<OCSP>> allRevocationTokens = ocspSource.getAllRevocationTokens();
			for (RevocationToken<OCSP> revocationToken : allRevocationTokens) {
				RevocationCertificateSource revocationCertificateSource = revocationToken.getCertificateSource();
				if (revocationCertificateSource != null) {
					RevocationWrapper revocationWrapper = diagnosticData.getRevocationById(revocationToken.getDSSIdAsString());
					foundCertificates = revocationWrapper.foundCertificates();

					assertEquals(revocationCertificateSource.getCertificates().size(), 
							foundCertificates.getRelatedCertificatesByOrigin(CertificateOrigin.BASIC_OCSP_RESP).size() + 
							foundCertificates.getOrphanCertificatesByOrigin(CertificateOrigin.BASIC_OCSP_RESP).size());
					assertEquals(revocationCertificateSource.getAllCertificateRefs().size(), foundCertificates.getRelatedCertificateRefs().size() + 
							foundCertificates.getOrphanCertificateRefs().size());
				}
			}
		}
	}
	
	private long getUniqueRelatedCertificateRefsAmount(FoundCertificatesProxy foundCertificates, CertificateRefOrigin refOrigin) {
		List<RelatedCertificateWrapper> certificates = foundCertificates.getRelatedCertificatesByRefOrigin(refOrigin);
		Set<CertificateRefWrapper> refsSet = new HashSet<>();
		for (RelatedCertificateWrapper certificateWrapper : certificates) {
			for (CertificateRefWrapper ref : certificateWrapper.getReferences()) {
				if (refOrigin.equals(ref.getOrigin())) {
					refsSet.add(ref);
				}
			}
		}
		return filterUniqueRefs(refsSet).size();
	}
	
	private long getUniqueOrphanCertificateRefsAmount(FoundCertificatesProxy foundCertificates, CertificateRefOrigin refOrigin) {
		List<OrphanCertificateWrapper> certificates = foundCertificates.getOrphanCertificatesByRefOrigin(refOrigin);
		Set<CertificateRefWrapper> refsSet = new HashSet<>();
		for (OrphanCertificateWrapper certificateWrapper : certificates) {
			for (CertificateRefWrapper ref : certificateWrapper.getReferences()) {
				if (refOrigin.equals(ref.getOrigin())) {
					refsSet.add(ref);
				}
			}
		}
		return filterUniqueRefs(refsSet).size();
<<<<<<< HEAD
	}
	
	private Set<CertificateRefWrapper> filterUniqueRefs(Collection<CertificateRefWrapper> certificateRefs) {
		Set<CertificateRefWrapper> refsSet = new HashSet<>();
		for (CertificateRefWrapper certRef : certificateRefs) {
			boolean found = false;
			for (CertificateRefWrapper currentCertRef : refsSet) {
				if (equal(certRef, currentCertRef)) {
					found = true;
					break;
				}
			}
			if (!found) {
				refsSet.add(certRef);
			}
		}
		return refsSet;
	}
	
	private boolean equal(CertificateRefWrapper certRefOne, CertificateRefWrapper certRefTwo) {
		if (certRefOne.getDigestAlgoAndValue() != null) {
			if (certRefTwo.getDigestAlgoAndValue() == null) {
				return false;
			}
			if (!certRefOne.getDigestAlgoAndValue().getDigestMethod().equals(certRefTwo.getDigestAlgoAndValue().getDigestMethod())) {
				return false;
			}
			if (!Arrays.equals(certRefOne.getDigestAlgoAndValue().getDigestValue(), certRefTwo.getDigestAlgoAndValue().getDigestValue())) {
				return false;
			}
		} else if (certRefTwo.getDigestAlgoAndValue() != null) {
			return false;
		}
		if (certRefOne.getIssuerName() != null) {
			if (!certRefOne.getIssuerName().equals(certRefTwo.getIssuerName())) {
				return false;
			}
		} else if (certRefTwo.getIssuerName() != null) {
			return false;
		}
		if (certRefOne.getIssuerSerial() != null) {
			if (!Arrays.equals(certRefOne.getIssuerSerial(), certRefTwo.getIssuerSerial())) {
				return false;
			}
		} else if (certRefTwo.getIssuerSerial() != null) {
			return false;
		}
		if (certRefOne.getSki() != null) {
			if (!Arrays.equals(certRefOne.getSki(), certRefTwo.getSki())) {
				return false;
			}
		} else if (certRefTwo.getSki() != null) {
			return false;
		}
		return true;
=======
>>>>>>> 9811d446
	}
	
	private Set<CertificateRefWrapper> filterUniqueRefs(Collection<CertificateRefWrapper> certificateRefs) {
		Set<CertificateRefWrapper> refsSet = new HashSet<>();
		for (CertificateRefWrapper certRef : certificateRefs) {
			boolean found = false;
			for (CertificateRefWrapper currentCertRef : refsSet) {
				if (equal(certRef, currentCertRef)) {
					found = true;
					break;
				}
			}
			if (!found) {
				refsSet.add(certRef);
			}
		}
		return refsSet;
	}
	
	private boolean equal(CertificateRefWrapper certRefOne, CertificateRefWrapper certRefTwo) {
		if (certRefOne.getDigestAlgoAndValue() != null) {
			if (certRefTwo.getDigestAlgoAndValue() == null) {
				return false;
			}
			if (!certRefOne.getDigestAlgoAndValue().getDigestMethod().equals(certRefTwo.getDigestAlgoAndValue().getDigestMethod())) {
				return false;
			}
			if (!Arrays.equals(certRefOne.getDigestAlgoAndValue().getDigestValue(), certRefTwo.getDigestAlgoAndValue().getDigestValue())) {
				return false;
			}
		} else if (certRefTwo.getDigestAlgoAndValue() != null) {
			return false;
		}
		if (certRefOne.getIssuerName() != null) {
			if (!certRefOne.getIssuerName().equals(certRefTwo.getIssuerName())) {
				return false;
			}
		} else if (certRefTwo.getIssuerName() != null) {
			return false;
		}
		if (certRefOne.getIssuerSerial() != null) {
			if (!Arrays.equals(certRefOne.getIssuerSerial(), certRefTwo.getIssuerSerial())) {
				return false;
			}
		} else if (certRefTwo.getIssuerSerial() != null) {
			return false;
		}
		if (certRefOne.getSki() != null) {
			if (!Arrays.equals(certRefOne.getSki(), certRefTwo.getSki())) {
				return false;
			}
		} else if (certRefTwo.getSki() != null) {
			return false;
		}
		return true;
	}
	
	@Override
	protected void checkStructureValidation(DiagnosticData diagnosticData) {
		// skip
	}

	@Override
	protected void verifyOriginalDocuments(SignedDocumentValidator validator, DiagnosticData diagnosticData) {
		List<String> signatureIdList = diagnosticData.getSignatureIdList();
		for (String signatureId : signatureIdList) {
			SignatureWrapper signatureWrapper = diagnosticData.getSignatureById(signatureId);
			if (diagnosticData.isBLevelTechnicallyValid(signatureId) && isNotInvalidManifest(validator)
					&& signsDocuments(diagnosticData) && !signatureWrapper.isCounterSignature()) {
				List<DSSDocument> retrievedOriginalDocuments = validator.getOriginalDocuments(signatureId);
				assertTrue(Utils.isCollectionNotEmpty(retrievedOriginalDocuments));
			}
		}
	}
	
	private boolean isNotInvalidManifest(SignedDocumentValidator validator) {
		if (validator instanceof ASiCContainerWithCAdESValidator) {
			ASiCContainerWithCAdESValidator asicValidator = (ASiCContainerWithCAdESValidator) validator;
			List<ManifestFile> manifestFiles = asicValidator.getManifestFiles();
			for (ManifestFile manifestFile : manifestFiles) {
				if (Utils.isCollectionEmpty(manifestFile.getEntries())) {
					return false;
				}
			}
		}
		return true;
	}
	
	private boolean signsDocuments(DiagnosticData diagnosticData) {
		for (SignatureWrapper signatureWrapper : diagnosticData.getSignatures()) {
			boolean containsDocumentDigestMatcher = false;
			for (XmlDigestMatcher digestMatcher : signatureWrapper.getDigestMatchers()) {
				DigestMatcherType type = digestMatcher.getType();
				if (!DigestMatcherType.KEY_INFO.equals(type) && !DigestMatcherType.REFERENCE.equals(type) && 
						!DigestMatcherType.SIGNED_PROPERTIES.equals(type) && !DigestMatcherType.XPOINTER.equals(type) && 
						!DigestMatcherType.SIGNATURE_PROPERTIES.equals(type) && !DigestMatcherType.COUNTER_SIGNATURE.equals(type)) {
					containsDocumentDigestMatcher = true;
					break;
				}
			}
			if (!containsDocumentDigestMatcher) {
				return false;
			}
		}
		return true;
	}
	
	@Override
	protected void validateValidationStatus(ValidationStatusType signatureValidationStatus) {
		assertNotNull(signatureValidationStatus);
		assertNotNull(signatureValidationStatus.getMainIndication());
	}
	
	@Override
	protected void validateSignerInformation(SignerInformationType signerInformation) {
		if (signerInformation != null) {
			assertNotNull(signerInformation.getSignerCertificate());
			assertTrue(Utils.isStringNotEmpty(signerInformation.getSigner()));
		}
	}

	@Override
	protected void validateETSISignatureIdentifier(SignatureIdentifierType signatureIdentifier) {
		assertNotNull(signatureIdentifier);
		assertNotNull(signatureIdentifier.getId());
		if (signatureIdentifier.getDigestAlgAndValue() != null) {
			assertNotNull(signatureIdentifier.getDigestAlgAndValue().getDigestMethod());
			assertNotNull(signatureIdentifier.getDigestAlgAndValue().getDigestValue());
		}
		assertNotNull(signatureIdentifier.getSignatureValue());
	}
	
	@Override
	protected void validateETSIMessageDigest(SAMessageDigestType md) {
		if (md != null) {
			assertTrue(Utils.isArrayNotEmpty(md.getDigest()));
		}
	}

	@Override
	protected void validateETSIFilter(SAFilterType filterType) {
		if (filterType != null) {
			assertTrue(Utils.isStringNotBlank(filterType.getFilter()));
		}
	}

	@Override
	protected void validateETSISubFilter(SASubFilterType subFilterType) {
		if (subFilterType != null) {
			assertTrue(Utils.isStringNotBlank(subFilterType.getSubFilterElement()));
		}
	}

	@Override
	protected void validateETSIContactInfo(SAContactInfoType contactTypeInfo) {
		if (contactTypeInfo != null) {
			assertTrue(Utils.isStringNotBlank(contactTypeInfo.getContactInfoElement()));
		}
	}

	@Override
	protected void validateETSISAReasonType(SAReasonType reasonType) {
		if (reasonType != null) {
			assertTrue(Utils.isStringNotBlank(reasonType.getReasonElement()));
		}
	}

	@Override
	protected void validateETSISAName(SANameType nameType) {
		if (nameType != null) {
			assertTrue(Utils.isStringNotBlank(nameType.getNameElement()));
		}
	}

	@Override
	protected void validateETSIDSSType(SADSSType dss) {
		if (dss != null) {
			assertTrue( (dss.getCerts() != null && Utils.isCollectionNotEmpty(dss.getCerts().getVOReference())) || 
					(dss.getCRLs() != null && Utils.isCollectionNotEmpty(dss.getCRLs().getVOReference())) || 
					(dss.getOCSPs() != null && Utils.isCollectionNotEmpty(dss.getOCSPs().getVOReference())) );
		}
	}

	@Override
	protected void validateETSIVRIType(SAVRIType vri) {
		if (vri != null) {
			assertTrue( (vri.getCerts() != null && Utils.isCollectionNotEmpty(vri.getCerts().getVOReference())) || 
					(vri.getCRLs() != null && Utils.isCollectionNotEmpty(vri.getCRLs().getVOReference())) || 
					(vri.getOCSPs() != null && Utils.isCollectionNotEmpty(vri.getOCSPs().getVOReference())) );
		}
	}
	
	@Override
	protected void validateETSISignerDocuments(List<SignersDocumentType> signersDocuments) {
		// do nothing
	}
	
	@Override
	protected void checkReportsSignatureIdentifier(Reports reports) {
		DiagnosticData diagnosticData = reports.getDiagnosticData();
		ValidationReportType etsiValidationReport = reports.getEtsiValidationReportJaxb();
		
		if (Utils.isCollectionNotEmpty(diagnosticData.getSignatures())) {
			for (SignatureValidationReportType signatureValidationReport : etsiValidationReport.getSignatureValidationReport()) {
				SignatureWrapper signature = diagnosticData.getSignatureById(signatureValidationReport.getSignatureIdentifier().getId());
				
				SignatureIdentifierType signatureIdentifier = signatureValidationReport.getSignatureIdentifier();
				assertNotNull(signatureIdentifier);
				
				assertNotNull(signatureIdentifier.getSignatureValue());
				assertTrue(Arrays.equals(signature.getSignatureValue(), signatureIdentifier.getSignatureValue().getValue()));
			}
		}
	}
	
	

}<|MERGE_RESOLUTION|>--- conflicted
+++ resolved
@@ -1,50 +1,24 @@
 /**
  * DSS - Digital Signature Services
  * Copyright (C) 2015 European Commission, provided under the CEF programme
- * 
+ *
  * This file is part of the "DSS - Digital Signature Services" project.
- * 
+ *
  * This library is free software; you can redistribute it and/or
  * modify it under the terms of the GNU Lesser General Public
  * License as published by the Free Software Foundation; either
  * version 2.1 of the License, or (at your option) any later version.
- * 
+ *
  * This library is distributed in the hope that it will be useful,
  * but WITHOUT ANY WARRANTY; without even the implied warranty of
  * MERCHANTABILITY or FITNESS FOR A PARTICULAR PURPOSE.  See the GNU
  * Lesser General Public License for more details.
- * 
+ *
  * You should have received a copy of the GNU Lesser General Public
  * License along with this library; if not, write to the Free Software
  * Foundation, Inc., 51 Franklin Street, Fifth Floor, Boston, MA  02110-1301  USA
  */
 package plugtests;
-
-import static java.time.Duration.ofSeconds;
-import static org.junit.jupiter.api.Assertions.assertEquals;
-import static org.junit.jupiter.api.Assertions.assertNotNull;
-import static org.junit.jupiter.api.Assertions.assertTimeout;
-import static org.junit.jupiter.api.Assertions.assertTrue;
-import static org.junit.jupiter.api.Assertions.fail;
-
-import java.io.File;
-import java.io.IOException;
-import java.util.ArrayList;
-import java.util.Arrays;
-import java.util.Collection;
-import java.util.HashMap;
-import java.util.HashSet;
-import java.util.List;
-import java.util.Map;
-import java.util.Set;
-import java.util.stream.Stream;
-
-import org.junit.jupiter.api.BeforeAll;
-import org.junit.jupiter.params.ParameterizedTest;
-import org.junit.jupiter.params.provider.Arguments;
-import org.junit.jupiter.params.provider.MethodSource;
-import org.slf4j.Logger;
-import org.slf4j.LoggerFactory;
 
 import eu.europa.esig.dss.asic.cades.validation.ASiCContainerWithCAdESValidator;
 import eu.europa.esig.dss.diagnostic.CertificateRefWrapper;
@@ -101,46 +75,71 @@
 import eu.europa.esig.validationreport.jaxb.SignersDocumentType;
 import eu.europa.esig.validationreport.jaxb.ValidationReportType;
 import eu.europa.esig.validationreport.jaxb.ValidationStatusType;
+import org.junit.jupiter.api.BeforeAll;
+import org.junit.jupiter.params.ParameterizedTest;
+import org.junit.jupiter.params.provider.Arguments;
+import org.junit.jupiter.params.provider.MethodSource;
+import org.slf4j.Logger;
+import org.slf4j.LoggerFactory;
+
+import java.io.File;
+import java.io.IOException;
+import java.util.ArrayList;
+import java.util.Arrays;
+import java.util.Collection;
+import java.util.HashMap;
+import java.util.HashSet;
+import java.util.List;
+import java.util.Map;
+import java.util.Set;
+import java.util.stream.Stream;
+
+import static java.time.Duration.ofSeconds;
+import static org.junit.jupiter.api.Assertions.assertEquals;
+import static org.junit.jupiter.api.Assertions.assertNotNull;
+import static org.junit.jupiter.api.Assertions.assertTimeout;
+import static org.junit.jupiter.api.Assertions.assertTrue;
+import static org.junit.jupiter.api.Assertions.fail;
 
 /**
  * This test is only to ensure that we don't have exception with valid? files
  */
 public class SignaturePoolTest extends AbstractDocumentTestValidation<SerializableSignatureParameters, SerializableTimestampParameters>{
-	
+
 	private static final Logger LOG = LoggerFactory.getLogger(SignaturePoolTest.class);
-	
+
 	private static DSSDocument document;
-	
+
 	private static TrustedListsCertificateSource trustedCertSource;
-	
+
 	@BeforeAll
 	public static void init() throws Exception {
 		// preload JAXB context before validation
 		ValidationReportUtils.getInstance().getJAXBContext();
-		
+
 		trustedCertSource = new TrustedListsCertificateSource();
-		
+
 		TLValidationJob tlValidationJob = new TLValidationJob();
 		tlValidationJob.setTrustedListCertificateSource(trustedCertSource);
 		tlValidationJob.setSynchronizationStrategy(new AcceptAllStrategy());
-		
+
 		LOTLSource lotlSource = new LOTLSource();
 		lotlSource.setUrl("https://ec.europa.eu/tools/lotl/eu-lotl.xml");
 		lotlSource.setCertificateSource(new CommonCertificateSource());
 		tlValidationJob.setListOfTrustedListSources(lotlSource);
-		
+
 		FileCacheDataLoader fileCacheDataLoader = new FileCacheDataLoader();
 		fileCacheDataLoader.setFileCacheDirectory(new File("src/test/resources/signature-pool/cache"));
 		fileCacheDataLoader.setCacheExpirationTime(Long.MAX_VALUE);
-		
+
 		Map<String, byte[]> tlMap = new HashMap<>();
-		tlMap.put("https://www.agentschaptelecom.nl/binaries/agentschap-telecom/documenten/publicaties/2018/januari/01/digitale-statuslijst-van-vertrouwensdiensten/current-tsl.xml", 
+		tlMap.put("https://www.agentschaptelecom.nl/binaries/agentschap-telecom/documenten/publicaties/2018/januari/01/digitale-statuslijst-van-vertrouwensdiensten/current-tsl.xml",
 				DSSUtils.toByteArray(new FileDocument("src/test/resources/signature-pool/cache/NL_TL_xml")));
 		fileCacheDataLoader.setDataLoader(new MemoryDataLoader(tlMap));
 		tlValidationJob.setOfflineDataLoader(fileCacheDataLoader);
-		
+
 		tlValidationJob.offlineRefresh();
-		
+
 		LOG.info("TrustedListsCertificateSource size : " + trustedCertSource.getNumberOfCertificates());
 	}
 
@@ -171,22 +170,22 @@
 			fail("Validation of " + fileToTest + " failed", e);
 		}
 	}
-	
+
 	@Override
 	protected SignedDocumentValidator getValidator(DSSDocument signedDocument) {
 		SignedDocumentValidator validator = super.getValidator(signedDocument);
-		
+
 		CommonCertificateVerifier certificateVerifier = new CommonCertificateVerifier();
 		certificateVerifier.setDataLoader(null);
 		certificateVerifier.setCrlSource(null);
 		certificateVerifier.setOcspSource(null);
 		certificateVerifier.setTrustedCertSources(trustedCertSource);
-		
+
 		validator.setCertificateVerifier(certificateVerifier);
-		
+
 		return validator;
 	}
-	
+
 	@Override
 	public void validate() {
 		// do nothing
@@ -196,24 +195,24 @@
 	protected DSSDocument getSignedDocument() {
 		return document;
 	}
-	
+
 	@Override
 	protected void checkAdvancedSignatures(List<AdvancedSignature> signatures) {
 		// do nothing
 	}
-	
+
 	@Override
 	protected void checkNumberOfSignatures(DiagnosticData diagnosticData) {
 		// skip the test
 	}
-	
+
 	@Override
 	protected void checkBLevelValid(DiagnosticData diagnosticData) {
 		for (SignatureWrapper signatureWrapper : diagnosticData.getSignatures()) {
 			assertTrue(Utils.isCollectionNotEmpty(signatureWrapper.getDigestMatchers()));
 		}
 	}
-	
+
 	@Override
 	protected void checkDigestAlgorithm(DiagnosticData diagnosticData) {
 		for (SignatureWrapper signatureWrapper : diagnosticData.getSignatures()) {
@@ -222,7 +221,7 @@
 			}
 		}
 	}
-	
+
 	@Override
 	protected void checkEncryptionAlgorithm(DiagnosticData diagnosticData) {
 		for (SignatureWrapper signatureWrapper : diagnosticData.getSignatures()) {
@@ -231,7 +230,7 @@
 			}
 		}
 	}
-	
+
 	@Override
 	protected void checkMessageDigestAlgorithm(DiagnosticData diagnosticData) {
 		for (SignatureWrapper signatureWrapper : diagnosticData.getSignatures()) {
@@ -244,7 +243,7 @@
 			}
 		}
 	}
-	
+
 	@Override
 	protected void checkSigningCertificateValue(DiagnosticData diagnosticData) {
 		for (SignatureWrapper signatureWrapper : diagnosticData.getSignatures()) {
@@ -259,14 +258,14 @@
 			}
 		}
 	}
-	
+
 	@Override
 	protected void checkSignatureLevel(DiagnosticData diagnosticData) {
 		for (SignatureWrapper signatureWrapper : diagnosticData.getSignatures()) {
 			assertNotNull(signatureWrapper.getSignatureFormat());
 		}
 	}
-	
+
 	@Override
 	protected void checkTimestamps(DiagnosticData diagnosticData) {
 		for (TimestampWrapper timestampWrapper : diagnosticData.getTimestampList()) {
@@ -281,7 +280,7 @@
 			}
 		}
 	}
-	
+
 	@Override
 	protected void checkSignatureScopes(DiagnosticData diagnosticData) {
 		for (SignatureWrapper signatureWrapper : diagnosticData.getSignatures()) {
@@ -294,26 +293,26 @@
 			}
 		}
 	}
-	
+
 	@Override
 	protected void checkSignatureIdentifier(DiagnosticData diagnosticData) {
 		for (SignatureWrapper signatureWrapper : diagnosticData.getSignatures()) {
 			assertNotNull(signatureWrapper.getSignatureValue());
 		}
 	}
-	
+
 	@Override
 	protected void checkContainerInfo(DiagnosticData diagnosticData) {
 		if (diagnosticData.getContainerInfo() != null) {
 			assertNotNull(diagnosticData.getContainerType());
 		}
 	}
-	
+
 	@Override
 	protected void checkSigningDate(DiagnosticData diagnosticData) {
 		// do nothing
 	}
-	
+
 	@Override
 	protected void verifySourcesAndDiagnosticData(List<AdvancedSignature> advancedSignatures, DiagnosticData diagnosticData) {
 		for (AdvancedSignature advancedSignature : advancedSignatures) {
@@ -324,39 +323,39 @@
 
 			// Tokens
 			assertEquals(new HashSet<>(certificateSource.getKeyInfoCertificates()).size(),
-					foundCertificates.getRelatedCertificatesByOrigin(CertificateOrigin.KEY_INFO).size() + 
-					foundCertificates.getOrphanCertificatesByOrigin(CertificateOrigin.KEY_INFO).size());
+					foundCertificates.getRelatedCertificatesByOrigin(CertificateOrigin.KEY_INFO).size() +
+							foundCertificates.getOrphanCertificatesByOrigin(CertificateOrigin.KEY_INFO).size());
 			assertEquals(new HashSet<>(certificateSource.getCertificateValues()).size(),
-					foundCertificates.getRelatedCertificatesByOrigin(CertificateOrigin.CERTIFICATE_VALUES).size() + 
-					foundCertificates.getOrphanCertificatesByOrigin(CertificateOrigin.CERTIFICATE_VALUES).size());
+					foundCertificates.getRelatedCertificatesByOrigin(CertificateOrigin.CERTIFICATE_VALUES).size() +
+							foundCertificates.getOrphanCertificatesByOrigin(CertificateOrigin.CERTIFICATE_VALUES).size());
 			assertEquals(new HashSet<>(certificateSource.getTimeStampValidationDataCertValues()).size(),
-					foundCertificates.getRelatedCertificatesByOrigin(CertificateOrigin.TIMESTAMP_VALIDATION_DATA).size() + 
-					foundCertificates.getOrphanCertificatesByOrigin(CertificateOrigin.TIMESTAMP_VALIDATION_DATA).size());
+					foundCertificates.getRelatedCertificatesByOrigin(CertificateOrigin.TIMESTAMP_VALIDATION_DATA).size() +
+							foundCertificates.getOrphanCertificatesByOrigin(CertificateOrigin.TIMESTAMP_VALIDATION_DATA).size());
 			assertEquals(new HashSet<>(certificateSource.getAttrAuthoritiesCertValues()).size(),
 					foundCertificates.getRelatedCertificatesByOrigin(CertificateOrigin.ATTR_AUTHORITIES_CERT_VALUES).size() +
-					foundCertificates.getOrphanCertificatesByOrigin(CertificateOrigin.ATTR_AUTHORITIES_CERT_VALUES).size());
+							foundCertificates.getOrphanCertificatesByOrigin(CertificateOrigin.ATTR_AUTHORITIES_CERT_VALUES).size());
 			assertEquals(new HashSet<>(certificateSource.getSignedDataCertificates()).size(),
-					foundCertificates.getRelatedCertificatesByOrigin(CertificateOrigin.SIGNED_DATA).size() + 
-					foundCertificates.getOrphanCertificatesByOrigin(CertificateOrigin.SIGNED_DATA).size());
+					foundCertificates.getRelatedCertificatesByOrigin(CertificateOrigin.SIGNED_DATA).size() +
+							foundCertificates.getOrphanCertificatesByOrigin(CertificateOrigin.SIGNED_DATA).size());
 			assertEquals(new HashSet<>(certificateSource.getDSSDictionaryCertValues()).size(),
-					foundCertificates.getRelatedCertificatesByOrigin(CertificateOrigin.DSS_DICTIONARY).size() + 
-					foundCertificates.getOrphanCertificatesByOrigin(CertificateOrigin.DSS_DICTIONARY).size());
+					foundCertificates.getRelatedCertificatesByOrigin(CertificateOrigin.DSS_DICTIONARY).size() +
+							foundCertificates.getOrphanCertificatesByOrigin(CertificateOrigin.DSS_DICTIONARY).size());
 			assertEquals(new HashSet<>(certificateSource.getVRIDictionaryCertValues()).size(),
-					foundCertificates.getRelatedCertificatesByOrigin(CertificateOrigin.VRI_DICTIONARY).size() + 
-					foundCertificates.getOrphanCertificatesByOrigin(CertificateOrigin.VRI_DICTIONARY).size());
-			assertEquals(0, foundCertificates.getRelatedCertificatesByOrigin(CertificateOrigin.BASIC_OCSP_RESP).size() + 
+					foundCertificates.getRelatedCertificatesByOrigin(CertificateOrigin.VRI_DICTIONARY).size() +
+							foundCertificates.getOrphanCertificatesByOrigin(CertificateOrigin.VRI_DICTIONARY).size());
+			assertEquals(0, foundCertificates.getRelatedCertificatesByOrigin(CertificateOrigin.BASIC_OCSP_RESP).size() +
 					foundCertificates.getOrphanCertificatesByOrigin(CertificateOrigin.BASIC_OCSP_RESP).size());
 
 			// Refs
 			assertEquals(certificateSource.getSigningCertificateRefs().size(),
-					getUniqueRelatedCertificateRefsAmount(foundCertificates, CertificateRefOrigin.SIGNING_CERTIFICATE) + 
-					getUniqueOrphanCertificateRefsAmount(foundCertificates, CertificateRefOrigin.SIGNING_CERTIFICATE) );
+					getUniqueRelatedCertificateRefsAmount(foundCertificates, CertificateRefOrigin.SIGNING_CERTIFICATE) +
+							getUniqueOrphanCertificateRefsAmount(foundCertificates, CertificateRefOrigin.SIGNING_CERTIFICATE) );
 			assertEquals(certificateSource.getAttributeCertificateRefs().size(),
-					getUniqueRelatedCertificateRefsAmount(foundCertificates, CertificateRefOrigin.ATTRIBUTE_CERTIFICATE_REFS) + 
-					getUniqueOrphanCertificateRefsAmount(foundCertificates, CertificateRefOrigin.ATTRIBUTE_CERTIFICATE_REFS) );
+					getUniqueRelatedCertificateRefsAmount(foundCertificates, CertificateRefOrigin.ATTRIBUTE_CERTIFICATE_REFS) +
+							getUniqueOrphanCertificateRefsAmount(foundCertificates, CertificateRefOrigin.ATTRIBUTE_CERTIFICATE_REFS) );
 			assertEquals(certificateSource.getCompleteCertificateRefs().size(),
-					getUniqueRelatedCertificateRefsAmount(foundCertificates, CertificateRefOrigin.COMPLETE_CERTIFICATE_REFS) + 
-					getUniqueOrphanCertificateRefsAmount(foundCertificates, CertificateRefOrigin.COMPLETE_CERTIFICATE_REFS) );
+					getUniqueRelatedCertificateRefsAmount(foundCertificates, CertificateRefOrigin.COMPLETE_CERTIFICATE_REFS) +
+							getUniqueOrphanCertificateRefsAmount(foundCertificates, CertificateRefOrigin.COMPLETE_CERTIFICATE_REFS) );
 
 			List<TimestampToken> timestamps = advancedSignature.getAllTimestamps();
 			for (TimestampToken timestampToken : timestamps) {
@@ -366,40 +365,40 @@
 				foundCertificates = timestampWrapper.foundCertificates();
 
 				// Tokens
-				assertEquals(new HashSet<>(certificateSource.getKeyInfoCertificates()).size(), 
-						foundCertificates.getRelatedCertificatesByOrigin(CertificateOrigin.KEY_INFO).size() + 
-						foundCertificates.getOrphanCertificatesByOrigin(CertificateOrigin.KEY_INFO).size());
-				assertEquals(new HashSet<>(certificateSource.getCertificateValues()).size(), 
-						foundCertificates.getRelatedCertificatesByOrigin(CertificateOrigin.CERTIFICATE_VALUES).size() + 
-						foundCertificates.getOrphanCertificatesByOrigin(CertificateOrigin.CERTIFICATE_VALUES).size());
-				assertEquals(new HashSet<>(certificateSource.getTimeStampValidationDataCertValues()).size(), 
-						foundCertificates.getRelatedCertificatesByOrigin(CertificateOrigin.TIMESTAMP_VALIDATION_DATA).size() + 
-						foundCertificates.getOrphanCertificatesByOrigin(CertificateOrigin.TIMESTAMP_VALIDATION_DATA).size());
-				assertEquals(new HashSet<>(certificateSource.getAttrAuthoritiesCertValues()).size(), 
+				assertEquals(new HashSet<>(certificateSource.getKeyInfoCertificates()).size(),
+						foundCertificates.getRelatedCertificatesByOrigin(CertificateOrigin.KEY_INFO).size() +
+								foundCertificates.getOrphanCertificatesByOrigin(CertificateOrigin.KEY_INFO).size());
+				assertEquals(new HashSet<>(certificateSource.getCertificateValues()).size(),
+						foundCertificates.getRelatedCertificatesByOrigin(CertificateOrigin.CERTIFICATE_VALUES).size() +
+								foundCertificates.getOrphanCertificatesByOrigin(CertificateOrigin.CERTIFICATE_VALUES).size());
+				assertEquals(new HashSet<>(certificateSource.getTimeStampValidationDataCertValues()).size(),
+						foundCertificates.getRelatedCertificatesByOrigin(CertificateOrigin.TIMESTAMP_VALIDATION_DATA).size() +
+								foundCertificates.getOrphanCertificatesByOrigin(CertificateOrigin.TIMESTAMP_VALIDATION_DATA).size());
+				assertEquals(new HashSet<>(certificateSource.getAttrAuthoritiesCertValues()).size(),
 						foundCertificates.getRelatedCertificatesByOrigin(CertificateOrigin.ATTR_AUTHORITIES_CERT_VALUES).size() +
-						foundCertificates.getOrphanCertificatesByOrigin(CertificateOrigin.ATTR_AUTHORITIES_CERT_VALUES).size());
+								foundCertificates.getOrphanCertificatesByOrigin(CertificateOrigin.ATTR_AUTHORITIES_CERT_VALUES).size());
 				assertEquals(new HashSet<>(certificateSource.getSignedDataCertificates()).size(),
-						foundCertificates.getRelatedCertificatesByOrigin(CertificateOrigin.SIGNED_DATA).size() + 
-						foundCertificates.getOrphanCertificatesByOrigin(CertificateOrigin.SIGNED_DATA).size());
-				assertEquals(new HashSet<>(certificateSource.getDSSDictionaryCertValues()).size(), 
-						foundCertificates.getRelatedCertificatesByOrigin(CertificateOrigin.DSS_DICTIONARY).size() + 
-						foundCertificates.getOrphanCertificatesByOrigin(CertificateOrigin.DSS_DICTIONARY).size());
-				assertEquals(new HashSet<>(certificateSource.getVRIDictionaryCertValues()).size(), 
-						foundCertificates.getRelatedCertificatesByOrigin(CertificateOrigin.VRI_DICTIONARY).size() + 
-						foundCertificates.getOrphanCertificatesByOrigin(CertificateOrigin.VRI_DICTIONARY).size());
-				assertEquals(0, foundCertificates.getRelatedCertificatesByOrigin(CertificateOrigin.BASIC_OCSP_RESP).size() + 
+						foundCertificates.getRelatedCertificatesByOrigin(CertificateOrigin.SIGNED_DATA).size() +
+								foundCertificates.getOrphanCertificatesByOrigin(CertificateOrigin.SIGNED_DATA).size());
+				assertEquals(new HashSet<>(certificateSource.getDSSDictionaryCertValues()).size(),
+						foundCertificates.getRelatedCertificatesByOrigin(CertificateOrigin.DSS_DICTIONARY).size() +
+								foundCertificates.getOrphanCertificatesByOrigin(CertificateOrigin.DSS_DICTIONARY).size());
+				assertEquals(new HashSet<>(certificateSource.getVRIDictionaryCertValues()).size(),
+						foundCertificates.getRelatedCertificatesByOrigin(CertificateOrigin.VRI_DICTIONARY).size() +
+								foundCertificates.getOrphanCertificatesByOrigin(CertificateOrigin.VRI_DICTIONARY).size());
+				assertEquals(0, foundCertificates.getRelatedCertificatesByOrigin(CertificateOrigin.BASIC_OCSP_RESP).size() +
 						foundCertificates.getOrphanCertificatesByOrigin(CertificateOrigin.BASIC_OCSP_RESP).size());
 
 				// Refs
 				assertEquals(certificateSource.getSigningCertificateRefs().size(),
-						getUniqueRelatedCertificateRefsAmount(foundCertificates, CertificateRefOrigin.SIGNING_CERTIFICATE) + 
-						getUniqueOrphanCertificateRefsAmount(foundCertificates, CertificateRefOrigin.SIGNING_CERTIFICATE) );
+						getUniqueRelatedCertificateRefsAmount(foundCertificates, CertificateRefOrigin.SIGNING_CERTIFICATE) +
+								getUniqueOrphanCertificateRefsAmount(foundCertificates, CertificateRefOrigin.SIGNING_CERTIFICATE) );
 				assertEquals(certificateSource.getAttributeCertificateRefs().size(),
-						getUniqueRelatedCertificateRefsAmount(foundCertificates, CertificateRefOrigin.ATTRIBUTE_CERTIFICATE_REFS) + 
-						getUniqueOrphanCertificateRefsAmount(foundCertificates, CertificateRefOrigin.ATTRIBUTE_CERTIFICATE_REFS) );
+						getUniqueRelatedCertificateRefsAmount(foundCertificates, CertificateRefOrigin.ATTRIBUTE_CERTIFICATE_REFS) +
+								getUniqueOrphanCertificateRefsAmount(foundCertificates, CertificateRefOrigin.ATTRIBUTE_CERTIFICATE_REFS) );
 				assertEquals(certificateSource.getCompleteCertificateRefs().size(),
-						getUniqueRelatedCertificateRefsAmount(foundCertificates, CertificateRefOrigin.COMPLETE_CERTIFICATE_REFS) + 
-						getUniqueOrphanCertificateRefsAmount(foundCertificates, CertificateRefOrigin.COMPLETE_CERTIFICATE_REFS) );
+						getUniqueRelatedCertificateRefsAmount(foundCertificates, CertificateRefOrigin.COMPLETE_CERTIFICATE_REFS) +
+								getUniqueOrphanCertificateRefsAmount(foundCertificates, CertificateRefOrigin.COMPLETE_CERTIFICATE_REFS) );
 			}
 
 			OfflineRevocationSource<OCSP> ocspSource = advancedSignature.getOCSPSource();
@@ -410,16 +409,16 @@
 					RevocationWrapper revocationWrapper = diagnosticData.getRevocationById(revocationToken.getDSSIdAsString());
 					foundCertificates = revocationWrapper.foundCertificates();
 
-					assertEquals(revocationCertificateSource.getCertificates().size(), 
-							foundCertificates.getRelatedCertificatesByOrigin(CertificateOrigin.BASIC_OCSP_RESP).size() + 
-							foundCertificates.getOrphanCertificatesByOrigin(CertificateOrigin.BASIC_OCSP_RESP).size());
-					assertEquals(revocationCertificateSource.getAllCertificateRefs().size(), foundCertificates.getRelatedCertificateRefs().size() + 
+					assertEquals(revocationCertificateSource.getCertificates().size(),
+							foundCertificates.getRelatedCertificatesByOrigin(CertificateOrigin.BASIC_OCSP_RESP).size() +
+									foundCertificates.getOrphanCertificatesByOrigin(CertificateOrigin.BASIC_OCSP_RESP).size());
+					assertEquals(revocationCertificateSource.getAllCertificateRefs().size(), foundCertificates.getRelatedCertificateRefs().size() +
 							foundCertificates.getOrphanCertificateRefs().size());
 				}
 			}
 		}
 	}
-	
+
 	private long getUniqueRelatedCertificateRefsAmount(FoundCertificatesProxy foundCertificates, CertificateRefOrigin refOrigin) {
 		List<RelatedCertificateWrapper> certificates = foundCertificates.getRelatedCertificatesByRefOrigin(refOrigin);
 		Set<CertificateRefWrapper> refsSet = new HashSet<>();
@@ -432,7 +431,7 @@
 		}
 		return filterUniqueRefs(refsSet).size();
 	}
-	
+
 	private long getUniqueOrphanCertificateRefsAmount(FoundCertificatesProxy foundCertificates, CertificateRefOrigin refOrigin) {
 		List<OrphanCertificateWrapper> certificates = foundCertificates.getOrphanCertificatesByRefOrigin(refOrigin);
 		Set<CertificateRefWrapper> refsSet = new HashSet<>();
@@ -444,9 +443,8 @@
 			}
 		}
 		return filterUniqueRefs(refsSet).size();
-<<<<<<< HEAD
-	}
-	
+	}
+
 	private Set<CertificateRefWrapper> filterUniqueRefs(Collection<CertificateRefWrapper> certificateRefs) {
 		Set<CertificateRefWrapper> refsSet = new HashSet<>();
 		for (CertificateRefWrapper certRef : certificateRefs) {
@@ -463,7 +461,7 @@
 		}
 		return refsSet;
 	}
-	
+
 	private boolean equal(CertificateRefWrapper certRefOne, CertificateRefWrapper certRefTwo) {
 		if (certRefOne.getDigestAlgoAndValue() != null) {
 			if (certRefTwo.getDigestAlgoAndValue() == null) {
@@ -500,65 +498,8 @@
 			return false;
 		}
 		return true;
-=======
->>>>>>> 9811d446
-	}
-	
-	private Set<CertificateRefWrapper> filterUniqueRefs(Collection<CertificateRefWrapper> certificateRefs) {
-		Set<CertificateRefWrapper> refsSet = new HashSet<>();
-		for (CertificateRefWrapper certRef : certificateRefs) {
-			boolean found = false;
-			for (CertificateRefWrapper currentCertRef : refsSet) {
-				if (equal(certRef, currentCertRef)) {
-					found = true;
-					break;
-				}
-			}
-			if (!found) {
-				refsSet.add(certRef);
-			}
-		}
-		return refsSet;
-	}
-	
-	private boolean equal(CertificateRefWrapper certRefOne, CertificateRefWrapper certRefTwo) {
-		if (certRefOne.getDigestAlgoAndValue() != null) {
-			if (certRefTwo.getDigestAlgoAndValue() == null) {
-				return false;
-			}
-			if (!certRefOne.getDigestAlgoAndValue().getDigestMethod().equals(certRefTwo.getDigestAlgoAndValue().getDigestMethod())) {
-				return false;
-			}
-			if (!Arrays.equals(certRefOne.getDigestAlgoAndValue().getDigestValue(), certRefTwo.getDigestAlgoAndValue().getDigestValue())) {
-				return false;
-			}
-		} else if (certRefTwo.getDigestAlgoAndValue() != null) {
-			return false;
-		}
-		if (certRefOne.getIssuerName() != null) {
-			if (!certRefOne.getIssuerName().equals(certRefTwo.getIssuerName())) {
-				return false;
-			}
-		} else if (certRefTwo.getIssuerName() != null) {
-			return false;
-		}
-		if (certRefOne.getIssuerSerial() != null) {
-			if (!Arrays.equals(certRefOne.getIssuerSerial(), certRefTwo.getIssuerSerial())) {
-				return false;
-			}
-		} else if (certRefTwo.getIssuerSerial() != null) {
-			return false;
-		}
-		if (certRefOne.getSki() != null) {
-			if (!Arrays.equals(certRefOne.getSki(), certRefTwo.getSki())) {
-				return false;
-			}
-		} else if (certRefTwo.getSki() != null) {
-			return false;
-		}
-		return true;
-	}
-	
+	}
+
 	@Override
 	protected void checkStructureValidation(DiagnosticData diagnosticData) {
 		// skip
@@ -576,7 +517,7 @@
 			}
 		}
 	}
-	
+
 	private boolean isNotInvalidManifest(SignedDocumentValidator validator) {
 		if (validator instanceof ASiCContainerWithCAdESValidator) {
 			ASiCContainerWithCAdESValidator asicValidator = (ASiCContainerWithCAdESValidator) validator;
@@ -589,14 +530,14 @@
 		}
 		return true;
 	}
-	
+
 	private boolean signsDocuments(DiagnosticData diagnosticData) {
 		for (SignatureWrapper signatureWrapper : diagnosticData.getSignatures()) {
 			boolean containsDocumentDigestMatcher = false;
 			for (XmlDigestMatcher digestMatcher : signatureWrapper.getDigestMatchers()) {
 				DigestMatcherType type = digestMatcher.getType();
-				if (!DigestMatcherType.KEY_INFO.equals(type) && !DigestMatcherType.REFERENCE.equals(type) && 
-						!DigestMatcherType.SIGNED_PROPERTIES.equals(type) && !DigestMatcherType.XPOINTER.equals(type) && 
+				if (!DigestMatcherType.KEY_INFO.equals(type) && !DigestMatcherType.REFERENCE.equals(type) &&
+						!DigestMatcherType.SIGNED_PROPERTIES.equals(type) && !DigestMatcherType.XPOINTER.equals(type) &&
 						!DigestMatcherType.SIGNATURE_PROPERTIES.equals(type) && !DigestMatcherType.COUNTER_SIGNATURE.equals(type)) {
 					containsDocumentDigestMatcher = true;
 					break;
@@ -608,13 +549,13 @@
 		}
 		return true;
 	}
-	
+
 	@Override
 	protected void validateValidationStatus(ValidationStatusType signatureValidationStatus) {
 		assertNotNull(signatureValidationStatus);
 		assertNotNull(signatureValidationStatus.getMainIndication());
 	}
-	
+
 	@Override
 	protected void validateSignerInformation(SignerInformationType signerInformation) {
 		if (signerInformation != null) {
@@ -633,7 +574,7 @@
 		}
 		assertNotNull(signatureIdentifier.getSignatureValue());
 	}
-	
+
 	@Override
 	protected void validateETSIMessageDigest(SAMessageDigestType md) {
 		if (md != null) {
@@ -679,8 +620,8 @@
 	@Override
 	protected void validateETSIDSSType(SADSSType dss) {
 		if (dss != null) {
-			assertTrue( (dss.getCerts() != null && Utils.isCollectionNotEmpty(dss.getCerts().getVOReference())) || 
-					(dss.getCRLs() != null && Utils.isCollectionNotEmpty(dss.getCRLs().getVOReference())) || 
+			assertTrue( (dss.getCerts() != null && Utils.isCollectionNotEmpty(dss.getCerts().getVOReference())) ||
+					(dss.getCRLs() != null && Utils.isCollectionNotEmpty(dss.getCRLs().getVOReference())) ||
 					(dss.getOCSPs() != null && Utils.isCollectionNotEmpty(dss.getOCSPs().getVOReference())) );
 		}
 	}
@@ -688,35 +629,35 @@
 	@Override
 	protected void validateETSIVRIType(SAVRIType vri) {
 		if (vri != null) {
-			assertTrue( (vri.getCerts() != null && Utils.isCollectionNotEmpty(vri.getCerts().getVOReference())) || 
-					(vri.getCRLs() != null && Utils.isCollectionNotEmpty(vri.getCRLs().getVOReference())) || 
+			assertTrue( (vri.getCerts() != null && Utils.isCollectionNotEmpty(vri.getCerts().getVOReference())) ||
+					(vri.getCRLs() != null && Utils.isCollectionNotEmpty(vri.getCRLs().getVOReference())) ||
 					(vri.getOCSPs() != null && Utils.isCollectionNotEmpty(vri.getOCSPs().getVOReference())) );
 		}
 	}
-	
+
 	@Override
 	protected void validateETSISignerDocuments(List<SignersDocumentType> signersDocuments) {
 		// do nothing
 	}
-	
+
 	@Override
 	protected void checkReportsSignatureIdentifier(Reports reports) {
 		DiagnosticData diagnosticData = reports.getDiagnosticData();
 		ValidationReportType etsiValidationReport = reports.getEtsiValidationReportJaxb();
-		
+
 		if (Utils.isCollectionNotEmpty(diagnosticData.getSignatures())) {
 			for (SignatureValidationReportType signatureValidationReport : etsiValidationReport.getSignatureValidationReport()) {
 				SignatureWrapper signature = diagnosticData.getSignatureById(signatureValidationReport.getSignatureIdentifier().getId());
-				
+
 				SignatureIdentifierType signatureIdentifier = signatureValidationReport.getSignatureIdentifier();
 				assertNotNull(signatureIdentifier);
-				
+
 				assertNotNull(signatureIdentifier.getSignatureValue());
 				assertTrue(Arrays.equals(signature.getSignatureValue(), signatureIdentifier.getSignatureValue().getValue()));
 			}
 		}
 	}
-	
-	
+
+
 
 }