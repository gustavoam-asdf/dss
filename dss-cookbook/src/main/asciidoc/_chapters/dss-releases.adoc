:sectnums:
:sectnumlevels: 5
:sourcetestdir: ../../../test/java
:samplesdir: ../_samples
:imagesdir: ../images/

[[DSSUpgrades]]
== DSS upgrades and change history

=== Release notes
[cols="1,2,7"]
.Release notes
|===
|Version           |Release date             |Features

|v5.11.1           |November 2022            a|Main new features / improvements :

* Maven Central integration;
* Update vulnerable dependencies.

Bug fixes :

* Fixed URN OID extraction from an XML Trusted List.

|v5.11             |October 2022              a|Main new features / improvements :

                                            * PAdES : improved PDF-signing performance (add caching of the temporary revision);
                                            * PAdES : introduce temporary document processing factory (e.g. in-file or in-memory);
                                            * PAdES : simplified configuration of modification detection modules;
                                            * PAdES : added signing app name for signature;
                                            * ASiC : introduce ASiC Merger;
                                            * ASiC : improved ASiC in-file processing (avoid loading document into memory);
                                            * XAdES : add support of a custom CommitmentType qualifier;
                                            * CAdES : improved signature file extension naming;
                                            * TL-validation : Trust Service equivalence scheme and Mutual Recognition Agreement support;
                                            * Other : dependencies update (Apache Santuario, PdfBox, OpenPdf, httpclient5, etc.);
                                            * Demo : eSignature Validation Test Cases automated validation module;
                                            * Demo : added ASiC Merger webpage;
                                            * Standalone app : add TL signing function;
                                            * Standalone app : add XMLManifest signing function;
                                            * Java 18 support.

|v5.11             |October 2022              a|Bug fixes :

                                            * Qualification determination : Improved algorithm to comply with TS 119 615 + fixed issues;
                                            * JAdES : signature can be created with ECDSA algorithm using a wrong elliptic curve;
                                            * LTA signature is indeterminate because no revocations lists found;
                                            * Exception when a not supported encryption algorithm is provided;
                                            * Validation for ASiC without mimetype returns FORMAT_FAILURE;
                                            * Skipped AcceptableRevocationDataFound constraint may lead to false positive validation result;
                                            * ASiC : unable to proceed validation of CEN-header invalid files;
                                            * SimpleReport : fix valid signatures counter;
                                            * Demo : fix proxy configuration conversion.

|v5.10.2           |October 2022            a|Main new features / improvements :

* Maven Central integration;
* Update vulnerable dependencies.

Bug fixes :

* Fixed validation of signatures with invalid cryptographic algorithm OID;
* Fixed URN OID extraction from an XML Trusted List.

|v5.10.1           |April 2022              a|Bug fixes :

                                              * ASiC-E with XAdES parallel signature creation regression;
                                              * ASiC OpenDocument does not sign mimetype and manifest;
                                              * PdfBox : avoid float conversion from COSNumber class;
                                              * JAdES Certificate Source wrong behaviour in method getKeyIdentifierCertificates;
                                              * Upgrade jackson-binding dependency;
                                              * Demo : NPE on PAdES sign;
                                              * Demo : upgrade Spring.

|v5.10             |March 2022              a|Main new features / improvements :

                                              * Cookbook update;
                                              * PAdES : object modification detection;
                                              * PAdES : visual signature preview;
                                              * PAdES : avoid repeated creation of OCSP/CRL tokens;
                                              * PAdES : enforce signature creation/validation against ISO 32 000 restrictions (DocMDP, Lock, etc.);
                                              * PAdES : add validation data on timestamp method (including data for standalone timestamps);
                                              * XAdES and CAdES : added support of extended profiles on validation;
                                              * ASiC services refactoring (various improvements);
                                              * WebService to sign a Trusted List;
                                              * Apple KeyStore as a signature token connection;
                                              * ED448 signature algorithm support;
                                              * Revocation check on B/T-level signature creation;
                                              * Added supportive information to Status object in alerts;
                                              * Same instance of signature parameters can be used for multiple signing operation;
                                              * Demo : new viewer for XML reports (i.e. for DiagnosticData and ETSI VR);
                                              * Dependencies upgrade (HttpClient5, BouncyCastle, Santuario, logback, etc.);
                                              * Java 17 support.

|v5.10             |March 2022              a|Bug fixes :

                                              * PAdES : erroneously triggered visual signature difference warning;
                                              * PAdES : wrong LT-/LTA-level determination for documents with multiple signatures;
                                              * PAdES : original documents extraction does not work against carriage return;
                                              * XAdES : NPE on validation of XAdES v.1.1.1, 1.2.2;
                                              * CAdES : NPE on signature validation without signing-certificate;
                                              * CAdES : counter-signature produces duplicates of existing counter-signatures;
                                              * JAdES : wrong payload computation for 'sigD' with ObjectIdByURI mechanism;
                                              * ASiC : MimeType is lost on re-signature;
                                              * Signature policy caching issue;
                                              * Revocation freshness checks use different values across the code;
                                              * Demo : jumping rows on collapse of TL-validation table;
                                              * Demo : inability to sign when encryption algorithm of the token is different from the one used in signature;
                                              * Demo : wrong encoding on uploaded filenames containing non-ASCII characters.


|v5.9           |September 2021             a|Main new features / improvements :

                                              * Many improvements in the validation reports;
                                              * AIASource introduction : more customizations;
                                              * Customization of revocation collection strategy (OCSP/CRL first);
                                              * DocumentBuilderFactory securities;
                                              * ECDSA / ECDSA-PLAIN support;
                                              * JAdES (JSON AdES) consolidations;
                                              * PAdES visual signature refactorings / improvements :
                                              ** Image scaling : STRETCH / ZOOM_AND_CENTER / CENTER;
                                              ** Text wrapping : BOX_FILL / FILL_BOX_AND_LINEBREAK / FONT_BASIC.
                                              * Dependency upgrades (Santuario, BouncyCastle, PDFBox,…);
                                              * Java 16 support.

Bug fixes :

                                              * Short term OCSP response;
                                              * On hold certificate;
                                              * Qualification conflict (issuance time / best signing time);
                                              * ASiC-S can’t be timestamped twice;
                                              * PAdES revision extraction;
                                              * PAdES wrong level detection (files with multiple signatures/timestamps);
                                              * ETSI Validation report : multiple files / references.

|v5.8           |February 2021                a| * JAdES implementation (ETSI TS 119 182 v0.0.6) : signature creation, extension and validation (advanced electronic signatures based on JWS);
                                               * PDF Shadow attacks : prevention and detection;
                                               * Counter Signature creation (CAdES, XAdES, JAdES and ASiC containers);
                                               * Support of the unsigned attribute SignaturePolicyStore (CAdES, XAdES, JAdES and ASiC containers);
                                               * Support of the QCLimitValue attribute;
                                               * Support of Java 8 up to 15.

|v5.7        |August 2020                     a| * CertificatePool removal and performance amelioration;
                                               * QWAC validator;
                                               * New design of PDF reports;
                                               * Support of PSD2 attributes;
                                               * Support of EdDSA;
                                               * Signature representation with a timeline;
                                               * Visual signature creation with REST/SOAP webservices.

|v5.6        |March 2020                     a| * Complete rewriting of the TL/LOTL loading with:
                                               ** online / offline refresh;
                                               ** 3 caches (download / parse / validate);
                                               ** multiple LOTL support;
                                               ** multiple TL support (not linked to a LOTL);
                                               ** Pivot LOTL support;
                                               ** Synchronization strategy (eg : expired TL/LOTL are rejected/accepted);
                                               ** multi-lingual support (trust service matching);
                                               ** alerting (eg : LOTL/OJ location desynchronization,...);
                                               ** complete reporting (summary of download / parsing / validation).
                                               * Independent timestamp creation and validation (not linked to a signature, with ASiC and PDF);
                                               * Timestamp qualification;
                                               * Internationalization of the validation reports;
                                               * Multiple Trusted Sources support;
                                               * XAdES support of different prefixes / versions.

|v5.5            |October 2019                a| * The implementation of the ETSI Validation Report;
                                               * The support of Java 12 (multi-release jars);
                                               * Webservice which allows to validate certificates.

|v5.4.3          |August 2019                a| * Hotfix release.

|v5.4            |January 2019               a| * Augmentation of signatures with invalid time-stamps, archive-time-stamps and revoked certificates;
                                               * Upgrade to Java 8 or 9;
                                               * Certify documents;
                                               * Add support of KeyHash in OCSP Responses.

|v5.3.2        |October 2018                a| * Security patch, following a security assessment from the Ruhr-Universität Bochum.

|v5.3.1        |July 2018                   a| * Certificate validation;
                                               * content-timestamps generation;
                                               * SHA-3 support;
                                               * non-EU trusted list(s) support;
                                               * integration of the last version of MOCCA.

|v5.3          |May 2018                    a| * Certificate validation;
                                               * content-timestamps generation;
                                               * SHA-3 support;
                                               * non-EU trusted list(s) support;
                                               * integration of the last version of MOCCA.

|v5.2.1        |October 2018                a| * Security patch, following a security assessment from the Ruhr-Universität Bochum.

|v5.2          |December 2017               a| * Qualification matrix guidelines and documentation;
                                               * Improvements regarding visual representation of a signature;
                                               * Alternative packaging: Image docker / spring-boot;
                                               * CRL streaming, the demo won’t use the X509CRL java object by default (it can be changed). With some signatures, we had large CRLs (+60Mo in Estonia) and that could cause memory issues.
                                               * RSASSA-PSS support, I received some requests to support these algorithms :
                                               ** SHA1withRSAandMGF1;
                                               ** SHA224withRSAandMGF1;
                                               ** SHA256withRSAandMGF1;
                                               ** SHA384withRSAandMGF1;
                                               ** SHA512withRSAandMGF1.

|v5.1               |September 2017           a| * Webservices for Server signing REST and SOAP;
                                                 * PAdES : Support of signature fields;
                                                 * PAdES : distinction of PAdES and PKCS7 signatures;
                                                 * Proxy configuration fix.

|v5.0               |April 2017               a| * Refactoring of ASiC format handling, following the ETSI ASiC Plugtest;
                                               * Signature of multiple files (ASiC and XAdES);
                                               * Integration of the Qualification matrix as described in draft ETSI 119 172-4, for supporting signatures before and after 01/07/2016 (eIDAS entry into force);
                                               * Migration to PDFBox 2 for handling PDFs.
                                               * Complete refactoring of the ASiC part (creation, extension and validation);
                                               * Compliance to eIDAS regulation.

|v4.7               |October 2016             a|A XAdES PlugTest is planned in October / November 2015. Remaining changes resulting from this PlugTest and not included in v4.6 may be included in this release.
An eSignature Validation PlugTest is planned in April 2016. Depending on the actual timeframe, impacts from this PlugTest may be included in this release, and the release of DSS 4.7 will be postponed accordingly.

Other potential improvements and features:

                                               * Extension of signature validation policy support;
                                               * CAdES attribute certificates;
                                               * CRL in multiple parts;
                                               * Distributed timestamps method;
                                               * Support of cross-certification in path building.

|v4.6*           |March 2016                a| Based on standards:

                                               * Signature formats when creating a signature: baseline profiles ETSI TS 103 171, 103 172, 103 173, and 103 174;
                                               * Signature formats when validating a signature: baseline profiles, and core specs ETSI TS 101 903, 101 733, 102 778 and 102 918;
                                               * Signature validation process ETSI TS 102 853.

Improvements in packaging and core functionalities:

                                               * CAdES optimisation, CAdES multiple Signer Information. A CAdES PlugTest is occurring in June and July 2015. Changes resulting from this PlugTest will be included in this release. CAdES countersignature will not be supported.
                                               * Impacts from XAdES PlugTest of October 2015.
                                               * Processing of large files.
                                               * Further refactoring of demo applet (size, validation policy editor).
                                               * SOAP and REST Web Services.
                                               * Standalone demo application.

|===
_pass:[*] October 2015: Implementing Acts Art. 27 & 37 (eSig formats)_

=== Version upgrade

To upgrade version of DSS, locate to the `pom.xml` file of your project, search for the properties and then change the dss version in the corresponding field(s).

The following example shows how to switch to DSS version 5.11.1 using <<BomModule>>.
[source,xml]
.pom.xml
----
<properties>
    ...
    <dss.version>5.11.1</dss.version>
    ...
</properties>

...

<dependencyManagement>
    <dependencies>
        <dependency>
            <groupId>eu.europa.ec.joinup.sd-dss</groupId>
            <artifactId>dss-bom</artifactId>
            <version>${dss.version}</version>
            <type>pom</type>
            <scope>import</scope>
        </dependency>
    </dependencies>
</dependencyManagement>
----

[[MigrationGuide]]
=== Migration guide

This chapter covers the most significant changes in DSS code occurred between different versions, requiring review and possible changes from code implementors.

For changes within XML Signature Policy please refer <<ValidationPolicyChanges>>.

[cols="2,5,5"]
.Code changes from version 5.11 to 5.12
|===
|Title                               |v5.11                            |v5.12
|Diagnostic Data: ByteRange     a|[source,xml]
----
<SignatureByteRange>0 * * *</SignatureByteRange>
----
                                                                     a|[source,xml]
----
<SignatureByteRange valid="true">0 * * *</SignatureByteRange>
----

|Diagnostic Data: PDFSignatureDictionary     a|[source,xml]
----
<PDFSignatureDictionary>
...
</PDFSignatureDictionary>
----
                                                                     a|[source,xml]
----
<PDFSignatureDictionary consistent="true">
...
</PDFSignatureDictionary>
----

|Diagnostic Data: BasicConstraints     |
----
not present
----
                                                                     a|[source,xml]
----
<Certificate>
    ...
    <BasicConstraints CA="true" pathLenConstraint="0"/>
    ...
</Certificate>
----

|PDFSignatureService #digest     a|[source,java]
----
PDFSignatureService pdfSignatureService = ...
byte[] digest = pdfSignatureService.digest(toSignDocument, parameters);
----
                                                                     a|[source,java]
----
PDFSignatureService pdfSignatureService = ...
MessageDigest messageDigest = pdfSignatureService.messageDigest(toSignDocument, parameters);
byte[] digest = messageDigest.getValue();
----

|PDFSignatureService: permission dictionary alert     a|[source,java]
----
PDFSignatureService pdfSignatureService = ...
pdfSignatureService.setAlertOnForbiddenSignatureCreation(new ExceptionOnStatusAlert);
----
                                                                     a|[source,java]
----
PAdESService padesService = ...

IPdfObjFactory pdfObjectFactory = new ServiceLoaderPdfObjFactory();
PdfPermissionsChecker pdfPermissionsChecker = new PdfPermissionsChecker();
pdfPermissionsChecker.setAlertOnForbiddenSignatureCreation(new ProtectedDocumentExceptionOnStatusAlert());
pdfObjectFactory.setPdfPermissionsChecker(pdfPermissionsChecker);

service.setPdfObjFactory(pdfObjectFactory);
----

|PDFSignatureService: signature field position alert     a|[source,java]
----
PDFSignatureService pdfSignatureService = ...
pdfSignatureService.setAlertOnSignatureFieldOutsidePageDimensions(new ExceptionOnStatusAlert);
pdfSignatureService.setAlertOnSignatureFieldOverlap(new ExceptionOnStatusAlert);
----
                                                                     a|[source,java]
----
PAdESService padesService = ...

IPdfObjFactory pdfObjectFactory = new ServiceLoaderPdfObjFactory();
PdfSignatureFieldPositionChecker pdfSignatureFieldPositionChecker = new PdfSignatureFieldPositionChecker();
pdfSignatureFieldPositionChecker.setAlertOnSignatureFieldOutsidePageDimensions(new ExceptionOnStatusAlert());
pdfSignatureFieldPositionChecker.setAlertOnSignatureFieldOverlap(new ExceptionOnStatusAlert());
pdfObjectFactory.setPdfSignatureFieldPositionChecker(pdfSignatureFieldPositionChecker);

service.setPdfObjFactory(pdfObjectFactory);
----

|PAdESSignatureParameters #setIncludeVRIDictionary     a|

VRI dictionary is created by default

                                                                     a|[source,java]
----
PAdESSignatureParameters signatureParameters = new PAdESSignatureParameters();
...
signatureParameters.setIncludeVRIDictionary(true);
----

|PdfDocumentReader #checkDocumentPermissions     a|[source,java]
----
PdfDocumentReader reader = ...
reader.checkDocumentPermissions();
----
                                                                     a|[source,java]
----
PdfDocumentReader reader = ...
SignatureFieldParameters signatureFieldParameters = ...
PdfPermissionsChecker pdfPermissionsChecker = new PdfPermissionsChecker();
pdfPermissionsChecker.checkDocumentPermissions(reader, signatureFieldParameters);
----

|MimeType namespace     a|[source,java]
----
import eu.europa.esig.dss.model.MimeType;
----
                                                                     a|[source,java]
----
import eu.europa.esig.dss.enumerations.MimeType;
----

|MimeType enumerations     a|[source,java]
----
import eu.europa.esig.dss.model.MimeType;

MimeType.PDF;
----
                                                                     a|[source,java]
----
import eu.europa.esig.dss.enumerations.MimeTypeEnum;

MimeTypeEnum.PDF;
----

|Password protection variable (replaced to `char[]` across modules)     a|[source,java]
----
UserCredentials userCredentials = new UserCredentials("username", "password");
----
                                                                     a|[source,java]
----
UserCredentials userCredentials = new UserCredentials("username", new char[] { 'p', 'a', 's', 's', 'w', 'o', 'r', 'd' });
----

|NativeHTTPDataLoader configuration     a|[source,java]
----
NativeHTTPDataLoader dataLoader = new NativeHTTPDataLoader();
dataLoader.setTimeout(1000);
----
                                                                     a|[source,java]
----
NativeHTTPDataLoader dataLoader = new NativeHTTPDataLoader();
dataLoader.setConnectTimeout(1000);
dataLoader.setReadTimeout(1000);
----

|===

[cols="2,5,5"]
.Code changes from version 5.10/5.10.1 to 5.11
|===
|Title                               |v5.10                            |v5.11
|ASiC container: set signature name     a|[source,java]
----
ASiCWithXAdESSignatureParameters signatureParameters = new ASiCWithXAdESSignatureParameters();
...
signatureParameters.aSiC().setSignatureFileName("signaturesAAA.xml");
----
                                                                     a|[source,java]
----
SimpleASiCWithCAdESFilenameFactory asicFilenameFactory = new SimpleASiCWithCAdESFilenameFactory();
asicFilenameFactory.setSignatureFilename("signaturesAAA.xml");
ASiCWithXAdESService/ASiCWithCAdESService.setAsicFilenameFactory(asicFilenameFactory);
----
_See <<asicFilenameFactory>> for more details._


|Font subset configuration in PDF     a|[source,java]
----
NativePdfBoxVisibleSignatureDrawer nativePdfBoxDrawer = new NativePdfBoxVisibleSignatureDrawer();
nativePdfBoxDrawer.setEmbedFontSubset(true);
...
----
                                                                     a|[source,java]
----
DSSFileFont font = // create font
font.setEmbedFontSubset(true);
...
SignatureImageTextParameters textParameters = new SignatureImageTextParameters();
textParameters.setFont(font);
----

|RevocationDataLoadingStrategy     a|[source,java]
----
CertificateVerifier cv = new CommonCertificateVerifier();
cv.setRevocationDataLoadingStrategy(new OCSPFirstRevocationDataLoadingStrategy());
...
----
                                                                     a|[source,java]
----
CertificateVerifier cv = new CommonCertificateVerifier();
cv.setRevocationDataLoadingStrategyFactory(new OCSPFirstRevocationDataLoadingStrategyFactory());
...
----

|Accepted DigestAlgorithms for OnlineOCSPSource

NOTE: list changed from excluding to including

a|[source,java]
----
OnlineOCSPSource ocspSource = new OnlineOCSPSource();
ocspSource.setDigestAlgorithmsForExclusion(Arrays.asList(DigestAlgorithm.SHA1));

CertificateVerifier cv = new CommonCertificateVerifier();
cv.setOcspSource(ocspSource);
----
                                                                     a|[source,java]
----
RevocationDataVerifier revocationDataVerifier = RevocationDataVerifier.createDefaultRevocationDataVerifier();

List<DigestAlgorithm> digestAlgorithmList = Arrays.asList(DigestAlgorithm.values());
digestAlgorithmList.remove(DigestAlgorithm.SHA1);

revocationDataVerifier.setAcceptableDigestAlgorithms(digestAlgorithmList);

CertificateVerifier cv = new CommonCertificateVerifier();
cv.setRevocationDataVerifier(revocationDataVerifier);
----

|Disable visual comparison

a|[source,java]
----
AbstractPDFSignatureService pdfSignatureService = ...
pdfSignatureService.setMaximalPagesAmountForVisualComparison(0);
...
class MockPdfObjFactory extends PdfBoxNativeObjectFactory {
        @Override
        public PDFSignatureService newPAdESSignatureService() {
            return pdfSignatureService;
        }
...
}
PDFDocumentValidator validator = ...
validator.setPdfObjFactory(new MockPdfObjFactory());
----
                                                                     a|[source,java]
----
IPdfObjFactory pdfObjFactory = new ServiceLoaderPdfObjFactory();
DefaultPdfDifferencesFinder pdfDifferencesFinder = new DefaultPdfDifferencesFinder();
pdfDifferencesFinder.setMaximalPagesAmountForVisualComparison(0);
pdfObjFactory.setPdfDifferencesFinder(pdfDifferencesFinder);
PDFDocumentValidator validator = ...
validator.setPdfObjFactory(pdfObjFactory);
----

|===

[cols="2,5,5"]
.Code changes from version 5.9 to 5.10
|===
|Title                               |v5.9                            |v5.10
|ASiC container extraction     a|[source,java]
----
ASiCExtractResult extractedResult = asicContainerExtractor.extract();
----
                                                                     a|[source,java]
----
ASiCContent extractedResult = asicContainerExtractor.extract();
----

|HttpClient5 transition     a|[source,java]
----
import org.apache.http.*
----
                                                                     a|[source,java]
----
import org.apache.hc.client5.http.*
import org.apache.hc.core5.http.*
----

|FileCacheDataLoader     a|[source,java]
----
fileCacheDataLoader.setCacheExpirationTime(Long.MAX_VALUE);
----
                                                                     a|[source,java]
----
fileCacheDataLoader.setCacheExpirationTime(-1); // negative value means cache never expires
----

|DiagnosticData: PDF signature field name
a|[source,java]
----
List<String> fieldNames = xmlPDFRevision.getSignatureFieldName();
String name = fieldNames.get(i);
----
                                                            a|[source,java]
----
List<PDFSignatureField> signatureFields = xmlPDFRevision.getPDFSignatureField();
String name = signatureFields.get(i).getName();
----

|===

[cols="2,5,5"]
.Code changes from version 5.8 to 5.9
|===
|Title                      |v5.8                            |v5.9
|AIA data loader           a|[source,java]
----
certificateVerifier.setDataLoader(dataLoader);
----
                                                            a|[source,java]
----
AIASource aiaSource = new DefaultAIASource(dataLoader);
certificateVerifier.setAIASource(aiaSource);
----

|Signature Policy Provider           a|[source,java]
----
certificateVerifier.setDataLoader(dataLoader);
----
                                                            a|[source,java]
----
SignaturePolicyProvider signaturePolicyProvider = new SignaturePolicyProvider();
signaturePolicyProvider.setDataLoader(dataLoader);
documentValidator.setSignaturePolicyProvider(signaturePolicyProvider);
----

|JDBC dataSource
a|[source,java]
----
JdbcRevocationSource.setDataSource(dataSource);
----
                                                            a|[source,java]
----
JdbcCacheConnector jdbcCacheConnector = new JdbcCacheConnector(dataSource);
jdbcRevocationSource.setJdbcCacheConnector(jdbcCacheConnector);
----

|DiagnosticData: Signature policy
a|[source,java]
----
String notice = xmlPolicy.getNotice();
Boolean zeroHash = xmlPolicy.isZeroHash();
XmlDigestAlgoAndValue digestAlgoAndValue = xmlPolicy.getDigestAlgoAndValue();
Boolean status = xmlPolicy.isStatus();
Boolean digestAlgorithsEqual = xmlPolicy.isDigestAlgorithsEqual();
----
                                                            a|[source,java]
----
XmlUserNotice notice = xmlPolicy.getUserNotice();
Boolean zeroHash = xmlPolicy.getDigestAlgoAndValue().isZeroHash();
XmlPolicyDigestAlgoAndValue digestAlgoAndValue = xmlPolicy.getDigestAlgoAndValue();
Boolean status = xmlPolicy.getDigestAlgoAndValue().isMatch();
Boolean digestAlgorithsEqual = xmlPolicy.getDigestAlgoAndValue().isDigestAlgorithsEqual();
----

|DiagnosticData: QCStatements
a|[source,java]
----
XmlPSD2Info psd2Info = xmlCertificate.getPSD2Info();
List<XmlOID> qcStatementIds = xmlCertificate.getQCStatementIds();
List<XmlOID> qcTypes = xmlCertificate.getQCTypes();
QCLimitValue qcLimitValue = xmlCertificate.getQCLimitValue();
OID semanticsIdentifier = xmlCertificate.getSemanticsIdentifier();
----
                                                            a|[source,java]
----
XmlPSD2Info psd2Info = xmlCertificate.getQcStatements().getPSD2Info();
QcCompliance qcCompliance = xmlCertificate.getQcStatements().getQcCompliance();
BigInteger qcEuRetentionPeriod = xmlCertificate.getQcStatements().getQcEuRetentionPeriod();
QcEuPDS qcEuPDS = xmlCertificate.getQcStatements().getQcEuPDS();
List<XmlOID> qcTypes = xmlCertificate.getQcStatements().getQCTypes();
QcEuLimitValue qcLimitValue = xmlCertificate.getQcStatements().getQcEuLimitValue();
QCLimitValue qcLimitValue = xmlCertificate.getQcStatements().getQCLimitValue();
OID semanticsIdentifier = xmlCertificate.getQcStatements().getSemanticsIdentifier();
----

|===

[[ValidationPolicyChanges]]
=== Validation policy migration guide

This chapter covers the changes occurred between different versions of DSS within <<validationPolicy>>.

[cols="2,5,5"]
.Policy changes from version 5.11 to 5.12
|===
|Title                                |v5.11                           |v5.12
|ByteRange consistency checks         |
----
not present
----
                                                            a|[source,xml]
----
<BasicSignatureConstraints>
    ...
    <ByteRange Level="FAIL" />
    <ByteRangeCollision Level="WARN" />
    <!-- ByteRangeAllDocument Level="WARN" -->
    ...
</BasicSignatureConstraints>
----
|PdfSignatureDictionary consistency check          |
----
not present
----
                                                            a|[source,xml]
----
<BasicSignatureConstraints>
...
<PdfSignatureDictionary Level="FAIL" />
...
</BasicSignatureConstraints>
----
|PDF/A checks (see <<PdfaConstraints>>)          |
----
not present
----
                                                            a|[source,xml]
----
<PDFAConstraints>
    <AcceptablePDFAProfiles Level="WARN">
        <Id>PDF/A-2A</Id>
        <Id>PDF/A-2B</Id>
        <Id>PDF/A-2U</Id>
    </AcceptablePDFAProfiles>
    <PDFACompliant Level="WARN" />
</PDFAConstraints>
----
<<<<<<< HEAD
|CA certificate BasicConstraints check          |
----
not present
=======
|KeyUsage for CA certificates                     |
----
not enforced
>>>>>>> 7e609e79
----
                                                            a|[source,xml]
----
<CACertificate>
    ...
<<<<<<< HEAD
    <CA Level="FAIL" />
    <MaxPathLength Level="FAIL" />
    ...
</CACertificate>
----
=======
    <KeyUsage Level="FAIL">
        <Id>keyCertSign</Id>
    </KeyUsage>
    ...
</CACertificate>
----
|Extended key usage for timestamp certificates              a|[source,xml]
----
<Timestamp>
    <SigningCertificate>
        ...
        <ExtendedKeyUsage Level="WARN">
            <Id>timeStamping</Id>
        </ExtendedKeyUsage>
        ...
    </SigningCertificate>
</Timestamp>
----
                                                            a|[source,xml]
----
<Timestamp>
    <SigningCertificate>
        ...
        <ExtendedKeyUsage Level="FAIL">
            <Id>timeStamping</Id>
        </ExtendedKeyUsage>
        ...
    </SigningCertificate>
</Timestamp>
----
>>>>>>> 7e609e79

|===

[cols="2,5,5"]
.Policy changes from version 5.10 to 5.11
|===
|Title                                |v5.10                           |v5.11
|JWA Elliptic Curve Key Size (see RFC 7518)          |
----
not present
----
                                                            a|[source,xml]
----
<SignedAttributes>
    ...
    <EllipticCurveKeySize Level="WARN" />
    ...
</SignedAttributes>
----

|===

.Policy changes from version 5.9 to 5.10
|===
|Title                                |v5.9                            |v5.10
|Revocation freshness +
(time constraint enforced)           a|[source,xml]
----
<CertificateConstraints>
    ...
    <RevocationDataFreshness Level="FAIL" />
    ...
</CertificateConstraints>

...

<RevocationConstraints>
    ...
	<RevocationFreshness Level="FAIL" Unit="DAYS" Value="0" />
    ...
</RevocationConstraints>
----
                                                            a|[source,xml]
----
<CertificateConstraints>
    ...
    <RevocationFreshness Level="FAIL" Unit="DAYS" Value="0" />
    ...
</CertificateConstraints>
----

|Revocation freshness +
(no time constraint)           a|[source,xml]
----
<CertificateConstraints>
    ...
    <RevocationDataFreshness Level="FAIL" />
    ...
</CertificateConstraints>

...

<RevocationConstraints>
    ...
	<!--<RevocationFreshness />-->
    ...
</RevocationConstraints>
----
                                                            a|[source,xml]
----
<CertificateConstraints>
    ...
    <RevocationFreshnessNextUpdate Level="FAIL" />
    ...
</CertificateConstraints>
----

|Signing-certificate reference certificate chain           a|[source,xml]
----
<CertificateConstraints>
    ...
    <SemanticsIdentifierForNaturalPerson />
    <SemanticsIdentifierForLegalPerson />
    ...
</CertificateConstraints>
----
                                                            a|[source,xml]
----
<CertificateConstraints>
    ...
    <SemanticsIdentifier>
        <Id>0.4.0.194121.1.1</Id> // for natural person
        <Id>0.4.0.194121.1.2</Id> // for legal person
    </SemanticsIdentifier>
    ...
</CertificateConstraints>
----

|===

[cols="2,5,5"]
.Policy changes from version 5.8 to 5.9
|===
|Title                      |v5.8                            |v5.9
|Revocation nextUpdate check           a|[source,xml]
----
<CertificateConstraints>
    ...
    <RevocationDataNextUpdatePresent />
    ...
</CertificateConstraints>
----
                                                            a|[source,xml]
----
<CertificateConstraints>
    ...
    <CRLNextUpdatePresent />
    <OCSPNextUpdatePresent />
    ...
</CertificateConstraints>
----

|Signing-certificate reference certificate chain           a|[source,xml]
----
<SignedAttributesConstraints>
    ...
    <AllCertDigestsMatch />
    ...
</SignedAttributesConstraints>
----
                                                            a|[source,xml]
----
<SignedAttributesConstraints>
    ...
    <SigningCertificateRefersCertificateChain />
    ...
</SignedAttributesConstraints>
----

|===

=== Frequently asked questions and implementation issues

This chapter covers the most frequently asked questions and issues occurring in implementations using DSS.

[cols="2,3,7"]
.Possible problems and solutions
|===
|Version                    |Description                                   |Solution

|v5.12                      |Performance downgrade on TLValidationJob/certificates loading       a|Starting from version 1.71 cryptographic library BouncyCastle enforces a secure validation of imported RSA keys. In order to get back to the original behavior (secure validation skipped), the following system property should be added before executing methods requiring certificate creation (such as TLValidationJob):

[source,java]
----
System.setProperty("org.bouncycastle.rsa.max_mr_tests", "0");
----

The property is available since BouncyCastle 1.73.

|v5.9 and higher            |Returned signature level is *_NOT_ETSI       a|*DSS 5.9* enforces validation of AdES BASELINE signature profiles as per ETSI standards. *The signature is not BASELINE* if you receive _*_NOT_ETSI_ output. +
                                                                            *Since DSS 5.10 a support of AdES extended signature profiles* for (XAdES and CAdES) has been added as per ETSI standards.

|v5.8 and higher            |PAdES : performance downgrade                a|DSS has introduced additional PDF validation functionality aiming to detect malisious modifications occurred after signature creation. These validation operations are expensive and may impact the total execution time. In case the recognition of such attacks is not required, it may be disabled by configuring the relevant objects (see <<DisablingPdfComparison>> for an example). For more information about the modification detection classes please see <<ShadowAttackDetection>> and <<ObjectModificationDetection>>.

|v5.7 and higher            |How to filter certain Trusted Lists (for example countries)                a|To filter LOTLs or TLs you can use <<LotlTlPredicates>>. For example, to filter TLs from Germany and Romania:

[source,java]
----
include::{sourcetestdir}/eu/europa/esig/dss/cookbook/example/snippets/TLValidationJobSnippets.java[tags=predicate-country]
----

|v5.2 and higher            |XAdES : performance downgrade                a|Xalan dependency has been removed as http://www.odi.ch/weblog/posting.php?posting=689[deprecated]. +
                                                                            We do not recommend to use Xalan in production.
                                                                            To use Xalan, you will need to remove security attributes:
[source,java]
----
XmlDefinerUtils.getInstance().setTransformerFactoryBuilder(
TransformerFactoryBuilder.getSecureTransformerBuilder()
.removeAttribute(XMLConstants.ACCESS_EXTERNAL_DTD)
.removeAttribute(XMLConstants.ACCESS_EXTERNAL_STYLESHEET));
----

|v5.2 and higher            |Error: "SECURITY : unable to set attribute ..."             a|The error is more likely caused by a use of deprecated Xalan or Xerces dependency. Please see the previous answer for resolution.

|all versions              a|Maven build fails       a| Please verify whether you need to build DSS. See <<HowToStart>> for more details about DSS integration. If you need to build DSS, please use one of the quick profiles (see <<MavenBuildProfiles>> for more information).

|all versions              a|Build fails when using `quick` profile       a| * DSS 5.9 and lower: +
                                                                             Build the following modules using `mvn clean install` (without any profile):
                                                                             ** `dss-utils`;
                                                                             ** `dss-crl-parser`;
                                                                             ** `dss-test`;
                                                                             ** `dss-pades`;
                                                                             ** `dss-asic-common` _(since DSS 5.8)._
                                                                             * DSS 5.10 and after:
                                                                             Use `quick-init` profile for the first build of DSS.

|all versions              a|Unable to access DSS Maven repository       a|If the error occurs, more likely DSS-team is already aware about the issue. +
                                                                           You need to try to connect again in a few hours.

|all versions              a|DSS produces invalid signature       a|Please verify that you provide *the same signature parameter values* within methods _#getDataToSign_ and _#signDocument_. Specifically please pay attention to the `Date` provided within `parameters.bLevel().setSigningDate(date)` method (shall be the same). For more information please see <<SignatureCreationInDSS>>.

|all versions              a|When validating a signature I receive `INDETERMINATE/NO_CERTIFICATE_CHAIN_FOUND` indication       a|The result means the validator was not able to reach a trust anchor when validating the certificate chain of the signature. More likely the issue is caused by the fact you have *not configured a trusted certificate source* within the used `CertificateVerifier`. To do it, you need to add trust anchors to the instance of CertificateVerifier you use within DocumentValidator:

[source,java,indent=0]
.Trusted certificate source configuration
----
include::{sourcetestdir}/eu/europa/esig/dss/cookbook/example/validate/XAdES132OnlyTest.java[tags=trustAnchors]
----

It is also possible to configure trusted certificate source automatically using EU LOTL. See <<tlValidationJob>> for more details.

|all versions              a|Revocation data is missing on LT-level extension       a|Verify whether the trust anchors and CRL/OCSP sources are configured appropriately. You need to provide them to the used CertificateVerifier:

[source,java,indent=0]
.CertificateVerifier configuration
----
include::{sourcetestdir}/eu/europa/esig/dss/cookbook/example/sign/SignXmlXadesLTTest.java[tags=certificate-verifier]
----

|all versions              a|CRL issued before certificate's notBefore is ignored       a|According to RFC 5280 (cf. <<R22>>), a CRL shall contain a complete list of revoked unexpired certificates issued by a CA. Thus, it may not contain not yet issued certificates (i.e. with _notBefore_ date after the CRL's _thisUpdate_). Therefore such CRLs cannot be considered as a relevant source of revocation information for the corresponding certificate during the validation process. To resolve the issue, please use an OCSP response, if feaseble, or wait for a CRL update.

|all versions              a|I receive error _"Unable to build a certificate chain until a trusted list"_ while signature is validated as `TOTAL_PASSED`     a|During the validation DSS performs two processes: AdES validation as per ETSI EN 319 102-1 (cf. <<R09>>) and qualification determination as per ETSI TS 119 615 (cf. <<R14>>). While `TOTAL_PASSED` indication is a final result of AdES validation process, the aforementioned error message is returned by a signature qualification determination process, meaning the corresponding Trusted List has not reached the trust anchor for the certificate chain. Please note, that the qualification can be determined only for signatures with trusted certificates coming from a Trusted List. To configure a trusted certificate source using a EU LOTL or an alternative Trusted List, please see <<tlValidationJob>> chapter for more details.

|all versions              a|Error "Document format not recognized/handled"     a|DSS loads the relevant `DocumentValidator` using a `ServiceLoader` searching accross all available implementations. Please ensure the corresponding module supporting validation of particular signature module has been added to a list of dependencies within `pom.xml` file of your project (e.g. `dss-xades` for XML/XAdES signatures). For more information about available modules please see <<CoreModules>> section.

|all versions              a|`NO_CERTIFICATE_CHAIN_FOUND` is returned on LOTL validation     a|Please ensure a trusted keystore provided to the validation has been configured with end-entity certificates defined in the https://eur-lex.europa.eu/legal-content/EN/TXT/?uri=uriserv:OJ.C_.2019.276.01.0001.01.ENG[Official Journal of the European Commission (OJEU)]. A pre-configured EU OJ keystore you may find within dss-demonstrations https://github.com/esig/dss-demonstrations/blob/master/dss-demo-webapp/src/main/resources/keystore.p12[repository] with a password defined in https://github.com/esig/dss-demonstrations/blob/master/dss-demo-webapp/src/main/resources/dss.properties[properties] file. For more information please see <<CompleteConfigurationOfEuLOTL>>.

|all versions              a|DSS successfully validates an expired timestamp created with a trusted certificate     a|DSS performs validation according to ETSI EN 319 102-1 standard (cf. <<R13>>). According to the algorithm, the validation of certificate chain stops when reaching a trust anchor provided as an input to the validation process. Thus, the AdES validation process automatically results to a valid "X.509 certificate" building block for signatures or timestamps created with a trusted end-entity certificate. If you extract a trusted certificate source from a LOTL/TL, then you may try to filter extracted certificates using <<LotlTlPredicates>>.

|all versions              a|I have a problem when signing using Nexu. Can you help me?     a|While the community version of Nexu is used within _dss-demonstrations_ web-application, Nexu is not part of DSS package, therefore DSS support does not extend to the Nexu project. We do  our best to help users in case of any issues, but DSS does not have liability whatsoever over open-source version of Nexu.

|all versions              a|Does DSS provide a qualified signature validation service?       a|No, DSS is not a qualified signature validation service. However, DSS provides a possibility to create one based on its core code by configuring <<validationPolicy>> and other corresponding constraints. Please also note that https://ec.europa.eu/digital-building-blocks/DSS/webapp-demo/home[DSS Demonstration Webapp] merely provides a live demonstration of available functionalities within DSS framework, but not an end-to-end signature creation or validation tool.

|all versions              a|Parallel signature breaks existing enveloped XAdES signature     a|If the existing XAdES signature contains _"http://www.w3.org/2000/09/xmldsig#enveloped-signature"_ transform, then the parallel signing is not allowed. To be able to create parallel enveloped signatures, you should use another transform such as XPath or XPath Filter 2.0 transform. By default, DSS already uses XPath Transform 2.0 for enveloped signatures, thus allowing parallel signing.

|all versions              a|When I move enveloped XAdES signature to another XML (e.g. to a SOAP envelope), it becomes invalid       a|Enveloped XAdES signature covers the whole content of a parent XML document. Therefore, a change of the signature's envelope may result to a signature invalidity. To avoid it, create signature within the target XML document or use another signature packaging (e.g. enveloping).

|all versions              a|XAdES signature became invalid after pretty-printing while I use canonicalization       a|Canonicalization does not normalize whitespace and new line characters occurring between XML nodes. Therefore pretty-printing should be avoided after signature creation. To create a pretty-printed signature with DSS, you may use the following signature parameter:

[source,java,indent=0]
----
include::{sourcetestdir}/eu/europa/esig/dss/cookbook/example/sign/SignXmlXadesBPropertiesTest.java[tags=prettyPrint]
----

|all versions              a|PAdES validation without sending the document       a|PAdES format *requires a complete document* to perform a signature validation. You cannot validate a PDF signature as a DETACHED XAdES or CAdES. +
                                                                                   The only possible way to perform the *cryptographic signature validation* is to extract the embedded CMS signature and the covered range as a detached document. However the validation result will not be able to conclude it as a valid PAdES nor CAdES Baseline.

|all versions              a|When validating a PDF with embedded `CAdES-BASELINE` signature the returned format is `PDF_NOT_ETSI`       a|`PAdES-BASELINE` format establishes some limitations on the embedded CMS signature, which are not compliant with `CAdES-BASELINE` signatures. Therefore, *it is not possible* to have a valid `PAdES-BASELINE` profile with embedded `CAdES-BASELINE` signature. For more information about supported CMS please see <<R03>>.

|all versions              a|How to add multiple visual signature fields on PDF signing?       a|This functionality is not supported by DSS. Adding multiple signature fields associated with a signle signature value contradicts ISO 32000-1 and therefore not recomended for interoperability reasons. The only valid choice is to sign a document multiple times.

|all versions              a|DSS returns `SIG_CRYPTO_FAILURE` for a PDF signature while Adobe validates the signature succesfully       a|DSS performs a PDF signature validation according to ETSI EN 319 142-1 (cf. <<R03>>) and ISO 32000-1 (cf. <<R06>>), enforcing the defined rules, while other PDF-readers may ease some requirements concerning the structure of a PDF document or a CMS signature. Please verify our https://ec.europa.eu/digital-building-blocks/tracker/projects/DSS/issues[Jira] for similar issues or create a new one to request a document verification unless you do not find a similar case.

|all versions              a|DSS successfully validates a PDF signature, while another PDF reader complains that the document's content has been modified.       a|Validation of document modifications is not standardized, therefore the produced results may differ between different validation tools. DSS does it best to detect malisious modifications occurred after signature revision (see <<ShadowAttackDetection>> and <<ObjectModificationDetection>> for more detail). Regardless of the obtained result, an error or a warning received after visual document content comparison should only be considered as a hint, and it is always recommended to manually verify the differencies between signed and final document revisions in order to decide whether the change is acceptable or not.

|all versions              a|DSS breaks PDF/A conformance on a signature creation       a|DSS does not claim compliance of produced documents to a PDF/A format. The goal of DSS is to ensure conformance to AdES signature format for created signatures. We do our best to keep conformity of PDF/A documents after signing, but we do not take any liability on this matter.

|all versions              a|A signature-time-stamp embedded within CMS of the second PDF signature does not provide a POE for the first PDF signature      a|DSS recognizes timestamps as per ETSI EN 319 142-1 (cf. <<R03>>). The standard defines the following timestamps to be related to a signature: a signature-time-stamp embedded within signature's CMS Signed Data and a document timestamp covering the signature in its ByteRange explicitly. All other POE or timestamps covering a signature in indirect way are not considered as a POE during the AdES signature validation process.

|all versions              a|DSS produces an error "The algorithm *** is no longer considered reliable" and/or returns `INDETERMINATE/CRYPTO_CONSTRAINTS_FAILURE_NO_POE` indication.        a|DSS aligns its validation policy according to the latest available edition of the ETSI TS 119 312 (cf. <<R20>>). The standard provides a prospective validity of the cryptographic suites that may change based on evolution of the modern cryptography. Therefore, it is always advisable to use the up-to-date version of DSS aligned with the latest edition of the specification, as well as be aware of changes in the standard. Should you need to update the cryptographic constraints within your own validation policy, please refer to the section <<defaultXmlPolicy>> providing an up-to-date validation constraints (see `<Cryptographic>` element for cryptographic algorithms policy) and instructions how to use a modified <<validationPolicy>>. When using a default validation policy, the DSS version upgrade is sufficient.

|all versions              a|I have a question not covered above      a|Feel free to reach us using https://ec.europa.eu/digital-building-blocks/tracker/projects/DSS/issues[JIRA issues tracker].

|===


<|MERGE_RESOLUTION|>--- conflicted
+++ resolved
@@ -709,27 +709,27 @@
     <PDFACompliant Level="WARN" />
 </PDFAConstraints>
 ----
-<<<<<<< HEAD
 |CA certificate BasicConstraints check          |
 ----
 not present
-=======
-|KeyUsage for CA certificates                     |
-----
-not enforced
->>>>>>> 7e609e79
 ----
                                                             a|[source,xml]
 ----
 <CACertificate>
     ...
-<<<<<<< HEAD
     <CA Level="FAIL" />
     <MaxPathLength Level="FAIL" />
     ...
 </CACertificate>
 ----
-=======
+|KeyUsage for CA certificates                     |
+----
+not enforced
+----
+                                                            a|[source,xml]
+----
+<CACertificate>
+    ...
     <KeyUsage Level="FAIL">
         <Id>keyCertSign</Id>
     </KeyUsage>
@@ -760,7 +760,6 @@
     </SigningCertificate>
 </Timestamp>
 ----
->>>>>>> 7e609e79
 
 |===
 
