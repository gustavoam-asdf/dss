--- conflicted
+++ resolved
@@ -13,8 +13,6 @@
 |===
 |Version           |Release date             |Features
 
-<<<<<<< HEAD
-=======
 |v5.12.RC1         |February 2023          a|Main new features / improvements :
 
 * PAdES : signature creation with external CMS provider;
@@ -52,7 +50,6 @@
 * NativeHTTPDataLoader : threads can get stuck;
 * JdbcCacheConnector : improved code to allow some database implementations.
 
->>>>>>> bcf231c3
 |v5.11.1           |November 2022            a|Main new features / improvements :
 
 * Maven Central integration;
@@ -287,21 +284,13 @@
 
 To upgrade version of DSS, locate to the `pom.xml` file of your project, search for the properties and then change the dss version in the corresponding field(s).
 
-<<<<<<< HEAD
-The following example shows how to switch to DSS version 5.11.1 using <<BomModule>>.
-=======
 The following example shows how to switch to DSS version 5.12.RC1 using <<BomModule>>.
->>>>>>> bcf231c3
 [source,xml]
 .pom.xml
 ----
 <properties>
     ...
-<<<<<<< HEAD
-    <dss.version>5.11.1</dss.version>
-=======
     <dss.version>5.12.RC1</dss.version>
->>>>>>> bcf231c3
     ...
 </properties>
 
@@ -328,9 +317,6 @@
 For changes within XML Signature Policy please refer <<ValidationPolicyChanges>>.
 
 [cols="2,5,5"]
-<<<<<<< HEAD
-.Code changes from version 5.10/5.10.1/5.10.2 to 5.11
-=======
 .Code changes from version 5.11 to 5.12
 |===
 |Title                               |v5.11                            |v5.12
@@ -581,7 +567,6 @@
 
 [cols="2,5,5"]
 .Code changes from version 5.10/5.10.1 to 5.11
->>>>>>> bcf231c3
 |===
 |Title                               |v5.10                            |v5.11
 |ASiC container: set signature name     a|[source,java]
