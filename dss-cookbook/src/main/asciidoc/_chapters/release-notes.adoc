--- conflicted
+++ resolved
@@ -11,8 +11,6 @@
 |===
 |Version           |Release date             |Features
 
-<<<<<<< HEAD
-=======
 |v6.0             |December 2023            a|Main new features / improvements :
 
                                             * Transition from `javax.\*` to `jakarta.*` namespaces;
@@ -23,7 +21,7 @@
 
                                             * KeyEntityTSPSource : add null safe processing.
 
->>>>>>> 98945a2b
+
 |v5.13             |December 2023           a|Bug fixes :
 
                                             * RFC 6283 XML Evidence Records (XMLERS) bug fixes;
@@ -356,22 +354,14 @@
 
 To upgrade version of DSS, locate to the `pom.xml` file of your project, search for the properties and then change the dss version in the corresponding field(s).
 
-<<<<<<< HEAD
-The example below shows how to switch to DSS version `5.13` using <<BomModule>>:
-=======
 The example below shows how to switch to DSS version `6.0` using <<BomModule>>:
->>>>>>> 98945a2b
 
 [source,xml]
 .pom.xml
 ----
 <properties>
     ...
-<<<<<<< HEAD
-    <dss.version>5.13</dss.version>
-=======
     <dss.version>6.0</dss.version>
->>>>>>> 98945a2b
     ...
 </properties>
 
