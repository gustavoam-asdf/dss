:sectnums:
:sectnumlevels: 5
:sourcetestdir: ../../../test/java
:samplesdir: ../_samples
:imagesdir: ../images/

[[HowToStart]]
== How to start with DSS

=== Integration instructions

The section explains the basic steps required to successfully integrate the DSS components to your project.

==== DSS Core

This section explains the usage and build requirements for https://github.com/esig/dss[DSS framework].

===== Requirements

The latest version of DSS framework has the following minimal requirements:

* Java 11 and higher (tested up to Java 19) for the build is required. For usage Java 8 is a minimum requirement;
* Maven 3.6 and higher;
* Memory and Disk: see minimal requirements for the used JVM. In general the higher available is better;
* Operating system: no specific requirements (tested on Windows and Linux).

NOTE: We strongly recommend using the latest available version of JDK, in order to have the most recent security fixes and cryptographical algorithm updates.

WARNING: Before processing the integration steps, please ensure you have successfully installed Maven and JVM with a required version.

===== Adding as Maven dependency

====== Using Maven Central (starting from version 5.11.1)

<<<<<<< HEAD
The simplest way to include DSS to your project is to use https://mvnrepository.com/artifact/eu.europa.ec.joinup.sd-dss[Maven Central repository]. To do this you need to define the required modules within a list of dependencies in `pom.xml` file of your Maven project, for example:
=======
The simplest way to include DSS to your project is to use https://central.sonatype.dev/namespace/eu.europa.ec.joinup.sd-dss[Maven Central repository]. To do this you need to define the required modules within a list of dependencies in `pom.xml` file of your Maven project, for example:
>>>>>>> bcf231c3

[source,xml]
----
<dependencies>
    ...
    <dependency>
        <groupId>eu.europa.ec.joinup.sd-dss</groupId>
        <artifactId>dss-xades</artifactId>
<<<<<<< HEAD
        <version>5.11.1</version>
=======
        <version>5.12.RC1</version>
>>>>>>> bcf231c3
    </dependency>
    ...
</dependencies>
----

<<<<<<< HEAD
NOTE: The integration with Maven Central repository is available only for the versions DSS 5.10.2 and 5.11.1.
=======
NOTE: The integration with Maven Central repository is available for versions starting from 5.11.1 and 5.10.2.
>>>>>>> bcf231c3

See <<MavenModules>> to get familiar with the available modules in DSS.

Refresh your project in order to download the dependency and you will be able to use all modules of the DSS framework. Your project needs to be refreshed every time you add a new dependency.

For integration with `dss-bom` module, please see <<BomModule>>.

====== Using Nexus repository (version 5.11 and before)

To include DSS artifacts published to Nexus Repository (versions up to and including DSS 5.11), the following configuration is required within `pom.xml` file of your Maven project:

[source,xml]
----
<repositories>
	<repository>
	  <id>cefdigital</id>
	  <name>cefdigital</name>
	  <url>https://ec.europa.eu/digital-building-blocks/artifact/content/repositories/esignaturedss/</url>
	</repository>
</repositories>
----

After that you will need to specify a list of DSS modules required for your project (see <<BomModule>> as an example).

[[BomModule]]
====== Integration with Bill of Materials (BOM) module

As DSS represents a multi-modules framework that benefits users from a more effective way of using the library (include only what you need), it has a downside that makes it difficult to keep versions of all modules up-to-date. The "bill of materials" (BOM) solution, represented by `dss-bom` module, helps other projects with the "version management".

The root `pom.xml` of `dss-bom` defines versions of all modules within DSS-library. Other projects that wish to benefit from the solution in DSS, should import `dss-bom` module using `dependencyManagement` and load other required modules without the need to define a version for each dependency:

[source,xml]
----
<dependencyManagement>
    <dependencies>
        <dependency>
            <groupId>eu.europa.ec.joinup.sd-dss</groupId>
            <artifactId>dss-bom</artifactId>
<<<<<<< HEAD
            <version>5.11.1</version>
=======
            <version>5.12.RC1</version>
>>>>>>> bcf231c3
            <type>pom</type>
            <scope>import</scope>
        </dependency>
    </dependencies>
</dependencyManagement>

<dependencies>
    <dependency>
        <groupId>eu.europa.ec.joinup.sd-dss</groupId>
        <artifactId>dss-utils-apache-commons</artifactId>
    </dependency>
    <dependency>
        <groupId>eu.europa.ec.joinup.sd-dss</groupId>
        <artifactId>dss-xades</artifactId>
    </dependency>
    ...
    <!-- add other required modules -->
</dependencies>
----

See <<MavenModules>> to get familiar with the available modules in DSS.

<<<<<<< HEAD
=======
[[MavenBuildProfiles]]
>>>>>>> bcf231c3
===== Maven build and profiles

In order to use a customized bundle of DSS, you may want to build the DSS Core framework modules.

NOTE: If you have implemented a new feature or fixed a bug issue, your pull requests are welcome at our https://github.com/esig/dss[GitHub Repository]

A simple build of the DSS Maven project can be done with the following command:

----
mvn clean install
----

NOTE: All listed commands must be executed from the project directory via a Command Line Interface (CLI).

This installation will run all unit tests present in the modules, which can take more than one hour to do the complete build.

In addition to the general build, the framework provides a list of various profiles, allowing a customized behavior:

* *quick* - disables unit tests and java-doc validation, in order to process the build as quick as possible (takes 1-2 minutes). *This profile cannot be used for a primary DSS build* (see below).
* *quick-init* - is similar to the `quick` profile. Disables java-doc validation for all modules and unit tests excluding some modules which have dependencies on their test classes. *Can be used for the primary build of DSS*.
* *slow-tests* - executes all tests, including time-consuming unit tests.
* *owasp* - runs validation of the project and using dependencies according to the https://nvd.nist.gov[National Vulnerability Database (NVD)].
* *jdk19-plus* - executed automatically for JDK version 9 and higher. Provides a support of JDK 8 with newer versions.
* *spotless* - used to add a licence header into project files.

WARNING: Some modules (e.g. `dss-utils`, `dss-crl-parser`, etc., see ch. <<SpecificModules>>) have to be built completely, as other modules are dependent on their test classes. Therefore, for the first build of DSS, the profile `quick-init` should be chosen rather than `quick` profile.

In order to run a build with a specific profile, the following command must be executed:

----
mvn clean install -P *profile_name*
----

===== Documentation generation

In order to generate HTML and PDF documentation for the DSS project, the `dss-cookbook` module of the DSS Core must be built with the following command (please, ensure that you are located in the `/dss-cookbook` directory):

----
mvn clean install -P asciidoctor
----

===== Javadoc generation

In order to generate https://ec.europa.eu/digital-building-blocks/DSS/webapp-demo/apidocs/index.html[HTML Javadoc], you will need to build the DSS Core completely.

[[DSSDemo]]
==== DSS Demonstrations

This section explains the build and use requirements for the https://github.com/esig/dss-demonstrations[DSS Demonstration Applications].

===== Requirements

The minimal requirements to build/run DSS Demonstrations:

* Java 8 and higher (tested up to Java 19) is required;
* Maven 3.6 and higher (if build required);
* Tomcat 8.5+ for Java 8 and Tomcat 9+ for Java 9 and higher (for Web-application);
* Memory and Disk: see minimal requirements for the used JVM. In general the highest available is the best;
* Operating system: no specific requirements (tested on Windows and Linux).

===== Ready to use solutions

[[DSSWebApp]]
====== DSS Web Application

The ready to use webapp allows testing the different functionalities offered in DSS without needing to dive into the implementation.

The DSS demo is available online on the https://ec.europa.eu/digital-building-blocks/DSS/webapp-demo/home[DIGITAL website].

The DSS demo is also available as a ready to use downloadable webapp. To use it, you need to complete the following steps:

. https://ec.europa.eu/digital-building-blocks/wikis/display/DIGITAL/Digital+Signature+Service+-++DSS[Download] the webapp as a ZIP folder.
. Unzip the folder
. Click on the Webapp-Startup.bat file
. Wait until this message appears "Server startup in xxx ms"
. Click on the DSS-Web internet shortcut

[[DSSStandaloneApp]]
====== DSS Standalone Application

DSS provides a standalone application which uses JavaFX. The application does not require a server to publish the product. The application can be run locally on a client's machine.

Download links for the Standalone Application (Windows x64):

* https://ec.europa.eu/digital-building-blocks/DSS/webapp-demo/downloads/dss-app-minimal-windows-x64.zip[Minimal ZIP (application + bat file)];
* https://ec.europa.eu/digital-building-blocks/DSS/webapp-demo/downloads/dss-app-complete-windows-x64.zip[Complete ZIP (application + bat file + OpenJDK + JavaFX SDK)].

===== Maven build instructions

The build of the project can be done similarly to the DSS Core framework build with the command `mvn clean install`.

NOTE: Please ensure that you build modules that you really need. Ignore build failures for non-required modules.

====== DSS Web Application build

To build the DSS Web Application the following modules are required:

* `dss-mock-tsa`;
* `dss-demo-webapp`;
* `dss-demo-bundle`.

After a successful build, in the directory `/dss-demo-bundle/target/` you will be able to find two containers: `dss-demo-bundle.zip` and `dss-demo-bundle.tar.gz`. Despite the different container type, the content of both containers is the same. After extracting the content, you will need to run the file `Webapp-Startup.bat` in order to launch the server and the file `Webapp-Shutdown.bat` to stop the server. After running the server, the web-application will be available at the address `http://localhost:8080/`.

If during TL/LOTL loading you experience problems with some particular Trusted Lists, please refer the <<KeyStore>> chapter for a resolution.

The documentation and javadoc will be copied automatically from the built DSS Core and made available on the following addresses respectively:

* HTML documentation : `http://localhost:8080/doc/dss-documentation.html`;
* PDF documentation :  `http://localhost:8080/doc/dss-documentation.pdf`;
* Javadoc : `http://localhost:8080/apidocs/index.html`.

In order to build a bundle for JDK 19, the following profile can be used from the `dss-demo-bundle` module:

----
mvn clean install -P java19
----

This will create a bundle with Tomcat 9.

====== Integration tests

The `dss-demo-webapp` module provides a collection of integration tests in order to test the behavior of REST/SOAP web-services. In order to run the tests, a web-server with the DSS Web Application shall be launched and the following profile needs to be executed from the module:

----
mvn clean install -P run-integration-test
----

====== DSS Standalone Application build

In order to build the standalone application, the following modules are required:

* `dss-mock-tsa`;
* `dss-standalone-app`;
* `dss-standalone-package`.

If the build is successful, you will be able to find out the following containers in the directory `/dss-standalone-app-package/target/`:

* `dss-standalone-app-package-minimal.zip` - contains the application code. Requires JDK ad JavaFX installed on a target machine in order to run the application;
* `dss-standalone-app-package-complete.zip` - contains the application code, as well as JDK and JavaFX library code. Can be run on a machine without pre-installed libraries.

In order to launch the application, you will need to extract the archive and run the file `dss-run.bat`.

=== DSS framework structure

DSS framework is a Maven multi-module project. See below the specifications about  provided modules within the DSS core.

[[MavenModules]]
==== Maven modules

This chapter provides an overview on modules available within https://github.com/esig/dss[Source code of DSS Core].

===== Shared modules

dss-enumerations:: Contains a list of all used enumerations in the DSS project.
dss-alerts:: Allows configuration of triggers and handlers for arbitrary defined events.
dss-jaxb-parsers:: Contains a list of all classes used to transform JAXB objects/strings to Java objects and vice versa.

===== JAXB model modules

specs-xmldsig:: W3C XSD schema for signatures http://www.w3.org/2000/09/xmldsig
specs-xades:: ETSI EN 319 132-1 XSD schema for XAdES.
specs-trusted-list:: ETSI TS 119 612 XSD schema for parsing Trusted Lists.
specs-validation-report:: ETSI TS 119 102-2 XSD schema for the Validation report.
specs-asic-manifest:: ETSI EN 319 162 schema for ASiCManifest.
specs-saml-assertion:: OASIS schema for SAML Assertions.

'''
dss-policy-jaxb:: JAXB model of the validation policy.
dss-diagnostic-jaxb:: JAXB model of the diagnostic data.
dss-detailed-report-jaxb:: JAXB model of the detailed report.
dss-simple-report-jaxb:: JAXB model of the simple report.
dss-simple-certificate-report-jaxb:: JAXB model of the simple report for certificates.

===== JSON validation modules

specs-jws:: JSON Schemas based on the RFC 7515 specifications (<<R21>>).
specs-jades:: ETSI TS 119 182-1 JSON Schemas for JAdES (<<R05>>).

===== Utils modules

dss-utils:: API with utility methods for String, Collection, I/O,...
dss-utils-apache-commons:: Implementation of dss-utils with Apache Commons libraries.
dss-utils-google-guava:: Implementation of dss-utils with Google Guava.

===== i18n

dss-i18n:: a module allowing internationalization of generated reports.

[[CoreModules]]
===== Core modules

dss-model:: Data model used in almost every module.
dss-crl-parser:: API to validate CRLs and retrieve revocation data
dss-crl-parser-stream:: Implementation of dss-crl-parser which streams the CRL.
dss-crl-parser-x509crl:: Implementation of dss-crl-parser which uses the java object X509CRL.
dss-spi:: Interfaces and util classes to process ASN.1 structure, compute digests, etc.
dss-document:: Common module to sign and validate document. This module doen't contain any implementation.
dss-service:: Implementations to communicate with online resources (TSP, CRL, OCSP).
dss-token:: Token definitions and implementations for MS CAPI, MacOS Keychain, PKCS#11, PKCS#12.
validation-policy:: Business of the signature's validation (ETSI EN 319 102 / TS 119 172-4).
dss-xades:: Implementation of the XAdES signature, augmentation and validation.
dss-cades:: Implementation of the CAdES signature, augmentation and validation.
dss-jades:: Implementation of the JAdES signature, augmentation and validation.
dss-pades:: Common code which is shared between dss-pades-pdfbox and dss-pades-openpdf.
dss-pades-pdfbox:: Implementation of the PAdES signature, augmentation and validation with https://pdfbox.apache.org/[PDFBox].
dss-pades-openpdf:: Implementation of the PAdES signature, augmentation and validation with https://github.com/LibrePDF/OpenPDF[OpenPDF (fork of iText)].
dss-pdfa:: Performs PDF validation against PDF/A specification.
dss-asic-common:: Common code which is shared between dss-asic-xades and dss-asic-cades.
dss-asic-cades:: Implementation of the ASiC-S and ASiC-E signature, augmentation and validation based on CAdES signatures.
dss-asic-xades:: Implementation of the ASiC-S and ASiC-E signature, augmentation and validation based on XAdES signatures.
dss-tsl-validation:: Module which allows loading / parsing / validating of LOTL and TSLs.

===== WebServices

dss-common-remote-dto:: Common classes between all remote services (REST and SOAP).
dss-common-remote-converter:: Classes which convert the DTO to DSS Objects.

'''
dss-signature-dto:: Data Transfer Objects used for signature creation/augmentation (REST and SOAP).
dss-signature-remote:: Common classes between dss-signature-rest and dss-signature-soap.
dss-signature-rest-client:: Client for the REST webservices.
dss-signature-rest:: REST webservices to sign (getDataToSign, signDocument methods), counter-sign and augment a signature.
dss-signature-soap-client:: Client for the SOAP webservices.
dss-signature-soap:: SOAP webservices to sign (getDataToSign, signDocument methods), counter-sign and augment a signature.

'''
dss-server-signing-dto:: Data Transfer Objects used for the server signing module (REST and SOAP).
dss-server-signing-common:: Common classes for server signing.
dss-server-signing-rest:: REST webservice for server signing.
dss-server-signing-rest-client:: REST client for server signing (sign method).
dss-server-signing-soap:: SOAP webservice for server signing.
dss-server-signing-soap-client:: SOAP client for server signing (sign method).

'''
dss-validation-dto:: Data Transfer Objects used for signature validation (REST and SOAP).
dss-validation-common:: Common classes between dss-validation-rest and dss-validation-soap.
dss-validation-rest-client:: Client for the REST signature-validation webservices.
dss-validation-soap-client:: Client for the SOAP signature-validation webservices.
dss-validation-rest:: REST webservices to validate a signature.
dss-validation-soap:: SOAP webservices to validate a signature.

'''
dss-certificate-validation-dto:: Data Transfer Objects used for certificate validation (REST and SOAP).
dss-certificate-validation-common:: Common classes between dss-certificate-validation-rest and dss-certificate-validation-soap.
dss-certificate-validation-rest-client:: Client for the REST certificate-validation webservice.
dss-certificate-validation-soap-client:: Client for the SOAP certificate-validation webservice.
dss-certificate-validation-rest:: REST webservice to validate a certificate.
dss-certificate-validation-soap:: SOAP webservice to validate a certificate.

'''
dss-timestamp-dto:: Data Transfer Objects used for timestamp creation.
dss-timestamp-remote-common:: Common classes between dss-timestamp-remote-rest and dss-timestamp-remote-soap.
dss-timestamp-remote-rest-client:: Client for the REST timestamp webservice.
dss-timestamp-remote-soap-client:: Client for the SOAP timestamp webservice.
dss-timestamp-remote-rest:: REST webservice to create a timestamp.
dss-timestamp-remote-soap:: SOAP webservice to create a timestamp.

===== Other modules

dss-test:: Mock and util classes for unit tests.
dss-cookbook:: Samples and documentation of DSS used to generate this documentation.
dss-jacoco-coverage:: Module which is used to collect a test coverage for all modules.
dss-bom:: Module which helps the integration with all DSS modules and the version.

[[SpecificModules]]
==== Specific modules

Some modules of the DSS framework have a specific behavior and has to be handled accordingly.

DSS contains a bundle of JAXB-based modules, generating Java classes at runtime based on XSD-schema. When any change is made in the XSD, the classes of the module are being re-generated according to the change. The following modules present this behavior:

* specs-xmldsig;
* specs-xades;
* specs-trusted-list;
* specs-validation-report;
* specs-asic-manifest;
* specs-saml-assertion;
* dss-policy-jaxb;
* dss-diagnostic-jaxb;
* dss-detailed-report-jaxb;
* dss-simple-report-jaxb;
* dss-simple-certificate-report-jaxb.

Specific modules with JWS and JAdES specifications exist. These modules allow to validate the generated JSON against the related JSON Schema :

* specs-jws;
* specs-jades.

Also, as it was explained in the previous section, some modules are required to be built completely in order for their dependent modules to be built when using a quick profile, namely:

* <<dssUtils,dss-utils>>;
* <<dssCrlParser,dss-crl-parser>>;
* dss-test;
* <<dssPades,dss-pades>>;
* dss-asic-common.

The modules contain common interfaces, used in other DSS modules, as well as unit tests to ensure the same behavior between their implementations.

==== DSS-demonstration modules

This chapter provides an overview on modules available within https://github.com/esig/dss-demonstrations[demonstrations project].

[horizontal]
dss-mock-tsa:: Timestamping source which generates fake timestamps from a self-signed certificate.
sscd-mocca-adapter:: Adapter for the MOCCA connection.
dss-standalone-app:: Standalone application which allows signing a document with different formats and tokens (JavaFX).
dss-standalone-app-package:: Packaging module for dss-standalone-app.
dss-demo-webapp:: Demonstration web application which presents basic DSS functionalities.
dss-demo-bundle:: Packaging module for dss-demo-webapp.<|MERGE_RESOLUTION|>--- conflicted
+++ resolved
@@ -32,11 +32,7 @@
 
 ====== Using Maven Central (starting from version 5.11.1)
 
-<<<<<<< HEAD
-The simplest way to include DSS to your project is to use https://mvnrepository.com/artifact/eu.europa.ec.joinup.sd-dss[Maven Central repository]. To do this you need to define the required modules within a list of dependencies in `pom.xml` file of your Maven project, for example:
-=======
 The simplest way to include DSS to your project is to use https://central.sonatype.dev/namespace/eu.europa.ec.joinup.sd-dss[Maven Central repository]. To do this you need to define the required modules within a list of dependencies in `pom.xml` file of your Maven project, for example:
->>>>>>> bcf231c3
 
 [source,xml]
 ----
@@ -45,21 +41,13 @@
     <dependency>
         <groupId>eu.europa.ec.joinup.sd-dss</groupId>
         <artifactId>dss-xades</artifactId>
-<<<<<<< HEAD
-        <version>5.11.1</version>
-=======
         <version>5.12.RC1</version>
->>>>>>> bcf231c3
     </dependency>
     ...
 </dependencies>
 ----
 
-<<<<<<< HEAD
-NOTE: The integration with Maven Central repository is available only for the versions DSS 5.10.2 and 5.11.1.
-=======
 NOTE: The integration with Maven Central repository is available for versions starting from 5.11.1 and 5.10.2.
->>>>>>> bcf231c3
 
 See <<MavenModules>> to get familiar with the available modules in DSS.
 
@@ -98,11 +86,7 @@
         <dependency>
             <groupId>eu.europa.ec.joinup.sd-dss</groupId>
             <artifactId>dss-bom</artifactId>
-<<<<<<< HEAD
-            <version>5.11.1</version>
-=======
             <version>5.12.RC1</version>
->>>>>>> bcf231c3
             <type>pom</type>
             <scope>import</scope>
         </dependency>
@@ -125,10 +109,7 @@
 
 See <<MavenModules>> to get familiar with the available modules in DSS.
 
-<<<<<<< HEAD
-=======
 [[MavenBuildProfiles]]
->>>>>>> bcf231c3
 ===== Maven build and profiles
 
 In order to use a customized bundle of DSS, you may want to build the DSS Core framework modules.
