:toc: left
:icons: font
:icon-set: far
= Digital Signature Service
:description: Documentation of the open source project DSS (Digital Signature Service). This project allows producing/validation of Advanced electronic signatures (AdES).
:keywords: electronic signature, XAdES, CAdES, PAdES, ASiC, open source, validation
version : {dssVersion} - {docdate}

== Introduction

=== Purpose of the document

This document describes some examples of how to develop in Java using the DSS framework. The aim is to show to the developers, in a progressive manner, the different uses of the framework. It will familiarize them with the code step by step.

=== Scope of the document

This document provides examples of code which allow easy handling of digital signatures. The examples are consistent with the Release {dssVersion} of DSS framework which can be downloaded via https://ec.europa.eu/cefdigital/wiki/display/CEFDIGITAL/DSS+releases

Three main features can be distinguished within the framework :

 * The digital signature;
 * The extension of a digital signature and;
 * The validation of a digital signature.
 
On a more detailed manner the following concepts and features are addressed in this document:
 
 * Formats of the signed documents: XML, PDF, DOC, TXT, ZIP...;
 * Packaging structures: enveloping, enveloped, detached and internally-detached;
 * Forms of digital signatures: XAdES, CAdES, PAdES and ASiC-S/ASiC-E;
 * Profiles associated to each form of the digital signature;
 * Trust management;
 * Revocation data handling (OCSP and CRL sources);
 * Certificate chain building;
 * Signature validation and validation policy;
 * Validation of the signing certificate.

This is not an exhaustive list of all the possibilities offered by the framework and the proposed examples cover only the most useful features. However, to discover every detail of the operational principles of the framework, the JavaDoc is available within the source code.

Please note that the DSS framework is still under maintenance and new features will be released in the future.

=== Abbreviations and Acronyms

[cols=2]
|=======================
|Code			|Description
|AdES			|Advanced Electronic Signature
|API			|Application Programming Interface
|ASiC			|Associated Signature Containers
|BB				|Building Block (CEF)
|CA				|Certificate authority
|CAdES			|CMS Advanced Electronic Signatures
|CD				|Commission Decision
|CEF			|Connecting Europe Facility
|CMS			|Cryptographic Message Syntax
|CRL			|Certificate Revocation List
|CSP			|Core Service Platform (CEF)
|CSP			|Cryptographic Service Provider
|DER			|Distinguished Encoding Rules
|DSA			|Digital Signature Algorithm - an algorithm for public-key cryptography
|DSI			|Digital Service Infrastructure (CEF)
|DSS			|Digital Signature Service
|EC				|European Commission
|eID			|Electronic Identity Card
|ESI			|Electronic Signatures and Infrastructures
|ETSI			|European Telecommunications Standards Institute
|EUPL			|European Union Public License
|FSF			|Free Software Foundation
|GS				|Generic Service (CEF)
|GUI			|Graphical User Interface
|HSM			|Hardware Security Modules
|HTTP			|Hypertext Transfer Protocol
|I18N			|Internationalization
|Java EE		|Java Enterprise Edition
|JavaDoc		|JavaDoc is developed by Sun Microsystems to create API documentation in HTML format from the comments in the source code. JavaDoc is an industrial standard for documenting Java classes.
|JAXB			|Java Architecture for XML Binding
|JCA			|Java Cryptographic Architecture
|JCE			|Java Cryptography Extension
|JDBC			|Java DataBase Connectivity
|LGPL			|Lesser General Public License
|LOTL			|List of Trusted List or List of the Lists
|LSP			|Large Scale Pilot
|MIT			|Massachusetts Institute of Technology
|MOCCA			|Austrian Modular Open Citizen Card Architecture; implemented in Java
|MS / EUMS		|Member State
|MS CAPI		|Microsoft Cryptographic Application Programming Interface
|OCF			|OEBPS Container Format
|OCSP			|Online Certificate Status Protocol
|ODF			|Open Document Format
|ODT			|Open Document Text
|OEBPS			|Open eBook Publication Structure
|OID			|Object Identifier
|OOXML			|Office Open XML
|OSI			|Open Source Initiative
|OSS			|Open Source Software
|PAdES			|PDF Advanced Electronic Signatures
|PC/SC			|Personal computer/Smart Card
|PDF			|Portable Document Format
|PDFBox			|Apache PDFBox - A Java PDF Library: http://pdfbox.apache.org/
|PKCS			|Public Key Cryptographic Standards
|PKCS#12		|It defines a file format commonly used to store X.509 private key accompanying public key certificates, protected by symmetrical password
|PKIX			|Internet X.509 Public Key Infrastructure
|RSA			|Rivest Shamir Adleman - an algorithm for public-key cryptography
|SCA			|Signature Creation Application
|SCD			|Signature Creation Device
|SME			|Subject Matter Expert
|SMO			|Stakeholder Management Office (CEF)
|SOAP			|Simple Object Access Protocol
|SSCD			|Secure Signature-Creation Device
|SVA			|Signature Validation Application
|TL				|Trusted List
|TLManager		|Application for managing trusted lists.
|TSA			|Time Stamping Authority
|TSL			|Trust-service Status List
|TSP			|Time Stamp Protocol
|TSP			|Trusted Service Provider
|TST			|Time-Stamp Token
|UCF			|Universal Container Format
|URI			|Uniform Resource Identifier
|WSDL			|Web Services Description Language
|WYSIWYS		|What you see is what you sign
|XAdES			|XML Advanced Electronic Signatures
|XML			|Extensible Markup Language
|ZIP			|File format used for data compression and archiving
|=======================

=== References

[cols=4]
|=======================
|Ref.			|Title																			|Reference					|Version
|[[R01]]	R01	|ESI - XAdES digital signatures													|ETSI EN 319 132 part 1-2	|1.1.1
|[[R02]]	R02	|ESI - CAdES digital signatures													|ETSI EN 319 122 part 1-2	|1.1.1
|[[R03]]	R03	|ESI - PAdES digital signatures													|ETSI EN 319 142 part 1-2	|1.1.1
|[[R04]]	R04	|ESI - Associated Signature Containers (ASiC)									|ETSI EN 319 162 part 1-2	|1.1.1
|[[R05]]	R05	|Document management - Portable document format - Part 1: PDF 1.7				|ISO 32000-1				|1
|[[R06]]	R06	|Directive 1999/93/EC of the European Parliament and of the Council of 13 December 1999 on a Community framework for electronic signatures.	|DIRECTIVE 1999/93/EC	|
|[[R07]]	R07	|Internet X.509 Public Key Infrastructure - Time-Stamp Protocol (TSP)			|RFC 3161					|
|[[R08]]	R08	|ESI - Procedures for Creation and Validation of AdES Digital Signatures		|ETSI EN 319 102-1			|1.1.1
|[[R09]]	R09	|ESI - Signature validation policy for European qualified electronic signatures/seals using trusted lists   |ETSI TS 119 172-4			|draft
|[[R10]]	R10	|ESI - Trusted Lists															|ETSI TS 119 612		    |2.1.1
|[[R11]]	R11	|eIDAS Regulation No 910/2014													|910/2014/EU			    |
|[[R12]]	R12	|ESI - Procedures for Creation and Validation of AdES Digital Signatures		|ETSI TS 119 102-2		    |1.1.1

|=======================

=== Useful links

 * https://ec.europa.eu/cefdigital/wiki/display/CEFDIGITAL/eSignature[CEF Digital]
 * https://webgate.ec.europa.eu/tl-browser/#/[TL Browser]
 * https://github.com/esig/dss[Source code (GitHub)]
 * https://ec.europa.eu/cefdigital/code/projects/ESIG/repos/dss/browse[Source code (EC Bitbucket)]
 * https://ec.europa.eu/cefdigital/code/projects/ESIG/repos/dss-demos/browse[Source code demonstrations (EC Bitbucket)]
 * https://ec.europa.eu/cefdigital/tracker/projects/DSS/issues[Report an issue (EC Jira)]
 * https://esig-dss.atlassian.net/projects/DSS[Old Jira] 

== General framework structure

DSS framework is a multi-modules project which can be builded with Maven.

You can easily download them with the following Maven repository : 

[source,xml]
----
<repository>
  <id>cefdigital</id>
  <name>cefdigital</name>
  <url>https://ec.europa.eu/cefdigital/artifact/content/repositories/esignaturedss/</url>
</repository>
----

[horizontal]
dss-model:: Data model used in almost every module.
dss-token:: Token definitions and implementations for MS CAPI, PKCS#11, PKCS#12.
dss-document:: Common module to sign and validate document. This module doen't contain any implementation.
dss-asic-common:: Common code which is shared between dss-asic-xades and dss-asic-cades.
dss-asic-cades:: Implementation of the ASiC-S and ASiC-E signature, extension and validation based on CAdES signatures.
dss-asic-xades:: Implementation of the ASiC-S and ASiC-E signature, extension and validation based on XAdES signatures.
dss-cades:: Implementation of the CAdES signature, extension and validation.
dss-pades:: Common code which is shared between dss-pades-pdfbox and dss-pades-openpdf.
dss-pades-pdfbox:: Implementation of the PAdES signature, extension and validation with https://pdfbox.apache.org/[PDFBox].
dss-pades-openpdf:: Implementation of the PAdES signature, extension and validation with https://github.com/LibrePDF/OpenPDF[OpenPDF (fork of iText)].
dss-xades:: Implementation of the XAdES signature, extension and validation.
dss-spi:: Interfaces, util classes to manipulate ASN1, compute digests,... 
dss-service:: Implementations to communicate with online resources (TSP, CRL, OCSP). 
dss-crl-parser:: API to validate CRLs and retrieve revocation data
dss-crl-parser-stream:: Implementation of dss-crl-parser which streams the CRL (experimental).
dss-crl-parser-x509crl:: Implementation of dss-crl-parser which uses the java object X509CRL.
dss-tsl-validation:: Module which allows loading / parsing / validating of LOTL and TSLs.
validation-policy:: Business of the signature's validation (ETSI EN 319 102).
dss-common-remote-dto:: Common classes between all remote services (REST and SOAP).
dss-signature-dto:: Data Transfer Objects used for signature creation/extension (REST and SOAP).
dss-signature-remote:: Common classes between dss-signature-rest and dss-signature-soap.
dss-signature-rest-client:: Client for the REST webservices.
dss-signature-rest:: REST webservices to sign (getDataToSign, signDocument methods) and extend a signature.
dss-signature-soap-client:: Client for the SOAP webservices.
dss-signature-soap:: SOAP webservices to sign (getDataToSign, signDocument methods) and extend a signature.
dss-server-signing-dto:: Data Transfer Objects used for the server signing module (REST and SOAP).
dss-server-signing-common:: Common classes for server signing
dss-server-signing-rest:: REST webservice for server signing
dss-server-signing-rest-client:: REST client for server signing 
dss-server-signing-soap:: SOAP webservice for server signing
dss-server-signing-soap-client:: SOAP client for server signing
dss-validation-dto:: Data Transfer Objects used for signature validation (REST and SOAP).
dss-validation-common:: Common classes between dss-validation-rest and dss-validation-soap.
dss-validation-rest-client:: Client for the REST signature-validation webservices.
dss-validation-soap-client:: Client for the SOAP signature-validation webservices.
dss-validation-rest:: REST webservices to validate a signature.
dss-validation-soap:: SOAP webservices to validate a signature.
<<<<<<< HEAD
dss-certificate-validation-dto:: Data Transfer Objects used for certificate validation (REST and SOAP).
dss-certificate-validation-common:: Common classes between dss-certificate-validation-rest and dss-certificate-validation-soap.
dss-certificate-validation-rest-client:: Client for the REST certificate-validation webservices.
dss-certificate-validation-soap-client:: Client for the SOAP certificate-validation webservices.
dss-certificate-validation-rest:: REST webservices to validate a certificate.
dss-certificate-validation-soap:: SOAP webservices to validate a certificate.
sscd-mocca-adapter:: Implementation for MOCCA token.
dss-enumerations:: Contains a list of all used enumerations in the DSS project.
dss-jaxb-parsers:: Contains a list of all classes used to transform JAXB objects/strings to Java objects and vice versa.
=======
>>>>>>> 6aaed609
dss-policy-jaxb:: JAXB model of the validation policy.
dss-diagnostic-jaxb:: JAXB model of the diagnostic data.
dss-simple-report-jaxb:: JAXB model of the simple report.
dss-detailed-report-jaxb:: JAXB model of the detailed report.
dss-reports:: Wrappers to easily manipulate the reports JAXB models (diagnostic-data, simple-report, detailed-report).
dss-tsl-jaxb:: JAXB model of the TSL.
specs-xmldsig:: W3C XSD schema for signatures http://www.w3.org/2000/09/xmldsig
specs-xades:: ETSI EN 319 132-1 V1.1.1 XSD schema for XAdES
specs-trusted-list:: ETSI TS 119 612 XSD schema for parsing Trusted Lists
specs-validation-report:: ETSI TS 119 102-2 V1.2.1 XSD schema for the Validation report
dss-utils:: API with utility methods for String, Collection, I/O,...
dss-utils-apache-commons:: Implementation of dss-utils with Apache Commons libraries
dss-utils-google-guava:: Implementation of dss-utils with Google Guava
dss-test:: Mocks and util classes for unit tests.
dss-cookbook:: Samples and documentation of DSS used to generate this documentation.

=== DSS Utils

The module dss-utils offers an interface with utility methods to operate on String, Collection, I/O,... DSS framework provides two different implementations with the same behaviour : 

 * dss-utils-apache-commons : this module uses Apache Commons libraries (commons-lang3, commons-collection4, commons-io and commons-codec);
 * dss-utils-google-guava : this module only requires Google Guava (recommended on Android).

If your integration include dss-utils, you will need to select an implementation.

=== DSS CRL Parser

DSS contains two ways to parse/validate a CRL and to retrieve revocation data. An alternative to the X509CRL java object was developed to face memory issues in case of large CRLs. The X509CRL object fully loads the CRL in memory and can cause OutOfMemoryError.

 * dss-crl-parser-x509crl : this module uses the X509CRL java object.
 * dss-crl-parser-streams : this module offers an alternative with a CRL streaming (experimental).
 
If your integration require dss-crl-parser, you will need to choose your implementation.

=== DSS PAdES

Since the version 5.4, DSS allows generation/extension/validation PAdES signatures with two different frameworks : PDFBox and OpenPDF (fork of iText). The dss-pades module only contains the common code and requires an underlying implementation : 
 
 * dss-pades-pdfbox : Supports drawing of custom text, images, as well as text+image, in a signature field.
 * dss-pades-openpdf : Supports drawing of custom text OR images in a signature field.

DSS permits to override the visible signature generation with these interfaces : 

 * eu.europa.esig.dss.pdf.IPdfObjFactory
 * eu.europa.esig.dss.pdf.visible.SignatureDrawerFactory (selects the SignatureDrawer depending on the SignatureImageParameters content)
 * eu.europa.esig.dss.pdf.visible.SignatureDrawer

A new instance of the IPdfObjFactory can be created with its own SignatureDrawerFactory and injected in the PdfObjFactory.setInstance(IPdfObjFactory).

==== DSS PDFBox

Since the version 5.5, DSS allows switching between two implementations of the framework PDFBox : default (original) and native.

 * Default Drawer : The original drawer implemented on the PDFBox framework, supports displaying of custom text, images, text+image combination in a signature field. The implementation does not include the provided custom text to the inner PDF structure, instead of it, the drawer creates an image representation of the provided text, which is added to the signature field (i.e. the text is not selectable and not searchable).
 * Native Drawer : Since the version 5.5, DSS includes a new implementation of PDFBox Drawer, that allows a user to add a real custom text, image or combination of text and image to a visible signature field. The native implementation embeds the provided custom text to the inner PDF structure, that makes the text selectable and searchable, and also clearer and smoother in comparison with the original implementation.

By default DSS uses "Default Drawer" as the PDFBox implementation. In order to switch the implementation, that allowed in runtime, you have to set a new instance for PdfObjFactory as following:

[source,java,indent=0]
.Runtime PDF Object Factory changing
----
include::{sourcetestdir}/eu/europa/esig/dss/cookbook/example/sign/SignPdfPadesBVisibleTest.java[tags=custom-factory]
----

== Available demonstrations

With the framework, some demonstrations are provided.

[horizontal]
dss-standalone-app:: Standalone application which allows signing a document with different formats and tokens (JavaFX).
dss-standalone-app-package:: Packaging module for dss-standalone-app.
dss-demo-webapp:: Demonstration web application which presents a part of the DSS possibilities.
dss-demo-bundle:: Packaging module for dss-demo-webapp.

WARNING: The demonstrations use a simulated timestamp service (Mock) so that is not recommended for a production usage.

== Signature's profile simplification

The different formats of the digital signature make possible to cover a wide range of real live cases of use of this technique. Thus we distinguish the following formats: XAdES, CAdES, PAdES and ASIC. To each one of them a specific standard is dedicated. The wide variety of options, settings and versions of the standards makes their interoperability very difficult. This is the main reason for which new standards commonly called "baseline profiles" were published. Their goal is to limit the number of options and variants thereby making possible a better interoperability between different actors.

In general can be said that for each format of the digital signature the number of security levels defined in the new standards has been reduced. Below is a comparative table of old and new levels for each format of the signature:

[cols=6]
|=======================
2+|XAdES				  2+|CAdES				  2+|PAdES
|STANDARD 		|BASELINE	|STANDARD 	|BASELINE 	|STANDARD	|BASELINE
|XAdES-BES 		.2+^.^|XAdES-B	|CAdES-BES 	.2+^.^|CAdES-B 	|PAdES-BES 	.2+^.^|PAdES-B
|XAdES-EPES					|CAdES-EPES	 			|PAdES-EPES 
|XAdES-T 		|XAdES-T	|CAdES-T 	|CAdES-T 	|PAdES-T 	|PAdES-T
|XAdES-XL 		|XAdES-LT	|CAdES-XL 	|CAdES-LT 	|PAdES-XL 	|PAdES-LT
|XAdES-A 		|XAdES-LTA	|CAdES-A 	|CAdES-LTA 	|PAdES-LTV 	|PAdES-LTA
|=======================

Note that the new version (v4) of the DSS framework is compatible with the baseline profiles, it is no longer possible to use the standard profiles for signing purpose. The validation of the signature still takes into account the old profiles.

=== Signature profile guide

Below you can find a table specifying various signature possibilities with available in DSS signature's profiles/formats.
The vertical column specifies available signature profiles and their extensions. The horizontal row specifies types of documents to be signed with the formats.

[cols="9*^.^"]
|=======================
  3+|Signature profiles                        |XML   |PDF   |Binary   |Digest   |Multi files   |Multi signatures
.10+|XAdES   .4+|Enveloping  |Base64 encoded   |icon:check-circle[role="lime"] |icon:check-circle[role="lime"] |icon:times-circle[role="red"] |icon:check-circle[role="lime"] |icon:check-circle[role="lime"] |icon:check-circle[role="lime"]
                             |Embed XML    |icon:check-circle[role="lime"] |icon:times-circle[role="red"] |icon:times-circle[role="red"] |icon:times-circle[role="red"] |XML only |icon:check-circle[role="lime"]
                             |Manifest     |icon:check-circle[role="lime"] |icon:check-circle[role="lime"] |icon:check-circle[role="lime"] |icon:check-circle[role="lime"] |icon:check-circle[role="lime"] |icon:check-circle[role="lime"]
                             |Canonicalization   |icon:check-circle[role="lime"] |icon:times-circle[role="red"] |icon:times-circle[role="red"] |icon:times-circle[role="red"] |XML only |icon:check-circle[role="lime"]
             .4+|Enveloped   |enveloped transformation   |icon:check-circle[role="lime"] |icon:times-circle[role="red"] |icon:times-circle[role="red"] |icon:times-circle[role="red"] |icon:times-circle[role="red"] |icon:times-circle[role="red"]
                             |based on XPath   |icon:check-circle[role="lime"] |icon:times-circle[role="red"] |icon:times-circle[role="red"] |icon:times-circle[role="red"] |icon:times-circle[role="red"] |icon:check-circle[role="lime"]
                             |based on Filter2   |icon:check-circle[role="lime"] |icon:times-circle[role="red"] |icon:times-circle[role="red"] |icon:times-circle[role="red"] |icon:times-circle[role="red"] |icon:check-circle[role="lime"]
                             |Canonicalization   |icon:check-circle[role="lime"] |icon:times-circle[role="red"] |icon:times-circle[role="red"] |icon:times-circle[role="red"] |XML only |icon:check-circle[role="lime"]
              2+|Detached                  |icon:check-circle[role="lime"] |icon:check-circle[role="lime"] |icon:check-circle[role="lime"] |icon:check-circle[role="lime"] |icon:check-circle[role="lime"] |icon:check-circle[role="lime"]
              2+|Internally Detached       |icon:check-circle[role="lime"] |icon:times-circle[role="red"] |icon:times-circle[role="red"] |icon:times-circle[role="red"] |XML only |icon:check-circle[role="lime"]
.2+|CAdES     2+|Enveloping                |icon:check-circle[role="lime"] |icon:check-circle[role="lime"] |icon:times-circle[role="red"] |icon:check-circle[role="lime"] |icon:times-circle[role="red"] |icon:check-circle[role="lime"]
              2+|Detached                  |icon:check-circle[role="lime"] |icon:check-circle[role="lime"] |icon:check-circle[role="lime"] |icon:check-circle[role="lime"] |icon:times-circle[role="red"] |icon:check-circle[role="lime"]
|PAdES        2+|Enveloped                 |icon:times-circle[role="red"] |icon:check-circle[role="lime"] |icon:times-circle[role="red"] |icon:times-circle[role="red"] |icon:times-circle[role="red"] |icon:check-circle[role="lime"]
.2+|ASiC        |ASiCS       |CAdES/XAdES  |icon:check-circle[role="lime"] |icon:check-circle[role="lime"] |icon:times-circle[role="red"] |icon:check-circle[role="lime"] |icon:check-circle[role="lime"] |icon:check-circle[role="lime"]
                |ASiCE       |CAdES/XAdES  |icon:check-circle[role="lime"] |icon:check-circle[role="lime"] |icon:times-circle[role="red"] |icon:check-circle[role="lime"] |icon:check-circle[role="lime"] |icon:check-circle[role="lime"]
|=======================

== The XML Signature (XAdES)

The simplest way to address the digital signature passes through the XAdES format. Indeed, it allows visualization of the signature content with a simple text editor. Thus it becomes much easier to make the connection between theoretical concepts and their implementation. Before embarking on the use of the DSS framework, it is advisable to read the following documents:

 * XAdES Specifications (cf. <<R01>>)

After reading these documents, it is clear that:

 * To electronically sign a document, a signing certificate (that proves the signer's identity) and the access to its associated private key is needed. 
 * To electronically validate a signed document the signer's certificate containing the public key is needed. To give a more colourful example: when a digitally signed document is sent to a given person or organization in order to be validated, the certificate with the public key used to create the signature must also be provided.

===	XAdES Profiles

The new ETSI standard defines four conformance levels to address the growing need to protect the validity of the signature in time. Henceforth to denote the level of the signature the word "level" will be used. Follows the list of levels defined in the standard:

 * XAdES-BASELINE-*B*: _Basic Electronic Signature_
The lowest and simplest version just containing the SignedInfo, SignatureValue, KeyInfo and SignedProperties. This level combines the old -BES and -EPES levels.
This form extends the definition of an electronic signature to conform to the identified signature policy.
 * XAdES-BASELINE-*T*: _Signature with a timestamp_
A timestamp regarding the time of signing is added to protect against repudiation.
 * XAdES-BASELINE-*LT*: _Signature with Long Term Data_
Certificates and revocation data are embedded to allow verification in future even if their original source is not available. This level is equivalent to the old -XL level.
 * XAdES-BASELINE-*LTA*: _Signature with Long Term Data and Archive timestamp_
By using periodical timestamping (e.g. each year) compromising is prevented which could be caused by weakening previous signatures during a long-time storage period. This level is equivalent to the old -A level.

NOTE: Old levels: -BES, -EPES, -C, -X, -XL, -A are not supported any more when signing.

==== XAdES-BASELINE-B

To start, let's take a simple XML document:

[[xml_example.xml]]
[source,xml]
.xml_example.xml
----
<?xml version="1.0"?>
<test>Hello World !</test>
----

Since this is an XML document, we will use the XAdES signature and more particularly XAdES-BASELINE-B level, which is the lowest level of protection: just satisfying Directive (cf. <<R06>>) legal requirements for advanced signature. The normal process of signing wants to sign first with the level -B or level-T, and then later when it becomes necessary to complete the signature with superior levels. However, the framework allows signing directly with any level.
When signing data, the resulting signature needs to be linked with the data to which it applies. This can be done either by creating a data set which combines the signature and the data (e.g. by enveloping the data with the signature or including a signature element in the data set) or placing the signature in a separate resource and having some external means for associating the signature with the data. So, we need to define the packaging of the signature, namely ENVELOPED, ENVELOPING, DETACHED or INTERNALLY-DETACHED. More information about supported reference transformations for each signature packaging (except 'Detached'), can be found in the section <<Reference Transformations>>
 
 * *ENVELOPED :* when the signature applies to data that surround the rest of the document;
 * *ENVELOPING :* when the signed data form a sub-element of the signature itself;
 ** Base64 encoded binaries;
 ** Embed XML object(s);
 ** Embed https://www.w3.org/TR/xmldsig-core/#sec-o-Manifest[Manifest] object(s)
 * *DETACHED :* when the signature relates to the external resource(s) separated from it.
 * *INTERNALLY-DETACHED :* when the signature and the related signed data are both included in a parent element (only XML).

For our example, we will use ENVELOPED packaging.

The DSS framework uses 3 atomic steps to sign a document :

. Compute the digest to be signed;
. Sign the digest; 
. Sign the document (add the signed digest).

The DSS fully manages the steps 1 and 3. We need to specify how to do the signature operation. DSS offers some implementations in the dss-token module

To write our Java code, we still need to specify the type of KeyStore to use for signing our document, more simply, where the private key can be found. In the package "eu.europa.esig.dss.token", we can choose between different connection tokens :

 * *Pkcs11SignatureToken :* allows communicating with SmartCards with the PKCS#11 interface. It requires some installed drivers (dll, sso,...) 
 * *Pkcs12SignatureToken :* allows signing with a PKC#12 keystore (.p12 file).
 * *MSCAPISignatureToken :* handles the signature with MS CAPI (the Microsoft interface to communicate with SmartCards).
 * *JKSSignatureToken :* allows signing with a Java Key Store (.jks file).

NOTE: The DSS also provides the support for MOCCA framework to communicate with the Smartcard with PC/SC, but it involves the installation of the MOCCA and IAIK libraries.

To know more about the use of the different signature tokens, please consult "Management of Signature Tokens" chapter.

In our example the class: "Pkcs12SignatureToken" will be used. A file in PKCS#12 format must be provided to the constructor of the class. It contains an X.509 private key accompanying the public key certificate and protected by symmetrical password. The certification chain can also be included in this file. It is possible to generate dummy certificates and their chains with OpenSSL. Please visit http://www.openssl.org/ for more details.

This is the complete code that allows you to sign our XML document.

[source,java,indent=0]
.Create a XAdES signature
----
include::{sourcetestdir}/eu/europa/esig/dss/cookbook/example/sign/SignXmlXadesBTest.java[tags=demo]
----

What you may notice is that to sign a document we need to:

 * Create an object based on SignatureParameters class. The number of specified parameters depends on the type of signature. Generally, the number of specified parameters depends on the profile of signature. This object also defines some default parameters.
 * Choose the profile, packaging, signature digest algorithm.
 * Indicate the private key entry to be used.
 * Instantiate the adequate signature service.
 * Carry out the signature process.
 
The encryption algorithm is determined by the private key and therefore cannot be compelled by the setter of the signature parameters object. It will cause an inconsistency in the signature making its validation impossible. This setter can be used in a particular context where the signing process is distributed on different machines and the private key is known only to the signature value creation process. See clause "Signing process" for more information.
In the case where the private key entry object is not available, it is possible to choose the signing certificate and its certificate chain as in the following example:

[source,java,indent=0]
----
include::{sourcetestdir}/eu/europa/esig/dss/cookbook/example/snippets/Snippets.java[tags=demoCertificateChain]
----

Integrating the certificate chain in the signature simplifies the build of a prospective certificate chain during the validation process.

By default the framework uses the current date time to set the signing date, but in the case where it is necessary to indicate the different time it is possible to use the setter "setSigningDate(Date)" as in the example:

[source,java,indent=0]
----
include::{sourcetestdir}/eu/europa/esig/dss/cookbook/example/snippets/Snippets.java[tags=demoSigningDate]
----

When the specific service is instantiated a certificate verifier must be set. This object is used to provide four different sources of information:

 * the source of trusted certificates (based on the trusted list(s) specific to the context);
 * the source of intermediate certificates used to build the certificate chain till the trust anchor. This source is only needed when these certificates are not included in the signature itself;
 * the source of OCSP;
 * the source of CRL.
 
In the current implementation this object is only used when profile -LT or -LTA are created. 

===== Signing process

Once the parameters of the signature were identified the service object itself must be created. The service used will depend on the type of document to sign. In our case it is an XML file, so we will instantiate a XAdES service. The process of signing takes place in three stages. The first is the "getDataToSign ()" method call, passing as a parameter the document to be signed and the previously selected settings. This step returns the data which is going to be digested and encrypted. In our case it corresponds to the SignedInfo XMLDSig element.  

[source,java,indent=0]
----
include::{sourcetestdir}/eu/europa/esig/dss/cookbook/example/snippets/Snippets.java[tags=demoSigningProcessGetDataToSign]
----

The next step is a call to the function "sign()" which is invoked on the object token representing the KeyStore and not on the service. This method takes three parameters. The first is the array of bytes that must be signed. It is obtained by the previous method invocation. The second is the algorithm used to create the digest. You have the choice between SHA1, SHA256, and SHA512 (this list is not exhaustive). And the last one is the private key entry.

[source,java,indent=0]
----
include::{sourcetestdir}/eu/europa/esig/dss/cookbook/example/snippets/Snippets.java[tags=demoSigningProcessSign]
----

The last step of this process is the integration of the signature value in the signature and linking of that one to the signed document based on the selected packaging method. This is the method "signDocument()" on the service. We must pass to it three parameters: again the document to sign, the signature parameters and the value of the signature obtained in the previous step.

This separation into three steps allows use cases where different environments have their precise responsibilities: specifically the distinction between communicating with the token and executing the business logic.

When the breakdown of this process is not necessary, than a simple call to only one method can be done as in the following example:

[source,java,indent=0]
----
include::{sourcetestdir}/eu/europa/esig/dss/cookbook/example/snippets/Snippets.java[tags=demoSigningProcessSignDocument]
----

===== Additional attributes

For this type (XAdES-BASELINE-B) of signature it is possible to identify some additional attributes:

 * SignerRole - contains claimed roles assumed by the signer when creating the signature.
 * SignatureProductionPlace - contains the indication of the purported place where the signer claims to have produced the signature.
 * CommitmentTypeIndication - identifies the commitment undertaken by the signer in signing (a) signed data object(s) in the context of the selected signature policy.
 * AllDataObjectsTimeStamp - each time-stamp token within this property covers the full set of references defined in the Signature's SignedInfo element, excluding references of type "SignedProperties".
 * IndividualDataObjectsTimeStamp - each time-stamp token within this property covers selected signed data objects.

The DSS framework allows setting up the following signed properties: SignerRole, SignatureProductionPlace, CommitmentTypeIndication, AllDataObjectsTimestamp and IndividualDataObjectsTimeStamp.

[[SignXmlXadesBProperties.java]]
[source,java,indent=0]
.XAdES signature with additional signed attributes
----
include::{sourcetestdir}/eu/europa/esig/dss/cookbook/example/sign/SignXmlXadesBPropertiesTest.java[tags=demo]
----

This code adds the following elements into the signature :

include::samples/xades-b-properties.adoc[]

===== Handling signature policy

With the new standards the policy handling is linked to -B level. The old -EPES level is not used anymore by the framework. This does not alter the structure of the old signature but only modifies how to control the process of its creation.

The DSS framework allows you to reference a signature policy, which is a set of rules for the creation and validation of an electronic signature. It includes two kinds of text:
 
 * In human readable form:
It can be assessed to meet the requirements of the legal and contractual context in which it is being applied.

 * In a machine processable form:
To facilitate its automatic processing using the electronic rules.

If no signature policy is identified then the signature may be assumed to have been generated or verified without any policy constraints, and hence may be given no specific legal or contractual significance through the context of a signature policy.

The signer may reference the policy either implicitly or explicitly. An implied policy means the signer follows the rules of the policy but the signature does not indicate which policy. It is assumed the choice of policy is clear from the context in which the signature is used and SignaturePolicyIdentifier element will be empty. When the policy is not implied, the signature contains an ObjectIdentier that uniquely identifies the version of the policy in use. The signature also contains a hash of the policy document to make sure that the signer and verifier agree on the contents of the policy document.

This example demonstrates an implicit policy identifier. To implement this alternative you must set SignaturePolicyId to empty string.

[source,java,indent=0]
.XAdES with implicit policy
----
include::{sourcetestdir}/eu/europa/esig/dss/cookbook/example/sign/SignXmlXadesBImplicitPolicyTest.java[tags=demo]
----

An XML segment will be added to the signature's qualified and signed properties:

include::samples/xades-implicit-policy.adoc[]

The next example demonstrates an explicit policy identifier. This is obtained by setting -B profile signature policy and assigning values to the policy parameters. The Signature Policy Identifier is a URI or OID  that uniquely identifies the version of the policy document. The signature will contain the identifier of the hash algorithm and the hash value of the policy document. The DSS framework does not automatically calculate the hash value; it is to the developer to proceed with the calculation using for example java.security.MessageDigest class (rt.jar). It is important to keep the policy file intact in order to keep the hash constant. It would be wise to make the policy file read-only. See also chapter 7 for further information.

[source,java,indent=0]
.XAdES with explicit policy
----
include::{sourcetestdir}/eu/europa/esig/dss/cookbook/example/sign/SignXmlXadesBExplicitPolicyTest.java[tags=demo]
----

The following XML segment will be added to the signature qualified & signed properties (<QualifyingProperties><SignedProperties>):

include::samples/xades-explicit-policy.adoc[]

==== XAdES-BASELINE-T

XAdES-BASELINE-T is a signature for which there exists a trusted time associated to the signature. It provides the initial steps towards providing long term validity and more specifically it provides a protection against repudiation. This extension of the signature can be created as well during the generation process as validation process. However, the case when these validation data are not added during the generation process should no longer occur. The XAdES-BASELINE-T trusted time indications must be created before the signing certificate has been revoked or expired and close to the time that the XAdES signature was produced. The XAdES-BASELINE-T form must be built on a XAdES-BASELINE-B form. The DSS framework allows extending the old -BES and -EPES profiles to the new BASELINE-T profile, indeed there is no difference in the structure of the signature.

To implement this profile of signature you must indicate to the service the TSA source, which delivers from each Timestamp Request a Timestamp Response (RFC 3161 (cf. <<R07>>)) containing tokens. Below is the source code that creates a XAdES-BASELINE-T signature. For our example, we will use the Belgian provider and an instance of OnlineTSPSource (see "TSP Sources" chapter for more details).

[source,java,indent=0]
.Create a XAdES-Baseline-T with an OnlineTSPSource
----
include::{sourcetestdir}/eu/europa/esig/dss/cookbook/example/sign/SignXmlXadesTWithOnlineSourceTest.java[tags=demo]
----

If the timestamp source is not set a NullPointerException is thrown.

The SignatureTimeStamp mandated by the XAdES-T form appears as an unsigned property within the QualifyingProperties:

include::samples/xades-signature-timestamp.adoc[]

==== XAdES-BASELINE-LT

This level has to prove that the certification path was valid, at the time of the validation of the signature, up to a trust point according to the naming constraints and the certificate policy constraints from the "Signature Validation Policy". It will add to the signature the CertificateValues and RevocationValues unsigned properties. The CertificateValues element contains the full set of certificates that have been used to validate the electronic signature, including the signer's certificate. However, it is not necessary to include one of those certificates, if it is already present in the ds:KeyInfo element of the signature. This is like DSS framework behaves. In order to find a list of all the certificates and the list of all revocation data, an automatic process of signature validation is executed. To carry out this process an object called CertificateVerifier must be passed to the service. The implementer must set some of its properties (e.g. a source of trusted certificates). The code below shows how to use the default parameters with this object. Please refer to "The Signature Validation" chapter to have the further information. It also includes an example of how to implement this level of signature:

[[SignXmlXadesLTTest.java]]
[source,java,indent=0]
.SignXmlXadesLTTest.java
----
include::{sourcetestdir}/eu/europa/esig/dss/cookbook/example/sign/SignXmlXadesLTTest.java[tags=demo]
----

The following XML segment will be added to the signature qualified and unsigned properties:

include::samples/xades-revocation-data.adoc[]

NOTE: The use of online sources can significantly increase the execution time of the signing process. For testing purpose you can create your own source of data.

In last example the CommonsHttpDataLoader is used to provide the communication layer for HTTP protocol. Each source which need to go through the network to retrieve data need to have this component set.

==== XAdES-BASELINE-LTA

When the cryptographic data becomes weak and the cryptographic functions become vulnerable the auditor should take steps to maintain the validity of the signature. The XAdES-BASELINE-A form uses a simple approach called "archive validation data". It adds additional time-stamps for archiving signatures in a way that they are still protected, but also to be able to prove that the signatures were validated at the time when the used cryptographic algorithms were considered safe. The time-stamping process may be repeated every time the protection used becomes weak. Each time-stamp needs to be affixed before either the signing key or the algorithms used by the TSA are no longer secure. XAdES-A form adds the ArchiveTimestamp element within the UnsignedSignatureProperties and may contain several ArchiveTimestamp elements.

Below is an example of the implementation of this level of signature (but in practice, we will rather extend the signature to this level when there is a risk that the cryptographic functions become vulnerable or when one of certificates arrives to its expiration date):

[source,java]
----
...
parameters.setSignatureLevel(SignatureLevel.XAdES_BASELINE_LTA);
...
----

The following XML segment will be added to the signature qualified and unsigned properties:

include::samples/xades-archive-timestamp.adoc[]

=== Various settings

==== Reference Transformations

In case of 'Enveloping', 'Enveloped' and 'Internally Detached' signatures, it is possible to apply custom transformations for signing references in order to compute proper digest result. Example of a definition reference transformations, you can find below:

[[SignXmlXadesBWithTransformsTest.java]]
[source,java,indent=0]
.Custom transformations definition
----
include::{sourcetestdir}/eu/europa/esig/dss/cookbook/example/sign/SignXmlXadesBWithTransformsTest.java[tags=demo]
----

Current version of DSS supports the following transformations:

 * Canonicalization - any canonicalization algorithm that can be used for 'CanonicalizationMethod' can be used as a transform:

[[SignXmlXadesBWithTransformsTest.java]]
[source,java,indent=0]
----
include::{sourcetestdir}/eu/europa/esig/dss/cookbook/example/sign/SignXmlXadesBWithTransformsTest.java[tags=canonicalizationTransform]
----

 * Base64 - the transform is used if application needs to sign a RAW data (binaries, images, audio or other formats). The 'Base64 Transform' is not compatible with following signature parameters:

 ** Reference contains more than one transform (must be a sole element of the reference transforms);
 ** setEmbedXML(true) - embedded setting cannot be used;
 ** setManifestSignature(true) - As is apparent from the previous point, Manifest cannot be used with the Base64 Transform as well since it also must be embedded to the signature.

[[SignXmlXadesBWithTransformsTest.java]]
[source,java,indent=0]
----
include::{sourcetestdir}/eu/europa/esig/dss/cookbook/example/sign/SignXmlXadesBWithTransformsTest.java[tags=base64Transform]
----

 * XPath - allows signing a custom nodes in a signature or embedded document. DSS contains an additional class 'XPathEnvelopedSignatureTransform' allowing to exclude the signature itself from the digested content (used for Enveloped signatures by default). Additional information about the 'XPath Transform' can be found https://www.w3.org/TR/xpath20/[by the link].

[[SignXmlXadesBWithTransformsTest.java]]
[source,java,indent=0]
----
include::{sourcetestdir}/eu/europa/esig/dss/cookbook/example/sign/SignXmlXadesBWithTransformsTest.java[tags=envelopedXPathTransform]
----

 * XPath-2-Filter - an alternative to 'XPath Transform'. Additional information about the 'XPath2Filter Transform' can be found https://www.w3.org/TR/xmldsig-filter2/[by the link].

[[SignXmlXadesBWithTransformsTest.java]]
[source,java,indent=0]
----
include::{sourcetestdir}/eu/europa/esig/dss/cookbook/example/sign/SignXmlXadesBWithTransformsTest.java[tags=envelopedXPath2FilterTransform]
----

 * XSLT Transform - This transform requires a 'org.w3.dom.Document' as an input, compatible with the normative https://www.w3.org/TR/xslt-30/[XSLT Specification]. Must be a sole transform.

NOTE: All transformations, except Base64, can be applied only to XML objects.

==== Trust anchor inclusion policy

It is possible to indicate to the framework if the certificate related to the trust anchor should be included to the signature or not. The setter #setTrustAnchorBPPolicy of the BLevelParameters class should be used for this purpose.

This rule applies as follows: when -B level is constructed the trust anchor is not included, when -LT level is constructed the trust anchor is included.

NOTE: when trust anchor baseline profile policy is defined only the certificates previous to the trust anchor are included when -B level is constructed.

=== Multiple signatures

In everyday life, there are many examples where it is necessary to have multiple signatures covering the same document, such as a contract to purchase a vehicle. Independent signatures are parallel signatures where the ordering of the signatures is not important. The computation of these signatures is performed on exactly the same input but using different private keys.

=== The XML Signature Extension (XAdES)

The -B level contains immutable signed properties. Once this level is created, these properties cannot be changed. 

The levels -T/-LT/-LTA add unsigned properties to the signature. This means that the properties of these levels could be added afterwards to any AdES signature. This addition helps to make the signature more resistant to cryptographic attacks on a longer period of time. The extension of the signature is incremental, i.e. when you want to extend the signature to the level -LT the lower level (-T) will also be added. The whole extension process is implemented by reusing components from signature production. To extend a signature we proceed in the same way as in the case of a signature, except that you have to call the function "extendDocument" instead of the "sign" function. Note that when the document is signed with several signatures then they are all extended.

=== XAdES-BASELINE-T

The XAdES-BASELINE-T trusted time indications have to be created before a certificate has been revoked or expired and close to the time that the XAdES signature was produced. It provides a protection against repudiation. The framework adds the timestamp only if there is no timestamp or there is one but the creation of a new extension of the level-T is deliberate (using another TSA). It is not possible to extend a signature which already incorporates higher level as -LT or -LTA. In the theory it would be possible to add another -T level when the signature has already reached level -LT but the framework prevents this operation. Note that if the signed document contains multiple signatures, then all the signatures will be extended to level -T. It is also possible to sign a document directly at level -T. 

Here is an example of creating an extension of type T:

[source,java,indent=0]
.Extend a XAdES signature
----
include::{sourcetestdir}/eu/europa/esig/dss/cookbook/example/sign/ExtendSignXmlXadesBToTTest.java[tags=demo]
----

Here is the result of adding a new extension of type-T to an already existing -T level signature:

include::samples/xades-extend-t-to-t.adoc[]

=== XAdES-BASELINE-LT and -LTA

For these types of extensions, the procedure to follow is the same as the case of the extension of type T. Please refer to the chapter XAdES Profiles (XAdES) to know specific parameters for each level of signature and which must be positioned.

=== XAdES and specific schema version

Some signatures may have been created with an older version of XAdES standard using different schema definition. To take into account the validation of such signatures the class eu.europa.esig.dss.xades.validation.XPathQueryHolder was created. This class includes all XPath queries which are used to explore the elements of the signature. It is now easy to extend this class in order to define specific queries to a given schema. The DSS framework proposes in standard the class eu.europa.esig.dss.xades.validation.XAdES111XPathQueryHolder that defines the XPath queries for the version "http://uri.etsi.org/01903/v1.1.1#" of XAdES standard.

When carrying out the validation process of the signature, the choice of query holder to be used is taken by invoking the method: eu.europa.esig.dss.xades.validation.XPathQueryHolder#canUseThisXPathQueryHolder

This choice is made based on the namespace. If the namespace is: http://uri.etsi.org/01903/v1.3.2# then the default query holder is used, if the namespace is http://uri.etsi.org/01903/v1.1.1# the XAdES111XPathQueryHolder is used. The element used to choose the namespace is "QualifyingProperties".

To implement another query holder the class XPathQueryHolder must be extended, new XPath queries defined and the method canUseThisXPathQueryHolder overridden.

In case there is a need to use only a specific query holder the following steps should be followed:

 * Call: eu.europa.esig.dss.xades.validation.XMLDocumentValidator#clearQueryHolders
 * Call: eu.europa.esig.dss.xades.validation.XMLDocumentValidator#addXPathQueryHolder and pass the specific query holder

== The signature validation

Generally and following ETSI standard, the validation process of an electronic signature must provide one of these three following statuses: TOTAL-FAILED, TOTAL-PASSED or INDETERMINATE. A TOTAL-PASSED response indicates that the signature has passed verification and it complies with the signature validation policy. A TOTAL_FAILED response indicates that either the signature format is incorrect or that the digital signature value fails the verification. An INDETERMINATE validation response indicates that the format and digital signature verifications have not failed but there is an insufficient information to determine if the electronic signature is valid. For each of the validation checks, the validation process must provide information justifying the reasons for the resulting status indication as a result of the check against the applicable constraints. In addition, the ETSI standard defines a consistent and accurate way for justifying statuses under a set of sub-indications.

===	Validation Process

Since version 4.7 of the DSS framework the validation process is based on the latest ETSI standard <<R08>>. It is driven by the validation policy and allows long term signature validation. It not only verifies the existence of certain data and their validity, but it also checks the temporal dependences between these elements. The signature check is done following basic building blocks. On the simplified diagram below, showing the process of the signature validation, you can follow the relationships between each building block which represents a logic set of checks used in validation process.

image::sig_validation_process.jpg[]

Note that the current version of the framework during the validation process does not indicate what part of a document was signed. However, in a case of XAdES signature XPath transformations presented in the signature will be applied, in the case of CAdES or PAdES signature the whole document must be signed.

At the end of the validation process three reports are created. They contain the different detail levels concerning the validation result. They provide three kinds of visions for the validation process: macroscopic, microscopic and input data. For more information about these reports, please refer to "Simple Report" chapter.

Below is the simplest example of the validation of the signature of a document. The first thing to do is instantiating an object named validator, which orchestrates the verification of the different rules. To perform this it is necessary to invoke a static method fromDocument() on the abstract class SignedDocumentValidator. This method returns the object in question whose type is chosen dynamically based on the type of source document. The DSS framework provides five types of validators:
 
 * XMLDocumentValidator,
 * CMSDocumentValidator,
 * PDFDocumentValidator,
 * ASiCContainerWithXAdESValidator,
 * ASiCContainerWithCAdESValidator.

The next step is to create an object that will check the status of a certificate using the Trusted List model (see "Trusted Lists of Certification Service Provider" for more information). In our example, this object is instantiated from the TrustedListCertificateVerifier class. In turn, this object needs an OCSP and/or CRL source and a TSL source (which defines how the certificates are retrieved from the Trusted Lists). See chapter "Management of CRL and OCSP Sources" for more information concerning sources.

[source,java,indent=0]
.Validation of a signature
----
include::{sourcetestdir}/eu/europa/esig/dss/cookbook/example/validate/ValidateSignedXmlXadesBTest.java[tags=demo]
----

NOTE: When using the TrustedListsCertificateSource class, for performance reasons, consider creating a single instance of this class and initialize it only once.

NOTE: In general, the signature must cover the entire document so that the DSS framework can validate it. However, for example in the case of a XAdES signature, some transformations can be applied on the XML document. They can include operations such as canonicalization, encoding/decoding, XSLT, XPath, XML schema validation, or XInclude. XPath transforms permit the signer to derive an XML document that omits portions of the source document. Consequently those excluded portions can change without affecting signature validity. 

===	EU Trusted Lists of Certification Service Providers

On 16 October 2009 the European Commission adopted a Decision setting out measures facilitating the use of procedures by electronic means through the "points of single contact" under the Services Directive. One of the measures adopted by the Decision consisted in the obligation for Member States to establish and publish by 28.12.2009 their Trusted List of supervised/accredited certification service providers issuing qualified certificates to the public. The objective of this obligation is to enhance cross-border use of electronic signatures by increasing trust in electronic signatures originating from other Member States. The Decision was updated several times since 16.10.2009; the last amendment was made on 01.02.2014. The consolidated version is available here for information.

In order to allow access to the trusted lists of all Member States in an easy manner, the European Commission has published a central list with links to national "trusted lists". This central list will now be designated in the document under the abbreviation LOTL.

The LOTL is published by the EU at the following URL : https://ec.europa.eu/information_society/policy/esignature/trusted-list/tl-mp.xml. This XML file contains the list of the trusted list. This file must be signed by an allowed certificate. To know who has the permission to sign / publish the LOTL, we need to refer to the Official Journal Of the Union (http://eur-lex.europa.eu/legal-content/EN/TXT/?uri=uriserv:OJ.C_.2016.233.01.0001.01.ENG).

The signature format of the LOTL and TL should be XAdES-BASELINE-B. If the LOTL signature is valid, its content can be trusted. The LOTL contains for each country some information : urls of the XML/PDF files, the allowed certificates to sign, ...

So, we trusted the LOTL, we can process each trusted list. If they are valid, we can trust the service providers and its certificates.

To build the source of trust, DSS requires : 

 * the LOTL url (XML); 
 * the LOTL country code;
 * a trust store which contains allowed certificates (extracted from the OJ).
 
Below, you can find a complete example to load the LOTL and its linked TLs.
 
[source,java,indent=0]
.Configuration to load the LOTL and related TLs
----
include::{sourcetestdir}/eu/europa/esig/dss/cookbook/example/sources/LOTLLoadingTest.java[tags=demo]
----

The TrustedListsCertificateSource is updated with the trusted certificates. 

To generate the trust store, there's an utility class CreateKeyStoreApp in the dss-cookbook module.

==== Non-European trusted lists support

Additionally, DSS can load external trusted lists. These trusted lists are checked against their trust store (keystore which contains the authorized TL signers).

[source,java,indent=0]
.Handling of Non-European trusted list(s)
----
include::{sourcetestdir}/eu/europa/esig/dss/cookbook/example/sources/LOTLLoadingTest.java[tags=additionalTL]
----
 
===	Validation Result Materials

The result of the validation process consists of three elements: 

 * the Simple Report, 
 * the Detailed Report,
 * the Diagnostic Data and
 * the ETSI Validation Report.
 
All these reports are encoded using XML, which allows the implementer to easily manipulate and extract information for further analysis. For each report, XML Schema and JaxB model are available as maven dependencies.

DSS also provides XSLT to able to generate PDF or HTML reports (simple and detailed reports).

You will find below a detailed description of each of these elements.

==== Simple Report 

This is a sample of the simple validation report:

.Simple Report 
include::samples/simple-report-example.adoc[]

The result of the validation process is based on very complex rules. The purpose of this report is to make as simple as possible the information while keeping the most important elements. Thus the end user can, at a glance, have a synthetic view of the validation. To build this report the framework uses some simple rules and the detailed report as input.

==== Detailed Report

This is a sample of the detailed validation report. Its structure is based on the ETSI standard <<R08>> and is built around Basic Building Blocks, Basic Validation Data, Timestamp Validation Data, AdES-T Validation Data and Long Term Validation Data. Some segments were deleted to make reading easier. They are marked by three dots:

.Detailed Report 
include::samples/detailed-report-example.adoc[]

For example the Basic Building Blocks are divided into seven elements:

 * FC - Format Checking
 * ISC - Identification of the Signing Certificate
 * VCI - Validation Context Initialization
 * RFC - Revocation Freshness Checker
 * XCV - X.509 certificate validation
 * CV - Cryptographic Verification
 * SAV - Signature Acceptance Validation
 
The following additional elements also can be executed in case of validation in the past : 

 * PCV - Past Certificate Validation
 * VTS - Validation Time Sliding process
 * POE extraction - Proof Of Existence extraction 
 * PSV - Past Signature Validation

Past certificate/signature validation is used when basic validation of a certificate/signature fails at the current time with an INDETERMINATE status such that the provided proofs of existence may help to go to a determined status. The process shall initialize the _best-signature-time_ either to a time indication for a related POE provided, or the current time when this parameter has not been used by the algorithm.

 * *Best-signature-time* is an internal variable for the algorithm denoting the earliest time when it can be trusted by the SVA (either because proven by some POE present in the signature or passed by the DA and for this reason assumed to be trusted) that a signature has existed. <<R08>>

Each block contains a number of rules that are executed sequentially. The rules are driven by the constraints defined in the validation policy. The result of each rule is OK or NOT OK. The process is stopped when the first rule fails. Each block also contains a conclusion. If all rules are met then the conclusion node indicates PASSED. Otherwise FAILED or INDETERMINATE indication is returned depending on the ETSI standard definition. 

==== Diagnostic Data

This is a data set constructed from the information contained in the signature itself, but also from information retrieved dynamically as revocation data and information extrapolated as the mathematical validity of a signature. All this information is independent of the applied validation policy. Two different validation policies applied to the same diagnostic data can lead to different results.

This is an example of the diagnostic data for a XAdES signature. Certain fields and certain values were trimmed or deleted to make reading easier:

.Diagnostic Data
include::samples/diagnostic-data-example.adoc[]

==== ETSI Validation Report

The ETSI Validation Report represents an implementation of TS 119 102-2 (cf. <<R12>>). The report contains a standardized result of an ASiC digital signature validation. It includes the original validation input data, the applied validation policy, as well as the validation result of one or more signature(s) and its(their) constraints.

This is an example of the ETSI validation report:

.ETSI Validation Report (TS 119 102-2)
include::samples/etsi-validation-report-example.adoc[]

=== Customised Validation Policy

The validation process may be driven by a set of constraints that are contained in the XML file constraint.xml.

.constraint.xml (default policy is provided in validation-policy module)
include::samples/constraint.adoc[]

== CAdES signature (CMS)

To familiarize yourself with this type of signature it is advisable to read the following document:

* CAdES Specifications (cf. <<R02>>)

To implement this form of signature you can use the XAdES examples. You only need to instantiate the CAdES object service and change the SignatureLevel parameter value. Below is an example of the CAdES-Baseline-B signature:

[source,java,indent=0]
.Signing a file with CAdES
----
include::{sourcetestdir}/eu/europa/esig/dss/cookbook/example/sign/SignXmlCadesBTest.java[tags=demo]
----

== PAdES signature (PDF)

The standard ISO 32000-1 (cf. <<R05>>) allows defining a file format for portable electronic documents. It is based on PDF 1.7 of Adobe Systems. Concerning the digital signature it supports three operations: 

 * Adding a digital signature to a document,
 * Providing a placeholder field for signatures,
 * Checking signatures for validity.

PAdES defines eight different profiles to be used with advanced electronic signature in the meaning of European Union Directive 1999/93/EC (cf. <<R06>>):

 * PAdES Basic - PDF signature as specified in ISO 32000-1 (cf. <<R05>>). The profile is specified in ETSI EN 319 142 (cf. <<R03>>).
 * PAdES-BES Profile - based upon CAdES-BES as specified in ETSI EN 319 122 (cf. <<R02>>) with the option of a signature time-stamp (CAdES-T).
 * PAdES-EPES profile - based upon CAdES-EPES as specified in ETSI EN 319 122 (cf. <<R02>>). This profile is the same as the PAdES - BES with the addition of a signature policy identifier and optionally a commitment type indication.
 * PAdES-LTV Profile - This profile supports the long term validation of PDF Signatures and can be used in conjunction with the above-mentioned profiles.
 * Four other PAdES profiles for XML Content.

To familiarize yourself with this type of signature it is advisable to read the documents referenced above.

Below is an example of code to perform a PAdES-BASELINE-B type signature:

[source,java,indent=0]
.Signing a PDF file with PAdES
----
include::{sourcetestdir}/eu/europa/esig/dss/cookbook/example/sign/SignPdfPadesBTest.java[tags=demo]
----

To add the timestamp to the signature (PAdES-T or LTA), please provide TSP source to the service.

To create PAdES-BASELINE-B level with additional options: signature policy identifier and optionally a commitment type indication, please observe the following example in code 5.

All these parameters are optional. 

 * *SignaturePolicyOID :* The string representation of the OID of the signature policy to use when signing.

 * *SignaturePolicyHashValue :* The value of the hash of the signature policy, computed the same way as in clause 5.2.9 of CAdES (ETSI EN 319 122 (cf. <<R02>>)).

 * *SignaturePolicyHashAlgorithm :* The hash function used to compute the value of the SignaturePolicyHashValue entry. Entries must be represented the same way as in table 257 of ISO 32000-1 (cf. <<R05>>).

 * *SignaturePolicyCommitmentType :* If the SignaturePolicyOID is present, this array defines the commitment types that can be used within the signature policy. An empty string can be used to indicate the default commitment type.

If the SignaturePolicyOID is absent, the three other fields defined above will be ignored. If the SignaturePolicyOID is present but the SignaturePolicyCommitmentType is absent, all commitments defined by the signature policy will be used.

The extension of a signature of the level PAdES-BASELINE-B up to PAdES-BASELINE-LTA profile will add the following features:

 * Addition of validation data to an existing PDF document which may be used to validate earlier signatures within the document (including PDF signatures and time-stamp signatures). 
 * Addition of a document time-stamp which protects the existing document and any validation data. 
 * Further validation data and document time-stamp may be added to a document over time to maintain its authenticity and integrity.

=== PAdES Visible Signature

The framework also allows creation PDF files with visible signature as specified in ETSI EN 319 142 (cf. <<R03>>). In the SignatureParameters object, there's a special attribute named ImageParameters. This parameter let you custom the visual signature (with text, with image or with image and text).
Below is an example of code to perform a PADES-BASELINE-B type signature with a visible signature:

[source,java,indent=0]
.Add a visible signature to a PDF document
----
include::{sourcetestdir}/eu/europa/esig/dss/cookbook/example/sign/SignPdfPadesBVisibleTest.java[tags=demo]
----

Additionally, DSS also allows you to insert a visible signature to an existing field : 

[source,java,indent=0]
----
include::{sourcetestdir}/eu/europa/esig/dss/cookbook/example/snippets/Snippets.java[tags=select-pdf-signature-field]
----

==== Fonts usage

Since version 5.5, DSS supports two types of fonts. The custom font must be added as an instance of 'DSSFont' interface to a 'SignatureImageTextParameters' object.
'DSSFont' interface has two implementations:

 * 'DSSFileFont' for using of physical fonts, which must be embedded to the produced PDF document. To create an instance of the class, you must pass to a 'DSSFileFont' constructor an object of 'DSSDocument' type or InputStream of the font file;
 * 'DSSJavaFont' for using of logical fonts (default Java fonts). The logical Java fonts allow you to significantly reduce the document size, because these fonts cannot be embedded to the final PDF document. Be aware, because of the fact, using of logical fonts does not allow producing PDF documents satisfying the PDF/A standard. To create an instance of this class, you should pass as an input a java.awt.Font object or target font parameters (name, style, size).

You can create a custom font as following (for a physical font):

[source,java,indent=0]
.Add a custom font as a file
----
include::{sourcetestdir}/eu/europa/esig/dss/cookbook/example/sign/SignPdfPadesBVisibleTest.java[tags=font]
----

or for a logical font:

[source,java,indent=0]
.Java font usage
----
include::{sourcetestdir}/eu/europa/esig/dss/cookbook/example/sign/SignPdfPadesBVisibleExistingTest.java[tags=font]
----

By default, DSS uses a Google font : 'PT Serif Regular' (its physical implementation).

NOTE: 'Native PDFBox Drawer' implementation supports only one of the following fonts: SERIF, SANS-SERIF, MONOSPACED, DIALOG and DIALOG_INPUT.

== ASiC signature (containers)

When creating a digital signature, the user must choose between different packaging elements, namely enveloping, enveloped or detached. This choice is not obvious, because in one case the signature will alter the signed document and in the other case it is possible to lose the association between the signed document and its signature. That's where the standard ETSI EN 319 162 (cf. <<R04>>) offers a standardized use of container forms to establish a common way for associating data objects with advanced signatures or time-stamp tokens.

A number of application environments use ZIP based container formats to package sets of files together with meta-information. ASiC technical specification is designed to operate with a range of such ZIP based application environments. Rather than enforcing a single packaging structure, ASiC describes how these package formats can be used to associate advanced electronic signatures with any data objects.

The standard defines two types of containers; the first (ASiC-S) allows you to associate one or more signatures with a single data element. In this case the structure of the signature can be based (in a general way) on a single CAdES signature or on multiple XAdES signatures or finally on a single TST; the second is an extended container (ASiC-E) that includes multiple data objects. Each data object may be signed by one or more signatures which structure is similar to ASiC-S. This second type of container is compatible with OCF, UCF and ODF formats.

For the moment the DSS framework has some restrictions on the containers you can generate, depending on the input file. If the input file is already an ASiC container, the output container must be the same type of container based on the same type of signature. If the input is any other file, the output does not have any restriction.

|===
|Input |Output

|ASiC-S CAdES
|ASiC-S CAdES

|ASiC-S XAdES
|ASiC-S XAdES

|ASiC-E CAdES
|ASiC-E CAdES

|ASiC-E XAdES
|ASiC-E XAdES

|Binary
|ASiC-S CAdES, ASiC-S XAdES, ASiC-E CAdES, ASiC-E XAdES
|===

This is an example of the source code for signing a document using ASiCS-S based on XAdES-B:

[source,java,indent=0]
.Sign a file within an ASiC-S container
----
include::{sourcetestdir}/eu/europa/esig/dss/cookbook/example/sign/SignOneFileWithASiCSBTest.java[tags=demo]
----

This is another example of the source code for signing multiple documents using ASiCS-E based on CAdES:

[source,java,indent=0]
.Sign multiple files within an ASiC-E container
----
include::{sourcetestdir}/eu/europa/esig/dss/cookbook/example/sign/SignMultipleDocumentsWithASiCSEWithCAdESTest.java[tags=demo]
----

Please note that you need to pass only few parameters to the service. Other parameters, although are positioned, will be overwritten by the internal implementation of the service. Therefore, the obtained signature is always based on CAdES and of DETACHED packaging.

It is also possible with the framework DSS to make an extension of an ASiC container to the level XAdES-BASELINE-T or -LT.

== Available implementations of DSSDocument

DSS allows creation of different kinds of DSSDocument : 

 * InMemoryDocument : fully loads in memory. This type of DSSDocument can be instantiated with an array of bytes, an InputStream,...
 * FileDocument : refers an existing File
 * DigestDocument : only contains pre-computed digest values for a given document. That allows a user to avoid sending the full document (detached signatures). 
 
[source,java,indent=0]
.DigestDocument
----
include::{sourcetestdir}/eu/europa/esig/dss/cookbook/example/sources/DigestDocumentTest.java[tags=demo]
----

== Management of signature tokens

The DSS framework is able to create signatures from PKCS#11, PKCS#12 and MS CAPI. Java 6 is inherently capable of communicating with these kinds of KeyStores. To be independent of the signing media, DSS framework uses an interface named SignatureTokenConnection to manage different implementations of the signing process. The base implementation is able to sign a stream of the data in one step. That means that all the data to be signed needs to be sent to the SSCD. This is the case for MS CAPI. As to the PKCS#11 and PKCS#12, which give to the developer a finer control in the signature operation, the DSS framework implements the AsyncSignatureTokenConnection abstract class that permits to execute the digest operation and signature operation in two different threads or even two different hardwares.

This design permits also other card providers/adopters to create own implementations. For example, this can be used for a direct connection to the Smartcard through Java 6 PC/SC.

=== PKCS#11

PKCS#11 is widely used to access smart cards and HSMs. Most commercial software uses PKCS#11 to access the signature key of the CA or to enrol user certificates. In the DSS framework, this standard is encapsulated in the class Pkcs11SignatureToken.

[source,java,indent=0]
.Pkcs11SignatureToken usage
----
include::{sourcetestdir}/eu/europa/esig/dss/cookbook/example/snippets/PKCS11Snippet.java[tags=demo]
----

=== PKCS#12
 
This standard defines a file format commonly used to store the private key and corresponding public key certificate protecting them by password. 

In order to use this format with the DSS framework you have to go through the class Pkcs12SignatureToken. 

[source,java,indent=0]
.Pkcs12SignatureToken usage
----
include::{sourcetestdir}/eu/europa/esig/dss/cookbook/example/snippets/PKCS12Snippet.java[tags=demo]
----
 
=== MS CAPI

If the middleware for communicating with an SSDC provides a CSP based on MS CAPI specification, then to sign the documents you can use MSCAPISignatureToken class.

[source,java,indent=0]
.MSCAPISignatureToken usage
----
include::{sourcetestdir}/eu/europa/esig/dss/cookbook/example/snippets/MSCAPISnippet.java[tags=demo]
----

=== Other Implementations

As you can see, it is easy to add another implementation of the SignatureTokenConnection, thus enabling the framework to use other API than the provided three (PKCS#11, PKCS#12 and MS CAPI). For example, it is likely that in the future PC/SC will be the preferred way of accessing a Smartcard. Although PKCS#11 is currently the most used API, DSS framework is extensible and can use PC/SC. For our design example we propose to use PC/SC to communicate with the Smartcard.

== Management of certificates sources

The validation of a certificate requires the access to some other certificates from multiple sources like trusted lists, trust store, the signature itself: certificates can be contained inside or any other source. 
Within the framework, an X509 certificate is modelled through the class:

 * eu.europa.esig.dss.x509.CertificateToken 
 
This encapsulation helps make certificate handling more suited to the needs of the validation in the context of trust. Each certificate is unambiguously identified by its issuer DN and serial number. The framework associates a unique internal identifier to each certificate but this identifier is not calculated on the data contained in the certificate and therefore varies from one application to another. However, it is independent of its source. It allows comparison of certificates issued by different sources.
Certificate tokens are grouped into pools. A certificate token can be declared in several pools. The class that models a pool is called:

 * eu.europa.esig.dss.x509.CertificatePool
 
This class allows keeping only one occurrence of the certificate in the given context (i.e. validation). 
 
The CertificateSource interface provides abstraction for accessing a certificate, regardless of the source. However, each source has its own type:

 * eu.europa.esig.dss.x509.CertificateSourceType
 
This information is used, for example, to distinguish between the certificate from a trusted source and the others. A source has one and only one type, but a certificate token can be found in multiple sources. 
The DSS framework supplies some standard implementations, but also gives the possibility to implement owner solutions. Among the standard solutions you can find:

 * eu.europa.esig.dss.x509.CommonCertificateSource
 
This is the superclass of almost of the certificate sources. 
It implements the common method CommonCertificateSource#get returns the list of CertificateToken(s) corresponding to the given subject distinguished name. Note that the content of the encapsulated certificates pool can be different from the content of the source. Only CertificateToken(s) present in the source are taken into account.
It exposes also the method CommonCertificateSource#addCertificate which gives the possibility to add manually any X509Certificate as a part of this source and as a part of the encapsulated pool. If the certificate is already present in the pool its source type is associated to the token. 

 * eu.europa.esig.dss.x509.SignatureCertificateSource
 
Some certificate sources are based on data encapsulated within the signature. That means that the set of certificates is available and the software only needs to find the certificate using its subject name. This class adds also new methods to obtain specialized  list of certificates contained in the source:.

 ** SignatureCertificateSource#getKeyInfoCertificates
 ** SignatureCertificateSource#getEncapsulatedCertificates

 * eu.europa.esig.dss.tsl.TrustedListsCertificateSource
 
Certificates coming from the list of Trusted Lists. This class gives the mechanism to define the set of trusted certificates (trust anchors). They are used in the validation process to decide if the prospective certificate chain has a trust anchor. See chapter 5.2 to know more about EU Trusted Lists.

== Management of CRL and OCSP sources

A CRL is a time-stamped list identifying revoked certificates. It is signed by a Certificate Authority (CA) and made freely available in a public repository. Each revoked certificate is identified in a CRL by its certificate serial number. 

The Online Certificate Status Protocol (OCSP) is an Internet protocol used for obtaining the revocation status of an unique X.509 digital certificate. 

For every certificate, the validity has to be checked via CRL or OCSP responses. The information may originate from different CRLSources or OCSPSources: 
For easing the usage of such sources, DSS implements a CRLSource and OCSPSource interfaces (which inherit from RevocationSource), which offer a generic, uniform way of accessing CRL and OCSP sources. Furthermore, a caching mechanism can be easily attached to those sources, optimizing the access time to revocation information by reducing network connections to online servers.

The interface CRLSource defines the method which returns CRLToken for the given certificate/issuer certificate couple:

[source,java,indent=0]
.CRLSource usage
----
include::{sourcetestdir}/eu/europa/esig/dss/cookbook/example/snippets/CRLSourceSnippet.java[tags=demo]
----

The interface OCSPSource defines the method which returns OCSPToken for the given certificate/issuer certificate couple:

[source,java,indent=0]
.OCSPSource usage
----
include::{sourcetestdir}/eu/europa/esig/dss/cookbook/example/snippets/OCSPSourceSnippet.java[tags=demo]
----

We use these classes during the certificate validation process through "validationContext" object (based on ValidationContext class) which is a "cache" for one validation request that contains every object retrieved so far. This object in turn instantiates a "verifier" based on CSPAndCRLCertificateVerifier class whose role is to fetch revocation data by querying an OCSP server first and then a CRL server if no OCSP response could be retrieved.
In general, we can distinguish three main sources:

 * Offline sources;
 * Online sources;
 * Sources with the cache mechanism.
 
=== Repository Revocation Source

The above-mentioned class allows caching of CRL and OCSP responses to a user-chosen source. By default DSS provides a JDBC based implementation for this class, but other implementations also can be created. The class contains a complete set of functions to save revocation data to a database, extract, update and remove it. +
Furthermore, the `Repository Revocation Source` allows the implementer to define a backup revocation source, for the case if the database does not contains the certificate's revocation data yet. +

List of cached Revocation sources implemented in DSS:

 * JdbcRevocationSource
 ** JdbcCacheCRLSource
 ** JdbcCacheOCSPSource

Examples of usage `Repository Revocation Source` can be found below (for CRL and OCSP implementations):

[source,java,indent=0]
.JdbcCacheCRLSource usage
----
include::{sourcetestdir}/eu/europa/esig/dss/cookbook/example/snippets/CRLSourceSnippet.java[tags=demo-cached]
----

[source,java,indent=0]
.JdbcCacheOCSPSource usage
----
include::{sourcetestdir}/eu/europa/esig/dss/cookbook/example/snippets/OCSPSourceSnippet.java[tags=demo-cached]
----

Be aware that you have to initialize a table before start of working with the cached revocation repository.

=== Other implementations of CRL and OCSP Sources

Such sources find the status of a certificate either from a list stored locally or using the information contained in the advanced signature or online way. Here is the list of sources already implemented in the DSS framework:

 * CRL sources
 ** OfflineCRLSource : This class that implements in a generic way the findCrl method that operates on the different CRLs implemented in children classes.
 *** ListCRLSource : This source maintains a list of CRLToken. 
 *** SignatureCRLSource : The advanced signature contains a list of CRL that was needed to validate the signature. This class is a basic skeleton that is able to retrieve the needed CRL from a list. The child needs to retrieve the list of wrapped CRLs.
 **** CAdESCRLSource : Retrieves information from a CAdES signature.
 **** PAdESCRLSource : Retrieves information from a PAdES signature.
 **** XAdESCRLSource : Retrieves information from a XAdES signature.
 **** ExternalResourcesCRLSource : A class that can instantiate a list of certificate revocation lists from a directory where should be the individual lists (each individual list file must end with the extension ".crl").
 ** OnlineCRLSource : This is a representation of an Online CRL repository. This implementation will contact using HTTP protocol the CRL Responder to download the CRLs from the given URI. Note that certificate"s Authority Information Access (AIA) extension is used to find issuer's resources location like CRT file and/or Online Certificate Status Protocol (OCSP). The URIs of CRL server will be extracted from this property (OID value: 1.3.6.1.5.5.7.48.1.3).
 ** JdbcCacheCrlSource : Implementation of the 'JdbcRevocationSource'. This implementation allows storage of valid CRL entries to a defined 'DataSource' and retrieve them locally.
 * OCSP sources
 ** OfflineOCSPSource : An abstract class that helps to implement OCSPSource with an already loaded list of OCSPToken. It implements in a generic way the getOCSPResponse method that operates on the different OCSP implementations in children classes.
 *** ListOCSPSource : Implements an OCSPSource from a list of OCSPToken.
 *** SignatureOCSPSource : The advanced signature contains a list of OCSPResp that was needed to validate the signature. This class is a basic skeleton that is able to retrieve the needed OCSPResp from a list. The children need to retrieve the list of wrapped OCSPResp.
 **** CAdESOCSPSource : Retrieves information from a CAdES signature.
 **** PAdESOCSPSource : Retrieves information from a PAdES signature.
 **** XAdESOCSPSource : Retrieves information from a XAdES signature.
 **** ExternalResourcesOCSPSource : A class that can instantiate a list of OCSPToken from a directory where should be the individual DER Encoded X509 certificates files (each individual file must end with the extension ".der").
 ** OnlineOCSPSource : This is a representation of an Online OCSP repository. This implementation will contact using HTTP protocol the OCSP Responder to retrieve the OCSP response. Note that certificate's Authority Information Access (AIA) extension is used to find issuer's resources location like CRT file and/or Online Certificate Status Protocol (OCSP). The URIs of OCSP server will be extracted from this property (OID value: 1.3.6.1.5.5.7.48.1). 
 ** JdbcCacheOcspSource : Implementation of the 'JdbcRevocationSource'. This implementation allows storage of valid OCSP entries to a defined 'DataSource' and retrieve them locally.

== CertificateVerifier configuration

The CertificateVerifier and its implementation CommonCertificateVerifier determine how DSS accesses to external resources and how it should react in some occasions. This configuration is used in both extension and validation mode.

[source,java,indent=0]
.CertificateVerifier usage
----
include::{sourcetestdir}/eu/europa/esig/dss/cookbook/example/snippets/CertificateVerifierSnippet.java[tags=demo]
----

== TSP Sources

The Time Stamp Authority by creating time-stamp tokens provides independent and irrefutable proof of time for business transactions, e-documents and digital signatures. The TSA must comply with the IETF RFC 3161 specifications (cf. <<R07>>). A time-stamp is obtained by sending the digest value of the given data and digest algorithm to the Time Stamp Authority. The returned time-stamp is a signed data that contains the digest value, the identity of the TSA, and the time of stamping. This proves that the given data existed before the time of stamping.
The DSS framework proposes TSPSource interface to implement the communication with TSA. The class OnlineTSPSource is the default implementation of TSP using HTTP(S) communication layer.
The following bit of Java code illustrates how you might use this class:

[source,java,indent=0]
.OnlineTSPSource usage
----
include::{sourcetestdir}/eu/europa/esig/dss/cookbook/example/sources/OnlineTSPSourceTest.java[tags=demo]
----

=== Time-stamp policy

A time-stamp policy is a "named set of rules that indicates the applicability of a time-stamp token to a particular community and/or class of application with common security requirements". A TSA may define its own policy which enhances the policy defined in RFC 3628. Such a policy shall incorporate or further constrain the requirements identified in RFC 3628. A time-stamp policy may be defined by the user of times-stamp services.

=== Composite TSP Source

Sometimes, timestamping servers may encounter interruptions (restart,...). To avoid failing signature extension, DSS allows a user to configure several TSP Sources. DSS will try source by source until getting an usable timestamp token. 

[source,java,indent=0]
.Configuration of a CompositeTSPSource
----
include::{sourcetestdir}/eu/europa/esig/dss/cookbook/example/sources/CompositeTSPSourceTest.java[tags=demo]
----

== Supported algorithms

DSS supports several signature algorithms (combination of an encryption algorithm and a digest algorithm). Below, you can find the supported combinations. The support of the algorithms depends on the registered OID (ASN1) or URI (XML).

In the next table, XAdES also applies to ASiC with embedded XAdES signatures and CAdES also concerns PAdES and ASiC with embedded CAdES signatures. 

NOTE: SmartCards/HSMs don't allow signing with all digest algorithms. Please refer to your SmartCard/HSM provider.

[cols="13*^"]
|===
| | SHA-1 | SHA-224 | SHA-256 | SHA-384 | SHA-512 | SHA3-224 | SHA3-256 | SHA3-384 | SHA3-512 | MD2 | MD5 | RIPEMD160

13+|*RSA*

| XAdES | icon:check-circle[role="lime"] | icon:check-circle[role="lime"] | icon:check-circle[role="lime"] | icon:check-circle[role="lime"] | icon:check-circle[role="lime"] | | | | | | icon:check-circle[role="lime"] | icon:check-circle[role="lime"] 

| CAdES | icon:check-circle[role="lime"] | icon:check-circle[role="lime"] | icon:check-circle[role="lime"] | icon:check-circle[role="lime"] | icon:check-circle[role="lime"] | icon:check-circle[role="lime"] | icon:check-circle[role="lime"] | icon:check-circle[role="lime"] | icon:check-circle[role="lime"] | icon:check-circle[role="lime"] | icon:check-circle[role="lime"] | icon:check-circle[role="lime"] 

13+|*RSA-PSS*

| XAdES | icon:check-circle[role="lime"] | icon:check-circle[role="lime"] | icon:check-circle[role="lime"] | icon:check-circle[role="lime"] | icon:check-circle[role="lime"] | icon:check-circle[role="lime"] | icon:check-circle[role="lime"] | icon:check-circle[role="lime"] | icon:check-circle[role="lime"] | | | 

| CAdES | icon:check-circle[role="lime"] | icon:check-circle[role="lime"] | icon:check-circle[role="lime"] | icon:check-circle[role="lime"] | icon:check-circle[role="lime"] | icon:check-circle[role="lime"] | icon:check-circle[role="lime"] | icon:check-circle[role="lime"] | icon:check-circle[role="lime"] | | | 

13+|*ECDSA*

| XAdES | icon:check-circle[role="lime"] | icon:check-circle[role="lime"] | icon:check-circle[role="lime"] | icon:check-circle[role="lime"] | icon:check-circle[role="lime"] | | | | | | | icon:check-circle[role="lime"]

| CAdES | icon:check-circle[role="lime"] | icon:check-circle[role="lime"] | icon:check-circle[role="lime"] | icon:check-circle[role="lime"] | icon:check-circle[role="lime"] | icon:check-circle[role="lime"] | icon:check-circle[role="lime"] | icon:check-circle[role="lime"] | icon:check-circle[role="lime"] | | | 

13+|*DSA*

| XAdES | icon:check-circle[role="lime"] | | icon:check-circle[role="lime"] | | | | | | | | |  

| CAdES | icon:check-circle[role="lime"] | icon:check-circle[role="lime"] | icon:check-circle[role="lime"] | icon:check-circle[role="lime"] | icon:check-circle[role="lime"] | icon:check-circle[role="lime"] | icon:check-circle[role="lime"] | icon:check-circle[role="lime"] | icon:check-circle[role="lime"] | | | 

13+|*HMAC*

| XAdES | icon:check-circle[role="lime"] | icon:check-circle[role="lime"] | icon:check-circle[role="lime"] | icon:check-circle[role="lime"] | icon:check-circle[role="lime"] | | | | | | | icon:check-circle[role="lime"] 

| CAdES | icon:check-circle[role="lime"] | icon:check-circle[role="lime"] | icon:check-circle[role="lime"] | icon:check-circle[role="lime"] | icon:check-circle[role="lime"] | icon:check-circle[role="lime"] | icon:check-circle[role="lime"] | icon:check-circle[role="lime"] | icon:check-circle[role="lime"] | | |  
|===

== Multi-threading

DSS can be used in multi-threaded environments but some points need to be considered like resources sharing and caching. All operations are stateless and this fact requires to be maintained. Some resources can be shared, others are proper to an operation. 

For each provided operation, DSS requires a CertificateVerifier object. This object is responsible to provide certificates and accesses to external resources (AIA, CRL, OCSP,...). At the beginning of all operation, a new internal CertificatePool is created and all available certificates are copied. Throughout the signature/validation process, the CertificatePool content evolves. Certificates are added/updated from the signature, timestamp(s), revocation data,... Revocation data / issuer certificates are collected and added to the certificate. Certificate status are updated to give as much as possible information. For these reasons, integrators need to be careful about the CertificateVerifier configuration.

=== Resource sharing

The trusted certificates can be shared between multiple threads because these certificates are static. This means they don't require more analysis. Their status won't evolve. For these certificates, DSS doesn't need to collect issuer certificate and/or their revocation data. 

In opposition, the adjunct certificates cannot be shared. These certificates concern a specific signature/validation operation. This parameter is used to provide missing certificate(s). When DSS is unable to build the complete certificate path with the provided certificates (as signature parameters or embedded within a signature), it is possible to inject not present certificates. These certificates are not necessarily trusted and may require future "modifications" like revocation data collection,... 

=== Caching

In case of multi-threading usage, we strongly recommend caching of external resources. All external resources can be cached (AIA, CRL, OCSP) to improve performances and to avoid requesting too much time the same resources. FileCacheDataLoader and JdbcCacheCRLSource can help you in this way. 


== Additional features

=== Certificate validation

DSS offers the possibility to validate a certificate. For a given certificate, the framework builds a certificate path until a known trust anchor (trusted list, keystore,...), validates each found certificate (OCSP / CRL) and determines its European "qualification". 

To determine the certificate qualification, DSS follows the draft standard ETSI TS 119 172-4 (<<R09>>). It analyses the certificate properties (QCStatements, Certificate Policies,...) and applies possible overrules from the related trusted list ("catched" qualifiers from a trust service). More information about qualifiers can be found in the standard ETSI TS 119 612 (<<R10>>).

DSS always computes the status at 2 different times : certificate issuance and signing/validation time. The certificate qualification can evolve in the time, its status is not immutable (eg: a trust service provider lost its granted status). The eIDAS regulation (<<R11>>) clearly defines these different times in the Article 32 and related Annex I. 

[source,java,indent=0]
.Validate a certificate and retrieve its qualification level
----
include::{sourcetestdir}/eu/europa/esig/dss/cookbook/example/validate/CertificateValidationTest.java[tags=demo]
----

=== Extract the signed data from a signature

DSS is able to retrieve the original data from a valid signature. 

[source,java,indent=0]
.Retrieve original data from a signed document
----
include::{sourcetestdir}/eu/europa/esig/dss/cookbook/example/validate/RetrieveOriginalDocumentTest.java[tags=demo]
----

== REST Services

DSS offers some REST and SOAP web services. The documentation will covers the REST calls. Additionally, we also provide a SOAP-UI project and Postman samples in the cookbook module.

The different webservices are : 

 * Signature webservices (dss-soap / dss-rest and their clients) : they expose methods to allow signing or extending a signature from a client.
 * Server-signing webservice (dss-server-signing-soap / dss-server-signing-rest and their clients) : they expose method to retrieve keys from a server (PKCS#11, PKCS#12, HSM,...) and to sign the digest on the server side.
 * Validation webservices (dss-validation-soap / dss-validation-rest and their client) : they expose methods to allow signature validation, with an optional detached file and an optional validation policy.
 
The data structure in webservices is similar in REST and SOAP.

=== REST signature service

This service exposes 3 methods for one or more document(s) : 

 * getDataToSign : computes the digest to be signed
 * signDocument : adds the signature value in the document
 * extendDocument : extends an existing signature
 
==== Get data to sign

The method allows retrieving the data to be signed. The user sends the document to be signed, the parameters (signature level,...) and the certificate chain. 

WARNING: The parameters in getDataToSign and signDocument MUST be the same (especially the signing date).

.Request
include::restdocs/get-data-to-sign-one-document/http-request.adoc[]

.Response
include::restdocs/get-data-to-sign-one-document/http-response.adoc[]

==== Sign document

The method allows generation of the signed document with the received signature value.

WARNING: The parameters in getDataToSign and signDocument MUST be the same (especially the signing date).

.Request
include::restdocs/sign-document-one-document/http-request.adoc[]

.Response
include::restdocs/sign-document-one-document/http-response.adoc[]

==== Extend document

The method allows extension of an existing signature to a stronger level.

.Request
include::restdocs/extend-one-document/http-request.adoc[]

.Response
include::restdocs/extend-one-document/http-response.adoc[]

=== REST server signature service

This service also exposed 3 methods : 

 * getKeys : retrieves available keys on server side
 * getKey : retrieves a key on the server side by its alias
 * sign : signs the digest value with the given key

==== Get keys

This method allows retrieving of all available keys on the server side (PKCS#11, PKCS#12, HSM,...). All keys will have an alias, a signing certificate and its chain. The alias will be used in following steps.

.Request
include::restdocs/get-keys/http-request.adoc[]

.Response
include::restdocs/get-keys/http-response.adoc[]

==== Get key

This method allows retrieving of key informations for a given alias.

.Request
include::restdocs/get-key/http-request.adoc[]

.Response
include::restdocs/get-key/http-response.adoc[]

==== Sign

This method allows signing of given digests with a server side certificate.

.Request
include::restdocs/sign/http-request.adoc[]

.Response
include::restdocs/sign/http-response.adoc[]

=== REST validation service

==== Validate a document

This service allows a signature validation (all formats/types) against a validation policy.

.Request
include::restdocs/validate-doc/http-request.adoc[]

.Response
include::restdocs/validate-doc/http-response.adoc[]

==== Retrieve original document(s)

This service returns the signed data for a given signature.

.Request
include::restdocs/get-original-documents/http-request.adoc[]

.Response
include::restdocs/get-original-documents/http-response.adoc[]

=== REST certificate validation service

==== Validate a certificate

This service allows a certificate validation (provided in a binary format).

.Request
include::restdocs/validate-cert/http-request.adoc[]

.Response
include::restdocs/validate-cert/http-response.adoc[]<|MERGE_RESOLUTION|>--- conflicted
+++ resolved
@@ -206,18 +206,14 @@
 dss-validation-soap-client:: Client for the SOAP signature-validation webservices.
 dss-validation-rest:: REST webservices to validate a signature.
 dss-validation-soap:: SOAP webservices to validate a signature.
-<<<<<<< HEAD
 dss-certificate-validation-dto:: Data Transfer Objects used for certificate validation (REST and SOAP).
 dss-certificate-validation-common:: Common classes between dss-certificate-validation-rest and dss-certificate-validation-soap.
 dss-certificate-validation-rest-client:: Client for the REST certificate-validation webservices.
 dss-certificate-validation-soap-client:: Client for the SOAP certificate-validation webservices.
 dss-certificate-validation-rest:: REST webservices to validate a certificate.
 dss-certificate-validation-soap:: SOAP webservices to validate a certificate.
-sscd-mocca-adapter:: Implementation for MOCCA token.
 dss-enumerations:: Contains a list of all used enumerations in the DSS project.
 dss-jaxb-parsers:: Contains a list of all classes used to transform JAXB objects/strings to Java objects and vice versa.
-=======
->>>>>>> 6aaed609
 dss-policy-jaxb:: JAXB model of the validation policy.
 dss-diagnostic-jaxb:: JAXB model of the diagnostic data.
 dss-simple-report-jaxb:: JAXB model of the simple report.
