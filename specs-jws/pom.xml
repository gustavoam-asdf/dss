<?xml version="1.0" encoding="UTF-8"?>
<project xmlns="http://maven.apache.org/POM/4.0.0" xmlns:xsi="http://www.w3.org/2001/XMLSchema-instance" xsi:schemaLocation="http://maven.apache.org/POM/4.0.0 http://maven.apache.org/xsd/maven-4.0.0.xsd">

	<modelVersion>4.0.0</modelVersion>

	<parent>
		<groupId>eu.europa.ec.joinup.sd-dss</groupId>
		<artifactId>sd-dss</artifactId>
<<<<<<< HEAD
		<version>6.1</version>
=======
		<version>6.2.RC1</version>
>>>>>>> 2bea7aee
	</parent>

	<artifactId>specs-jws</artifactId>
	<name>JWS Schema Module</name>
	<description>Generated sources from JWS JSON schema</description>

	<properties>
		<module-name>jpms_dss_specs_jws</module-name>
	</properties>

	<dependencies>
		<!-- https://github.com/erosb/json-sKema -->
		<dependency>
			<groupId>com.github.erosb</groupId>
			<artifactId>json-sKema</artifactId>
<<<<<<< HEAD
			<version>0.16.0</version>
=======
			<version>0.20.0</version>
>>>>>>> 2bea7aee
		</dependency>
        
		<dependency>
			<groupId>org.slf4j</groupId>
			<artifactId>slf4j-api</artifactId>
		</dependency>
	
		<dependency>
		    <groupId>org.junit.platform</groupId>
		    <artifactId>junit-platform-launcher</artifactId>
		    <scope>test</scope>
		</dependency>
		<dependency>
		    <groupId>org.junit.jupiter</groupId>
		    <artifactId>junit-jupiter-engine</artifactId>
		    <scope>test</scope>
		</dependency>
	</dependencies>
</project><|MERGE_RESOLUTION|>--- conflicted
+++ resolved
@@ -6,11 +6,7 @@
 	<parent>
 		<groupId>eu.europa.ec.joinup.sd-dss</groupId>
 		<artifactId>sd-dss</artifactId>
-<<<<<<< HEAD
-		<version>6.1</version>
-=======
 		<version>6.2.RC1</version>
->>>>>>> 2bea7aee
 	</parent>
 
 	<artifactId>specs-jws</artifactId>
@@ -26,11 +22,7 @@
 		<dependency>
 			<groupId>com.github.erosb</groupId>
 			<artifactId>json-sKema</artifactId>
-<<<<<<< HEAD
-			<version>0.16.0</version>
-=======
 			<version>0.20.0</version>
->>>>>>> 2bea7aee
 		</dependency>
         
 		<dependency>
